/*******************************************************************************
 * Copyright (c) 2000, 2019 IBM Corp. and others
 *
 * This program and the accompanying materials are made available under
 * the terms of the Eclipse Public License 2.0 which accompanies this
 * distribution and is available at https://www.eclipse.org/legal/epl-2.0/
 * or the Apache License, Version 2.0 which accompanies this distribution and
 * is available at https://www.apache.org/licenses/LICENSE-2.0.
 *
 * This Source Code may also be made available under the following
 * Secondary Licenses when the conditions for such availability set
 * forth in the Eclipse Public License, v. 2.0 are satisfied: GNU
 * General Public License, version 2 with the GNU Classpath
 * Exception [1] and GNU General Public License, version 2 with the
 * OpenJDK Assembly Exception [2].
 *
 * [1] https://www.gnu.org/software/classpath/license.html
 * [2] http://openjdk.java.net/legal/assembly-exception.html
 *
 * SPDX-License-Identifier: EPL-2.0 OR Apache-2.0 OR GPL-2.0 WITH Classpath-exception-2.0 OR LicenseRef-GPL-2.0 WITH Assembly-exception
 *******************************************************************************/

#define J9_EXTERNAL_TO_VM

#if defined(JITSERVER_SUPPORT)
#include "env/VMJ9Server.hpp"
#endif /* defined(JITSERVER_SUPPORT) */

#if defined (_MSC_VER) && (_MSC_VER < 1900)
#define snprintf _snprintf
#endif

#include "env/VMJ9.h"

#include <algorithm>
#include <ctype.h>
#include <limits.h>
#include <string.h>
#include "bcnames.h"
#include "cache.h"
#include "fastJNI.h"
#include "j9cfg.h"
#include "j9comp.h"
#include "j9consts.h"
#include "j9jitnls.h"
#include "j9list.h"
#include "j9modron.h"
#include "j9port.h"
#include "j9protos.h"
#include "j9version.h"
#include "jilconsts.h"
#include "jitprotos.h"
#include "locknursery.h"
#include "stackwalk.h"
#include "thrtypes.h"
#include "vmaccess.h"
#undef min
#undef max
#include "codegen/AheadOfTimeCompile.hpp"
#include "codegen/CodeGenerator.hpp"
#include "env/KnownObjectTable.hpp"
#include "codegen/GCStackMap.hpp"
#include "codegen/GCStackAtlas.hpp"
#include "codegen/Instruction.hpp"
#include "codegen/Snippet.hpp"
#include "compile/Compilation.hpp"
#include "compile/CompilationTypes.hpp"
#include "compile/Method.hpp"
#include "compile/ResolvedMethod.hpp"
#include "compile/VirtualGuard.hpp"
#include "control/OptionsUtil.hpp"
#include "control/CompilationController.hpp"
#include "env/StackMemoryRegion.hpp"
#include "compile/CompilationException.hpp"
#include "runtime/CodeCacheExceptions.hpp"
#include "exceptions/JITShutDown.hpp"
#include "exceptions/DataCacheError.hpp"
#include "exceptions/AOTFailure.hpp"
#include "env/exports.h"
#include "env/CompilerEnv.hpp"
#include "env/CHTable.hpp"
#include "env/ClassLoaderTable.hpp"
#include "env/IO.hpp"
#include "env/PersistentCHTable.hpp"
#include "env/PersistentInfo.hpp"
#include "env/jittypes.h"
#include "env/VMAccessCriticalSection.hpp"
#include "infra/Monitor.hpp"
#include "infra/MonitorTable.hpp"
#include "il/DataTypes.hpp"
#include "il/J9DataTypes.hpp"
#include "il/LabelSymbol.hpp"
#include "il/MethodSymbol.hpp"
#include "il/Node.hpp"
#include "il/NodePool.hpp"
#include "il/Node_inlines.hpp"
#include "il/ParameterSymbol.hpp"
#include "il/RegisterMappedSymbol.hpp"
#include "il/ResolvedMethodSymbol.hpp"
#include "il/StaticSymbol.hpp"
#include "il/Symbol.hpp"
#include "il/TreeTop.hpp"
#include "il/TreeTop_inlines.hpp"
#include "ilgen/IlGeneratorMethodDetails_inlines.hpp"
#include "ilgen/IlGenRequest.hpp"
#include "infra/SimpleRegex.hpp"
#include "optimizer/Optimizer.hpp"
#include "optimizer/TransformUtil.hpp"
#include "runtime/asmprotos.h"
#include "runtime/CodeCache.hpp"
#include "runtime/CodeCacheManager.hpp"
#include "runtime/codertinit.hpp"
#include "runtime/DataCache.hpp"
#include "runtime/HookHelpers.hpp"
#include "runtime/RelocationRuntime.hpp"
#include "control/CompilationRuntime.hpp"
#include "control/CompilationThread.hpp"
#include "control/MethodToBeCompiled.hpp"
#include "env/J2IThunk.hpp"
#include "env/j9fieldsInfo.h"
#include "env/j9method.h"
#include "env/ut_j9jit.h"
#include "optimizer/J9EstimateCodeSize.hpp"
#include "runtime/J9VMAccess.hpp"
#include "runtime/IProfiler.hpp"
#include "runtime/HWProfiler.hpp"
#include "runtime/J9Profiler.hpp"
#include "env/J9JitMemory.hpp"
#include "infra/Bit.hpp"               //for trailingZeroes
#include "VMHelpers.hpp"

#ifdef LINUX
#include <signal.h>
#endif

#ifdef J9_CODE_CACHE_RECLAMATION
#include "runtime/CodeCacheReclamation.h"
#endif

#if defined(_MSC_VER)
#include <malloc.h>
#endif

#ifndef J9_FINDKNOWNCLASS_FLAG_EXISTING_ONLY
#define J9_FINDKNOWNCLASS_FLAG_EXISTING_ONLY 2
#endif

#define PSEUDO_RANDOM_NUMBER_PREFIX "#num"
#define PSEUDO_RANDOM_STRING_PREFIX "#str"
#define PSEUDO_RANDOM_STRING_PREFIX_LEN 4
#define PSEUDO_RANDOM_SUFFIX '#'


#define REFERENCEFIELD "referent"
#define REFERENCEFIELDLEN 8
#define REFERENCERETURNTYPE "Ljava/lang/Object;"
#define REFERENCERETURNTYPELEN 18

#if SOLARIS || AIXPPC || LINUX
#include <strings.h>
#endif

#define notImplemented(A) TR_ASSERT(0, "TR_FrontEnd::%s is undefined", (A) )

#define FIELD_OFFSET_NOT_FOUND -1
struct TR_MethodToBeCompiled;

enum { IS_VOLATILE=1 };

extern "C" J9Method * getNewInstancePrototype(J9VMThread *context);


// psuedo-call to asm function
extern "C" void _getSTFLEBits(int numDoubleWords, uint64_t * bits);  /* 390 asm stub */
extern "C" bool _isPSWInProblemState();  /* 390 asm stub */

// Returns -1 if given vmThread is not a compilation thread
int32_t
TR_J9VMBase::getCompThreadIDForVMThread(void *vmThread)
   {
   int32_t id = -1; // unknown
   if (vmThread)
      {
      if (_vmThread == (J9VMThread*)vmThread)
         {
         if (_vmThreadIsCompilationThread == TR_yes)
            {
            TR_ASSERT(_compInfoPT, "if this is a verified fe for a comp thread, _compInfoPT must exist");
            id = _compInfoPT->getCompThreadId();
            }
         else if (_vmThreadIsCompilationThread == TR_maybe) // Let's find out the compilation thread and cache it
            {
            _compInfoPT = _compInfo->getCompInfoForThread((J9VMThread*)vmThread);
            id = _compInfoPT ? _compInfoPT->getCompThreadId() : -1;
            }
         }
      else // Thread given as parameter is unrelated to this frontEnd
         {
         TR::CompilationInfoPerThread * cipt = _compInfo->getCompInfoForThread((J9VMThread*)vmThread);
         id = (cipt ? cipt->getCompThreadId() : -1);
         }
      }
   return id;
   }


bool
TR_J9VM::stackWalkerMaySkipFrames(TR_OpaqueMethodBlock *method, TR_OpaqueClassBlock *methodClass)
   {
   if(!method)
      return false;

   TR::VMAccessCriticalSection stackWalkerMaySkipFrames(this);

         // Maybe I should be using isSameMethod ?
   if (vmThread()->javaVM->jlrMethodInvoke == NULL || ((J9Method *)method) == vmThread()->javaVM->jlrMethodInvoke )
      {
      return true;
      }

   if(!methodClass)
      {
      return false;
      }

   if ( ( vmThread()->javaVM->jlrAccessibleObject != NULL) &&
          TR_J9VM::isInstanceOf( methodClass, (TR_OpaqueClassBlock*) J9VM_J9CLASS_FROM_JCLASS(vmThread(), vmThread()->javaVM->jlrAccessibleObject),false) )
      {
      return true;
      }


#if defined(J9VM_OPT_SIDECAR)
   if ( ( vmThread()->javaVM->srMethodAccessor != NULL) &&
          TR_J9VM::isInstanceOf(methodClass, (TR_OpaqueClassBlock*) J9VM_J9CLASS_FROM_JCLASS(vmThread(), vmThread()->javaVM->srMethodAccessor), false) )
      {
      return true;
      }

   if ( ( vmThread()->javaVM->srConstructorAccessor != NULL) &&
          TR_J9VM::isInstanceOf(methodClass, (TR_OpaqueClassBlock*) J9VM_J9CLASS_FROM_JCLASS(vmThread(), vmThread()->javaVM->srConstructorAccessor), false) )
      {
      return true;
      }
#endif // J9VM_OPT_SIDECAR

   return false;
   }

bool
TR_J9VMBase::isMethodBreakpointed(TR_OpaqueMethodBlock *method)
   {
   return jitIsMethodBreakpointed(vmThread(), (J9Method *)method);
   }

bool
TR_J9VMBase::instanceOfOrCheckCast(J9Class *instanceClass, J9Class* castClass)
   {
   return ::instanceOfOrCheckCast(instanceClass, castClass);
   }

// Points to address: what if vmThread is not the compilation thread.
// What if the compilation thread does not have the classUnloadMonitor.
// What if jitConfig does not exist.
// What if we already have the compilationShouldBeInterrupted flag set.
// How do we set the error code when we throw an exception

// IMPORTANT: acquireVMAccessIfNeeded could throw an exception,
// hence it is important to call this within a try block.
bool acquireVMaccessIfNeeded(J9VMThread *vmThread, TR_YesNoMaybe isCompThread)
      {
      bool haveAcquiredVMAccess = false;
      if (TR::Options::getCmdLineOptions() == 0 || // if options haven't been created yet, there is no danger
          TR::Options::getCmdLineOptions()->getOption(TR_DisableNoVMAccess))
          return false; // don't need to acquire VM access

      // we need to test if the thread has VM access
      TR_ASSERT(vmThread, "vmThread must be not null");

      // We need to acquire VMaccess only for the compilation thread
      if (isCompThread == TR_no)
         {
         TR_ASSERT((vmThread->publicFlags & J9_PUBLIC_FLAGS_VM_ACCESS), "Must have vm access if this is not a compilation thread");
         return false;
         }

      // scan all compilation threads
      J9JITConfig        *jitConfig = vmThread->javaVM->jitConfig;
      TR::CompilationInfo *compInfo  = TR::CompilationInfo::get(jitConfig);
      TR::CompilationInfoPerThread *compInfoPT = compInfo->getCompInfoForThread(vmThread);

      // We need to acquire VMaccess only for the compilation thread
      if (isCompThread == TR_maybe)
         {
         if (!compInfoPT)
            {
            TR_ASSERT((vmThread->publicFlags & J9_PUBLIC_FLAGS_VM_ACCESS), "Must have vm access if this is not a compilation thread");
            return false;
            }
         }

      // At this point we know we deal with a compilation thread
      TR_ASSERT(compInfoPT, "A compilation thread must have an associated compilationInfo");

      if (!(vmThread->publicFlags &  J9_PUBLIC_FLAGS_VM_ACCESS)) // I don't already have VM access
         {
         if (0 == vmThread->javaVM->internalVMFunctions->internalTryAcquireVMAccessWithMask(vmThread, J9_PUBLIC_FLAGS_HALT_THREAD_ANY_NO_JAVA_SUSPEND))
            {
            haveAcquiredVMAccess = true;
            }
         else // the GC is having exclusive VM access
            {
            // compilationShouldBeInterrupted flag is reset by the compilation
            // thread when a new compilation starts.

            // must test if we have the class unload monitor
            //vmThread->osThread == classUnloadMonitor->owner()

            bool hadClassUnloadMonitor = false;
#if !defined(J9VM_GC_DYNAMIC_CLASS_UNLOADING)
            if (TR::Options::getCmdLineOptions()->getOption(TR_EnableHCR) || TR::Options::getCmdLineOptions()->getOption(TR_FullSpeedDebug))
#endif
               hadClassUnloadMonitor = TR::MonitorTable::get()->readReleaseClassUnloadMonitor(compInfoPT->getCompThreadId()) >= 0;
#if defined(J9VM_GC_DYNAMIC_CLASS_UNLOADING)
            // We must have had classUnloadMonitor by the way we architected the application
            TR_ASSERT(hadClassUnloadMonitor, "Comp thread must hold classUnloadMonitor when compiling without VMaccess");
#endif

            //--- GC CAN INTERVENE HERE ---

            // fprintf(stderr, "Have released class unload monitor temporarily\n"); fflush(stderr);

            // At this point we must not hold any JIT monitors that can also be accessed by the GC
            // As we don't know how the GC code will be modified in the future we will
            // scan the entire list of known monitors
#if defined(DEBUG) || defined(PROD_WITH_ASSUMES)
            TR::Monitor * heldMonitor = TR::MonitorTable::get()->monitorHeldByCurrentThread();
            TR_ASSERT(!heldMonitor, "Current thread must not hold TR::Monitor %p called %s when trying to acquire VM access\n",
                    heldMonitor, TR_J9VMBase::get(jitConfig, NULL)->getJ9MonitorName((J9ThreadMonitor*)heldMonitor->getVMMonitor()));
#endif // #if defined(DEBUG) || defined(PROD_WITH_ASSUMES)

            if (TR::Options::getCmdLineOptions()->realTimeGC())
               compInfoPT->waitForGCCycleMonitor(false); // used only for real-time

            acquireVMAccessNoSuspend(vmThread);   // blocking. Will wait for the entire GC
            if (hadClassUnloadMonitor)
               {
               TR::MonitorTable::get()->readAcquireClassUnloadMonitor(compInfoPT->getCompThreadId());
               //fprintf(stderr, "Have acquired class unload monitor again\n"); fflush(stderr);
               }

            // Now we can check if the GC has done some unloading or redefinition happened
            if (compInfoPT->compilationShouldBeInterrupted())
               {
               // bail out
               // fprintf(stderr, "Released classUnloadMonitor and will throw an exception because GC unloaded classes\n"); fflush(stderr);
               //TR::MonitorTable::get()->readReleaseClassUnloadMonitor(0); // Main code should do it.
               // releaseVMAccess(vmThread);

               TR::Compilation *comp = compInfoPT->getCompilation();
               if (comp)
                  {
                  comp->failCompilation<TR::CompilationInterrupted>("Compilation interrupted by GC unloading classes");
                  }
               else // I am not sure we are in a compilation; better release the monitor
                  {
                  if (hadClassUnloadMonitor)
                     TR::MonitorTable::get()->readReleaseClassUnloadMonitor(compInfoPT->getCompThreadId()); // Main code should do it.
                  throw TR::CompilationInterrupted();
                  }
               }
            else // GC did not do any unloading
               {
               haveAcquiredVMAccess = true;
               }
            }
         }

      /*
       * At shutdown time the compilation thread executes Java code and it may receive a sample (see D174900)
       * Only abort the compilation if we're explicitly prepared to handle it.
       */
      if (compInfoPT->compilationCanBeInterrupted() && compInfoPT->compilationShouldBeInterrupted())
         {
         TR_ASSERT(compInfoPT->compilationShouldBeInterrupted() != GC_COMP_INTERRUPT, "GC should not have cut in _compInfoPT=%p\n", compInfoPT);
         // in prod builds take some corrective action
         throw J9::JITShutdown();
         }

      return haveAcquiredVMAccess;
      }

void releaseVMaccessIfNeeded(J9VMThread *vmThread, bool haveAcquiredVMAccess)
   {
   if (haveAcquiredVMAccess)
      {
      TR_ASSERT((vmThread->publicFlags &  J9_PUBLIC_FLAGS_VM_ACCESS), "Must have VM access"); // I don't already have VM access
      releaseVMAccess(vmThread);
      }
   }


bool
TR_J9VMBase::isAnyMethodTracingEnabled(TR_OpaqueMethodBlock *method)
   {
   return isMethodTracingEnabled(method);
   }


bool TR_J9VMBase::cachedStaticDFPAvailField = false;
int32_t * TR_J9VMBase::staticDFPHWAvailField = NULL;

int32_t * TR_J9VMBase::staticStringEnableCompressionFieldAddr = NULL;

bool
TR_J9VMBase::releaseClassUnloadMonitorAndAcquireVMaccessIfNeeded(TR::Compilation *comp, bool *hadClassUnloadMonitor)
   {
  // When allocating a new code cache we must not hold any monitor because
   // of deadlock possibilities
   // This must be executed on the compilation thread so options must exist at this point
   TR_ASSERT(comp, "Compilation object must always be given as parameter\n");
   *hadClassUnloadMonitor = false;
   bool hadVMAccess = true;
   if (!TR::Options::getCmdLineOptions()->getOption(TR_DisableNoVMAccess))
      {
      TR_ASSERT(_vmThreadIsCompilationThread != TR_no, "releaseClassUnloadMonitorAndAcquireVMaccessIfNeeded should only be called for compilation threads\n");
      // We need to acquire VMaccess only for the compilation thread
      TR_ASSERT(vmThread()==_jitConfig->javaVM->internalVMFunctions->currentVMThread(_jitConfig->javaVM),
        "fe for thread %p is used on thread %p", vmThread(),
        _jitConfig->javaVM->internalVMFunctions->currentVMThread(_jitConfig->javaVM));
      TR_ASSERT(_compInfoPT, "_compInfoPT must exist here\n");
      TR_ASSERT(_compInfo->getCompInfoForThread(vmThread()) == _compInfoPT, "assertion failure");

      if (_vmThreadIsCompilationThread == TR_maybe)
         {
         _vmThreadIsCompilationThread = TR_yes;
         }

#if defined(J9VM_GC_DYNAMIC_CLASS_UNLOADING)
      *hadClassUnloadMonitor = TR::MonitorTable::get()->readReleaseClassUnloadMonitor(_compInfoPT->getCompThreadId()) >= 0;
      TR_ASSERT(*hadClassUnloadMonitor, "releaseClassUnloadMonitorAndAcquireVMaccessIfNeeded without classUnloadMonitor\n");
#else
      // We need to use classUnloadMonitor to stop the Compilation Thread when a class is redefined
      if (TR::Options::getCmdLineOptions()->getOption(TR_EnableHCR) || TR::Options::getCmdLineOptions()->getOption(TR_FullSpeedDebug))
         {
         *hadClassUnloadMonitor = TR::MonitorTable::get()->readReleaseClassUnloadMonitor(_compInfoPT->getCompThreadId()) >= 0;
         TR_ASSERT(*hadClassUnloadMonitor, "releaseClassUnloadMonitorAndAcquireVMaccessIfNeeded without classUnloadMonitor\n");
         }
#endif

      if (!(vmThread()->publicFlags &  J9_PUBLIC_FLAGS_VM_ACCESS)) // I don't already have VM access
         {
         hadVMAccess = false;

#if defined(DEBUG) || defined(PROD_WITH_ASSUMES)
         TR::Monitor * heldMonitor = TR::MonitorTable::get()->monitorHeldByCurrentThread();
         TR_ASSERT(!heldMonitor, "Current thread must not hold TR::Monitor %p called %s when trying to acquire VM access\n",
                  heldMonitor, getJ9MonitorName((J9ThreadMonitor*)heldMonitor->getVMMonitor()));
#endif // #if defined(DEBUG) || defined(PROD_WITH_ASSUMES)

         //--- GC can happen here ---

         acquireVMAccessNoSuspend(vmThread());
         // If the GC unloaded some classes, or HCR happened we must abort this compilation
         if (_compInfoPT->compilationShouldBeInterrupted())
            {
            //releaseVMAccess(vmThread()); // release VM access before blocking on the next acquire operation
            //if (*hadClassUnloadMonitor)
            //   TR::MonitorTable::get()->readAcquireClassUnloadMonitor(_compInfoPT->getCompThreadId());
            comp->failCompilation<TR::CompilationInterrupted>("Compilation interrupted");
            // After the exception throw we will release the classUnloadMonitor and reacquire the VM access
            }
         }
      else
         {
         hadVMAccess = true;
         }
      }
      return hadVMAccess;
   }


void
TR_J9VMBase::acquireClassUnloadMonitorAndReleaseVMAccessIfNeeded(TR::Compilation *comp, bool hadVMAccess, bool hadClassUnloadMonitor)
   {
   if (TR::Options::getCmdLineOptions() && // if options haven't been created yet, there is no danger
       !TR::Options::getCmdLineOptions()->getOption(TR_DisableNoVMAccess))
      {
      TR_ASSERT(vmThread()->publicFlags &  J9_PUBLIC_FLAGS_VM_ACCESS, "vmThread must have vmAccess at this point");
      if (_compInfoPT->compilationShouldBeInterrupted())
         {
         comp->failCompilation<TR::CompilationInterrupted>("Compilation interrupted");
         }
#if defined(J9VM_GC_DYNAMIC_CLASS_UNLOADING)
      if (hadClassUnloadMonitor)
         TR::MonitorTable::get()->readAcquireClassUnloadMonitor(_compInfoPT->getCompThreadId());
#else
      // We need to use classUnloadMonitor to stop the Compilation Thread when a class is redefined
      if ((TR::Options::getCmdLineOptions()->getOption(TR_EnableHCR) || TR::Options::getCmdLineOptions()->getOption(TR_FullSpeedDebug)) && hadClassUnloadMonitor)
         TR::MonitorTable::get()->readAcquireClassUnloadMonitor(_compInfoPT->getCompThreadId());
#endif // J9VM_GC_DYNAMIC_CLASS_UNLOADING
      if (!hadVMAccess)
         releaseVMAccess(vmThread());
      }
   }

bool
TR_J9SharedCacheVM::shouldDelayAotLoad()
   {
   return isAOT_DEPRECATED_DO_NOT_USE();
   }

J9Class *
TR_J9VMBase::matchRAMclassFromROMclass(J9ROMClass * clazz, TR::Compilation * comp)
   {
   TR::VMAccessCriticalSection matchRAMclassFromROMclass(this);
   J9UTF8 *utf8 = J9ROMCLASS_CLASSNAME(clazz);
   J9Class *ramClass = jitGetClassInClassloaderFromUTF8(vmThread(), ((TR_ResolvedJ9Method *)comp->getCurrentMethod())->getClassLoader(),
      (char *) J9UTF8_DATA(utf8), J9UTF8_LENGTH(utf8));
   if (!ramClass)
      {
      ramClass = jitGetClassInClassloaderFromUTF8(vmThread(), (J9ClassLoader *) vmThread()->javaVM->systemClassLoader,
         (char *) J9UTF8_DATA(utf8), J9UTF8_LENGTH(utf8));
      }
   return ramClass;
   }

J9VMThread *
TR_J9VMBase::getCurrentVMThread()
   {
   return _vmThread ? _vmThread : _jitConfig->javaVM->internalVMFunctions->currentVMThread(_jitConfig->javaVM);
   }

bool
TR_J9VMBase::createGlobalFrontEnd(J9JITConfig * jitConfig, TR::CompilationInfo * compInfo)
   {
   TR_ASSERT(!jitConfig->compilationInfo, "Global front end already exists");
   TR_J9VM * vmWithoutThreadInfo = 0;

#if defined(J9VM_INTERP_AOT_COMPILE_SUPPORT)
   TR_ASSERT(!pointer_cast<J9AOTConfig *>(jitConfig)->aotCompilationInfo, "Global AOT front end already exists");
   TR_J9SharedCacheVM * aotVMWithoutThreadInfo = 0;
#endif

   try
      {
      vmWithoutThreadInfo = new (PERSISTENT_NEW) TR_J9VM(jitConfig, compInfo, NULL);
      if (!vmWithoutThreadInfo) throw std::bad_alloc();

#if defined(J9VM_INTERP_AOT_COMPILE_SUPPORT)
      try
         {
         aotVMWithoutThreadInfo = new (PERSISTENT_NEW) TR_J9SharedCacheVM(jitConfig, compInfo, NULL);
         if (!aotVMWithoutThreadInfo) throw std::bad_alloc();
         }
      catch (...)
         {
         vmWithoutThreadInfo->~TR_J9VM();
         jitPersistentFree(vmWithoutThreadInfo);
         throw;
         }
#endif

      }
   catch (...)
      {
      return false;
      }

   jitConfig->compilationInfo = vmWithoutThreadInfo;

#if defined(J9VM_INTERP_AOT_COMPILE_SUPPORT)
   pointer_cast<J9AOTConfig *>(jitConfig)->aotCompilationInfo = aotVMWithoutThreadInfo;
#endif

   return true;
   }

TR_J9VMBase *
TR_J9VMBase::get(J9JITConfig * jitConfig, J9VMThread * vmThread, VM_TYPE vmType)
   {

#if defined(J9VM_INTERP_AOT_COMPILE_SUPPORT) && !defined (J9VM_OPT_SHARED_CLASSES)
#error "Unsupported AOT configuration"
#endif

   TR_ASSERT(vmThread || vmType==DEFAULT_VM, "Specific VM type ==> must supply vmThread");
   TR_J9VMBase * vmWithoutThreadInfo = static_cast<TR_J9VMBase *>(jitConfig->compilationInfo);
#if defined(J9VM_INTERP_AOT_COMPILE_SUPPORT)
   TR_J9VMBase * aotVMWithoutThreadInfo = static_cast<TR_J9VMBase *>(pointer_cast<J9AOTConfig *>(jitConfig)->aotCompilationInfo);
#endif

   if (vmThread)
      {
      // Check if this thread has cached the frontend inside

#if defined(J9VM_INTERP_AOT_COMPILE_SUPPORT)
#if defined(JITSERVER_SUPPORT)
      if (vmType==J9_SERVER_VM || vmType==J9_SHARED_CACHE_SERVER_VM)
         {
         TR_ASSERT(vmWithoutThreadInfo->_compInfo->getPersistentInfo()->getRemoteCompilationMode() == JITServer::SERVER, "J9_SERVER_VM and J9_SHARED_CACHE_SERVER_VM should only be instantiated in JITServer::SERVER mode");
         TR::CompilationInfoPerThread *compInfoPT = NULL;
         // Get the compInfoPT from the cached J9_VM with thread info
         // or search using the compInfo from the J9_VM without thread info
         if (vmThread->jitVMwithThreadInfo)
            {
            TR_J9VMBase * vmWithThreadInfo = static_cast<TR_J9VMBase *>(vmThread->jitVMwithThreadInfo);
            compInfoPT = vmWithThreadInfo->_compInfoPT;
            }
         if (!compInfoPT && vmWithoutThreadInfo->_compInfo)
            {
            compInfoPT = vmWithoutThreadInfo->_compInfo->getCompInfoForThread(vmThread);
            }
         TR_ASSERT(compInfoPT, "Tried to create a TR_J9ServerVM without compInfoPT");

         if (vmType==J9_SERVER_VM)
            {
            TR_J9ServerVM *serverVM = compInfoPT->getServerVM();
            if (!serverVM)
               {
               PORT_ACCESS_FROM_JITCONFIG(jitConfig);
               void * alloc = j9mem_allocate_memory(sizeof(TR_J9ServerVM), J9MEM_CATEGORY_JIT);
               if (alloc)
                  serverVM = new (alloc) TR_J9ServerVM(jitConfig, vmWithoutThreadInfo->_compInfo, vmThread);
               if (serverVM)
                  {
                  serverVM->_vmThreadIsCompilationThread = TR_yes;
                  serverVM->_compInfoPT = compInfoPT;
                  compInfoPT->setServerVM(serverVM);
                  }
               else
                  throw std::bad_alloc();
               }
            return serverVM;
            }
         else
            {
            TR_J9SharedCacheServerVM *sharedCacheServerVM = compInfoPT->getSharedCacheServerVM();
            if (!sharedCacheServerVM)
               {
               PORT_ACCESS_FROM_JITCONFIG(jitConfig);
               void * alloc = j9mem_allocate_memory(sizeof(TR_J9SharedCacheServerVM), J9MEM_CATEGORY_JIT);
               if (alloc)
                  sharedCacheServerVM = new (alloc) TR_J9SharedCacheServerVM(jitConfig, vmWithoutThreadInfo->_compInfo, vmThread);
               if (sharedCacheServerVM)
                  {
                  sharedCacheServerVM->_vmThreadIsCompilationThread = TR_yes;
                  sharedCacheServerVM->_compInfoPT = compInfoPT;
                  compInfoPT->setSharedCacheServerVM(sharedCacheServerVM);
                  }
               else
                  throw std::bad_alloc();
               }
            return sharedCacheServerVM;
            }
         }
#endif /* defined(JITSERVER_SUPPORT) */
      if (vmType==AOT_VM)
         {
         TR_J9VMBase * aotVMWithThreadInfo = static_cast<TR_J9VMBase *>(vmThread->aotVMwithThreadInfo);

         if (!aotVMWithThreadInfo)
            {
            PORT_ACCESS_FROM_JITCONFIG(jitConfig);
            void * alloc = j9mem_allocate_memory(sizeof(TR_J9SharedCacheVM), J9MEM_CATEGORY_JIT);
            if (alloc)
               {
               aotVMWithThreadInfo = new (alloc) TR_J9SharedCacheVM(jitConfig, vmWithoutThreadInfo->_compInfo, vmThread);
               }
            if (aotVMWithThreadInfo)
               {
               vmThread->aotVMwithThreadInfo = aotVMWithThreadInfo;
               if (vmWithoutThreadInfo->_compInfo)
                  {
                  TR::CompilationInfoPerThread *compInfoPT = vmWithoutThreadInfo->_compInfo->getCompInfoForThread(vmThread);
                  aotVMWithThreadInfo->_vmThreadIsCompilationThread = (compInfoPT ? TR_yes : TR_no);
                  aotVMWithThreadInfo->_compInfoPT = compInfoPT;
                  }
               }
            else
               aotVMWithThreadInfo = aotVMWithoutThreadInfo; // may be incorrect because they are of different type
            }
         return aotVMWithThreadInfo;
         }
      else // We need to create a J9_VM
#endif
         {
         TR_J9VMBase * vmWithThreadInfo = (TR_J9VMBase *)vmThread->jitVMwithThreadInfo;
         TR_ASSERT(vmType==DEFAULT_VM || vmType==J9_VM, "assertion failure");
         if (!vmWithThreadInfo) // This thread has not cached a frontend
            {
            PORT_ACCESS_FROM_JITCONFIG(jitConfig);
            void * alloc = j9mem_allocate_memory(sizeof(TR_J9VM), J9MEM_CATEGORY_JIT);
            if (alloc)
               {
               vmWithThreadInfo =  new (alloc) TR_J9VM(jitConfig, vmWithoutThreadInfo->_compInfo, vmThread); // allocate the frontend
               }
            if (vmWithThreadInfo)
               {
               vmThread->jitVMwithThreadInfo = vmWithThreadInfo; // cache it
               // Cache ths compilation thread as well
               if (vmWithoutThreadInfo->_compInfo)
                  {
                  TR::CompilationInfoPerThread *compInfoPT = vmWithoutThreadInfo->_compInfo->getCompInfoForThread(vmThread);
                  vmWithThreadInfo->_vmThreadIsCompilationThread = (compInfoPT ? TR_yes : TR_no);
                  vmWithThreadInfo->_compInfoPT = compInfoPT;
                  }
               }
            else
               vmWithThreadInfo = vmWithoutThreadInfo;
            }
         return vmWithThreadInfo;
         }
      }
   return vmWithoutThreadInfo;
   }

TR_J9VMBase::TR_J9VMBase(
   J9JITConfig * jitConfig,
   TR::CompilationInfo * compInfo,
   J9VMThread * vmThread
   )
   : TR_FrontEnd(),
     _vmThread(vmThread),
     _portLibrary(jitConfig->javaVM->portLibrary),
     _jitConfig(jitConfig),
     _vmFunctionTable(jitConfig->javaVM->internalVMFunctions),
     _compInfo(compInfo),
     _iProfiler(0),
     _hwProfilerShouldNotProcessBuffers(TR::Options::_hwProfilerRIBufferProcessingFrequency),
     _bufferStart(NULL),
     _vmThreadIsCompilationThread(TR_maybe),
     _compInfoPT(NULL),
     _shouldSleep(false)
   {
   for (int32_t i = 0; i < UT_MODULE_INFO.count; ++i)
      if (UT_ACTIVE[i])
         {
         setTraceIsEnabled(true);
         break;
         }

   _sharedCache = NULL;
   if (TR::Options::sharedClassCache()
#if defined(JITSERVER_SUPPORT)
      || (compInfo->getPersistentInfo()->getRemoteCompilationMode() == JITServer::SERVER)
#endif /* defined(JITSERVER_SUPPORT) */
      )
      // shared classes and AOT must be enabled, or we should be on the JITServer with remote AOT enabled
      {
#if defined(JITSERVER_SUPPORT)
      if (compInfo->getPersistentInfo()->getRemoteCompilationMode() == JITServer::SERVER)
         {
         _sharedCache = new (PERSISTENT_NEW) TR_J9JITServerSharedCache(this);
         }
      else
#endif /* defined(JITSERVER_SUPPORT) */
         {
         _sharedCache = new (PERSISTENT_NEW) TR_J9SharedCache(this);
         }
      if (!_sharedCache)
         {
         TR::Options::getAOTCmdLineOptions()->setOption(TR_NoStoreAOT);
         TR::Options::getAOTCmdLineOptions()->setOption(TR_NoLoadAOT);
         static_cast<TR_JitPrivateConfig *>(jitConfig->privateConfig)->aotValidHeader = TR_no;
         TR_J9SharedCache::setSharedCacheDisabledReason(TR_J9SharedCache::J9_SHARED_CACHE_FAILED_TO_ALLOCATE);
         }
      else
         {
         TR_PersistentMemory * persistentMemory = (TR_PersistentMemory *)(jitConfig->scratchSegment);
         TR_PersistentClassLoaderTable *loaderTable = persistentMemory->getPersistentInfo()->getPersistentClassLoaderTable();
         _sharedCache->setPersistentClassLoaderTable(loaderTable);
         }
      }
   }

void
TR_J9VMBase::freeSharedCache()
   {
   if (_sharedCache)        // shared classes and AOT must be enabled
      {
#if defined(JITSERVER_SUPPORT)
      if (_compInfo && (_compInfo->getPersistentInfo()->getRemoteCompilationMode() != JITServer::SERVER))
#endif /* defined(JITSERVER_SUPPORT) */
         {
         TR_ASSERT(TR::Options::sharedClassCache(), "Found shared cache with option disabled");
         }
      jitPersistentFree(_sharedCache);
      _sharedCache = NULL;
      }
   }

TR::CompilationInfo * getCompilationInfo(J9JITConfig * jitConfig)
   {
   return TR::CompilationInfo::get(jitConfig);
   }

J9VMThread *
TR_J9VMBase::vmThread()
   {
   TR_ASSERT(_vmThread, "TR_J9VMBase::vmThread() TR_J9VMBase was created without thread information");
   return _vmThread;
   }

void
TR_J9VMBase::acquireCompilationLock()
   {
   if (_compInfo)
      _compInfo->acquireCompilationLock();
   }

void
TR_J9VMBase::releaseCompilationLock()
   {
   if (_compInfo)
      _compInfo->releaseCompilationLock();
   }

void
TR_J9VMBase::acquireLogMonitor()
   {
   if (_compInfo)
      _compInfo->acquireLogMonitor();
   }

void
TR_J9VMBase::releaseLogMonitor()
   {
   if (_compInfo)
      _compInfo->releaseLogMonitor();
   }

bool
TR_J9VMBase::isAsyncCompilation()
   {
   return _compInfo ? _compInfo->asynchronousCompilation() : false;
   }


uintptrj_t
TR_J9VMBase::getProcessID()
   {
   PORT_ACCESS_FROM_ENV(_jitConfig->javaVM);
   TR::VMAccessCriticalSection getProcessID(this);
   uintptrj_t result = j9sysinfo_get_pid();
   return result;
   }

// static method
char *
TR_J9VMBase::getJ9FormattedName(
      J9JITConfig *jitConfig,
      J9PortLibrary *portLibrary,
      char *buf,
      int32_t bufLength,
      char *name,
      char *format,
      bool suffix)
   {
   PORT_ACCESS_FROM_ENV(jitConfig->javaVM);
   J9StringTokens *tokens;
   I_64 curTime;
   J9VMThread *vmThread = jitConfig->javaVM->internalVMFunctions->currentVMThread(jitConfig->javaVM);
   curTime = j9time_current_time_millis();
   tokens = j9str_create_tokens(curTime);
   if (tokens == NULL)
      {
      return 0;
      }

   char tmp[1025];
   I_32 nameLength = (I_32)strlen(name);

   j9str_subst_tokens(tmp,1025,name,tokens);

   if(!(strcmp(tmp,name)==0))        //only append if there isn't a format specifier
      {
      strncpy(buf,tmp,strlen(tmp)+1);   //+1 to get the null terminator
      }
   else
      {
      strncpy(buf, name, nameLength);
      char *suffixBuf = &(buf[nameLength]);
      if (format)
         j9str_subst_tokens(suffixBuf, (bufLength - nameLength), format, tokens);
      else if(suffix)
         {
         // We have to break the string up to prevent CMVC keyword expansion
         j9str_subst_tokens(suffixBuf, (bufLength - nameLength), ".%Y" "%m" "%d." "%H" "%M" "%S.%pid", tokens);
         }
      else
         buf=name;
      }

   j9str_free_tokens(tokens);
   return buf;
   }


char *
TR_J9VMBase::getFormattedName(char *buf, int32_t bufLength, char *name, char *format, bool suffix)
   {
   return getJ9FormattedName(_jitConfig, _portLibrary, buf, bufLength, name, format, suffix);
   }


void
TR_J9VMBase::invalidateCompilationRequestsForUnloadedMethods(TR_OpaqueClassBlock *clazz, bool hotCodeReplacement)
   {
   // Only called from jitHookClassUnload so we don't need to acquire VM access
   if (_compInfo)
      _compInfo->invalidateRequestsForUnloadedMethods(clazz, vmThread(), hotCodeReplacement);
   }


// -----------------------------------------------------------------------------


void
TR_J9VM::initializeHasResumableTrapHandler()
   {
   TR_ASSERT(_compInfo,"compInfo not defined");
    if(!TR::Options::getCmdLineOptions()->getOption(TR_NoResumableTrapHandler) &&
      portLibCall_sysinfo_has_resumable_trap_handler())
      {
      _compInfo->setHasResumableTrapHandler();
      }
    else
      {
      // In the case where the user specified -Xrs initializeHasResumableTrapHandler
      // will be called twice and we must unset the flag as it will have been set on
      // during the first call.
      _compInfo->setHasResumableTrapHandler(false);
      }
   }

bool
TR_J9VMBase::hasResumableTrapHandler()
   {
   return _compInfo ? _compInfo->getHasResumableTrapHandler() : false;
   }

void
TR_J9VM::initializeHasFixedFrameC_CallingConvention()
   {
   TR_ASSERT(_compInfo,"compInfo not defined");

   if(portLibCall_sysinfo_has_fixed_frame_C_calling_convention())
      {
      _compInfo->setHasFixedFrameC_CallingConvention();
      }
   }

bool
TR_J9VMBase::hasFixedFrameC_CallingConvention()
   {
   return _compInfo ? _compInfo->getHasFixedFrameC_CallingConvention() : false;
   }


bool
TR_J9VMBase::pushesOutgoingArgsAtCallSite(TR::Compilation *comp)
   {
   // TODO: What about cross-compilation?  Is there any way to know whether the
   // target should be using a variable frame even if the host is not?
#if defined(J9SW_NEEDS_JIT_2_INTERP_CALLEE_ARG_POP)
   return true;
#else
   return false;
#endif
   }

bool
TR_J9VMBase::assumeLeftMostNibbleIsZero()
   {
   return false;
   }

// -----------------------------------------------------------------------------

UDATA TR_J9VMBase::thisThreadGetStackLimitOffset()                  {return offsetof(J9VMThread, stackOverflowMark);}
UDATA TR_J9VMBase::thisThreadGetCurrentExceptionOffset()            {return offsetof(J9VMThread, currentException);}
UDATA TR_J9VMBase::thisThreadGetPublicFlagsOffset()                 {return offsetof(J9VMThread, publicFlags);}
UDATA TR_J9VMBase::thisThreadGetJavaPCOffset()                      {return offsetof(J9VMThread, pc);}
UDATA TR_J9VMBase::thisThreadGetJavaSPOffset()                      {return offsetof(J9VMThread, sp);}

UDATA TR_J9VMBase::thisThreadGetSystemSPOffset()
   {
#if defined(J9VM_JIT_FREE_SYSTEM_STACK_POINTER)
   return offsetof(J9VMThread, systemStackPointer);
#else
   notImplemented("thisThreadGetSystemSPOffset"); return 0;
#endif
   }

UDATA TR_J9VMBase::thisThreadGetJavaLiteralsOffset()                {return offsetof(J9VMThread, literals);}
UDATA TR_J9VMBase::thisThreadGetJavaFrameFlagsOffset()              {return offsetof(J9VMThread, jitStackFrameFlags);}
UDATA TR_J9VMBase::thisThreadGetMachineSPOffset()                   {return sizeof(J9VMThread);}
UDATA TR_J9VMBase::thisThreadGetCurrentThreadOffset()               {return offsetof(J9VMThread, threadObject);}
UDATA TR_J9VMBase::thisThreadGetFloatTemp1Offset()                  {return offsetof(J9VMThread, floatTemp1);}
UDATA TR_J9VMBase::thisThreadGetFloatTemp2Offset()                  {return offsetof(J9VMThread, floatTemp2);}
UDATA TR_J9VMBase::thisThreadGetTempSlotOffset()                    {return offsetof(J9VMThread, tempSlot);}
UDATA TR_J9VMBase::thisThreadGetReturnValueOffset()                 {return offsetof(J9VMThread, returnValue);}
UDATA TR_J9VMBase::getThreadDebugEventDataOffset(int32_t index) {J9VMThread *dummy=0; return offsetof(J9VMThread, debugEventData1) + (index-1)*sizeof(dummy->debugEventData1);} // index counts from 1
UDATA TR_J9VMBase::getThreadLowTenureAddressPointerOffset()         {return offsetof(J9VMThread, lowTenureAddress);}
UDATA TR_J9VMBase::getThreadHighTenureAddressPointerOffset()        {return offsetof(J9VMThread, highTenureAddress);}
UDATA TR_J9VMBase::getObjectHeaderSizeInBytes()                     {return sizeof(J9Object);}

UDATA TR_J9VMBase::getOffsetOfSuperclassesInClassObject()           {return offsetof(J9Class, superclasses);}
UDATA TR_J9VMBase::getOffsetOfBackfillOffsetField()                 {return offsetof(J9Class, backfillOffset);}

UDATA TR_J9VMBase::getOffsetOfContiguousArraySizeField()            {return TR::Compiler->om.offsetOfContiguousArraySizeField();}
UDATA TR_J9VMBase::getOffsetOfDiscontiguousArraySizeField()         {return TR::Compiler->om.offsetOfDiscontiguousArraySizeField();}
UDATA TR_J9VMBase::getJ9ObjectContiguousLength()                    {return TR::Compiler->om.offsetOfContiguousArraySizeField();}
UDATA TR_J9VMBase::getJ9ObjectDiscontiguousLength()                 {return TR::Compiler->om.offsetOfContiguousArraySizeField();}

UDATA TR_J9VMBase::getOffsetOfArrayClassRomPtrField()               {return offsetof(J9ArrayClass, romClass);}
UDATA TR_J9VMBase::getOffsetOfClassRomPtrField()                    {return offsetof(J9Class, romClass);}
UDATA TR_J9VMBase::getOffsetOfClassInitializeStatus()               {return offsetof(J9Class, initializeStatus);}
UDATA TR_J9VMBase::getOffsetOfJ9ObjectJ9Class()                     {return offsetof(J9Object, clazz);}
UDATA TR_J9VMBase::getObjectHeaderHasBeenMovedInClass()             {return OBJECT_HEADER_HAS_BEEN_MOVED_IN_CLASS;}
UDATA TR_J9VMBase::getObjectHeaderHasBeenHashedInClass()            {return OBJECT_HEADER_HAS_BEEN_HASHED_IN_CLASS;}
UDATA TR_J9VMBase::getJ9ObjectFlagsMask32()                         {return (J9_REQUIRED_CLASS_ALIGNMENT - 1);}
UDATA TR_J9VMBase::getJ9ObjectFlagsMask64()                         {return (J9_REQUIRED_CLASS_ALIGNMENT - 1);}
UDATA TR_J9VMBase::getOffsetOfJ9ThreadJ9VM()                        {return offsetof(J9VMThread, javaVM);}
UDATA TR_J9VMBase::getOffsetOfJ9ROMArrayClassArrayShape()           {return offsetof(J9ROMArrayClass, arrayShape);}
UDATA TR_J9VMBase::getOffsetOfJavaVMIdentityHashData()              {return offsetof(J9JavaVM, identityHashData);}
UDATA TR_J9VMBase::getOffsetOfJ9IdentityHashData1()                 {return offsetof(J9IdentityHashData, hashData1);}
UDATA TR_J9VMBase::getOffsetOfJ9IdentityHashData2()                 {return offsetof(J9IdentityHashData, hashData2);}
UDATA TR_J9VMBase::getOffsetOfJ9IdentityHashData3()                 {return offsetof(J9IdentityHashData, hashData3);}
UDATA TR_J9VMBase::getOffsetOfJ9IdentityHashDataHashSaltTable()     {return offsetof(J9IdentityHashData, hashSaltTable);}
UDATA TR_J9VMBase::getJ9IdentityHashSaltPolicyStandard()            {return J9_IDENTITY_HASH_SALT_POLICY_STANDARD;}
UDATA TR_J9VMBase::getJ9IdentityHashSaltPolicyRegion()              {return J9_IDENTITY_HASH_SALT_POLICY_REGION;}
UDATA TR_J9VMBase::getJ9IdentityHashSaltPolicyNone()                {return J9_IDENTITY_HASH_SALT_POLICY_NONE;}
UDATA TR_J9VMBase::getJ9JavaClassRamShapeShift()                    {return J9AccClassRAMShapeShift; }
UDATA TR_J9VMBase::getObjectHeaderShapeMask()                       {return OBJECT_HEADER_SHAPE_MASK; }

UDATA TR_J9VMBase::getIdentityHashSaltPolicy()
   {
   TR::VMAccessCriticalSection getIdentityHashSaltPolicy(this);
   J9VMThread * vmthread = vmThread();
   J9IdentityHashData *hashData = vmthread->javaVM->identityHashData;
   jint saltPolicy = hashData->hashSaltPolicy;
   return saltPolicy;
   }

UDATA TR_J9VMBase::getOffsetOfJLThreadJ9Thread()
   {
   TR::VMAccessCriticalSection getOffsetOfJLThreadJ9Thread(this);
   J9VMThread * vmthread = vmThread();
   jint offset;
   offset = (jint) J9VMJAVALANGTHREAD_THREADREF_OFFSET(vmthread);
   return offset;
   }

UDATA TR_J9VMBase::getOSRFrameHeaderSizeInBytes()                   {return sizeof(J9OSRFrame);}
UDATA TR_J9VMBase::getOSRFrameSizeInBytes(TR_OpaqueMethodBlock* method)  {return osrFrameSize((J9Method*) method);}

bool TR_J9VMBase::ensureOSRBufferSize(uintptrj_t osrFrameSizeInBytes, uintptrj_t osrScratchBufferSizeInBytes, uintptrj_t osrStackFrameSizeInBytes)
   {
   J9JavaVM *vm = _jitConfig->javaVM;
   return ::ensureOSRBufferSize(vm, osrFrameSizeInBytes, osrScratchBufferSizeInBytes, osrStackFrameSizeInBytes);
   }


UDATA TR_J9VMBase::thisThreadGetDLTBlockOffset()
   {
#if defined(J9VM_JIT_DYNAMIC_LOOP_TRANSFER)
   return offsetof(J9VMThread, dltBlock);
#else
   return 0;
#endif
   }

UDATA TR_J9VMBase::getDLTBufferOffsetInBlock()
   {
#if defined(J9VM_JIT_DYNAMIC_LOOP_TRANSFER)
   return offsetof(J9DLTInformationBlock, temps);
#else
   return 0;
#endif
   }

bool
TR_J9VMBase::compiledAsDLTBefore(TR_ResolvedMethod * method)
   {
#if defined(J9VM_JIT_DYNAMIC_LOOP_TRANSFER)
   return _compInfo->searchForDLTRecord(((TR_ResolvedJ9Method*)method)->ramMethod(), -1) != NULL;
#else
   return 0;
#endif
   }


TR_OpaqueClassBlock *
TR_J9VMBase::getObjectClass(uintptrj_t objectPointer)
   {
   TR_ASSERT(haveAccess(), "Must haveAccess in getObjectClass");
   J9Class *j9class = J9OBJECT_CLAZZ(vmThread(), objectPointer);
   return convertClassPtrToClassOffset(j9class);
   }

uintptrj_t
TR_J9VMBase::getStaticReferenceFieldAtAddress(uintptrj_t fieldAddress)
   {
   TR_ASSERT(haveAccess(), "Must haveAccess in getStaticReferenceFieldAtAddress");
   return (uintptrj_t)J9STATIC_OBJECT_LOAD(vmThread(), NULL, fieldAddress);
   }

uintptrj_t
TR_J9VMBase::getReferenceFieldAtAddress(uintptrj_t fieldAddress)
   {
   TR_ASSERT(haveAccess(), "Must haveAccess in getReferenceFieldAtAddress");
   TR::Compilation* comp = TR::comp();
#if defined(OMR_GC_CONCURRENT_SCAVENGER)
   // Emit read barrier
   if (TR::Compiler->om.readBarrierType() != gc_modron_readbar_none)
      vmThread()->javaVM->javaVM->memoryManagerFunctions->J9ReadBarrier(vmThread(), (fj9object_t *)fieldAddress);
#endif

#if defined(J9VM_GC_COMPRESSED_POINTERS)
   uintptrj_t compressedResult = *(uint32_t*)fieldAddress;
   return (compressedResult << TR::Compiler->om.compressedReferenceShift()) + TR::Compiler->vm.heapBaseAddress();
#else
   return *(uintptrj_t*)fieldAddress;
#endif
   }

uintptrj_t
TR_J9VMBase::getReferenceFieldAt(uintptrj_t objectPointer, uintptrj_t fieldOffset)
   {
   TR_ASSERT(haveAccess(), "Must haveAccess in getReferenceFieldAt");
   return (uintptrj_t)J9OBJECT_OBJECT_LOAD(vmThread(), objectPointer, TR::Compiler->om.objectHeaderSizeInBytes() + fieldOffset);
   }

uintptrj_t
TR_J9VMBase::getVolatileReferenceFieldAt(uintptrj_t objectPointer, uintptrj_t fieldOffset)
   {
   TR_ASSERT(haveAccess(), "Must haveAccess in getVolatileReferenceFieldAt");
   return (uintptrj_t)vmThread()->javaVM->javaVM->memoryManagerFunctions->j9gc_objaccess_mixedObjectReadObject(vmThread(),
      (J9Object*)objectPointer, TR::Compiler->om.objectHeaderSizeInBytes() + fieldOffset, IS_VOLATILE);
   }

int32_t
TR_J9VMBase::getInt32FieldAt(uintptrj_t objectPointer, uintptrj_t fieldOffset)
   {
   TR_ASSERT(haveAccess(), "Must haveAccess in getInt32Field");
   return *(int32_t*)(objectPointer + sizeof(J9Object) + fieldOffset);
   }

int64_t
TR_J9VMBase::getInt64FieldAt(uintptrj_t objectPointer, uintptrj_t fieldOffset)
   {
   TR_ASSERT(haveAccess(), "Must haveAccess in getInt64Field");
   return *(int64_t*)(objectPointer + sizeof(J9Object) + fieldOffset);
   }

void
TR_J9VMBase::setInt64FieldAt(uintptrj_t objectPointer, uintptrj_t fieldOffset, int64_t newValue)
   {
   TR_ASSERT(haveAccess(), "Must haveAccess in setInt64Field");
   *(int64_t*)(objectPointer + sizeof(J9Object) + fieldOffset) = newValue;
   }

bool
TR_J9VMBase::compareAndSwapInt64FieldAt(uintptrj_t objectPointer, uintptrj_t fieldOffset, int64_t oldValue, int64_t newValue)
   {
   TR_ASSERT(haveAccess(), "Must haveAccess in compareAndSwapInt64FieldAt");
   UDATA success = vmThread()->javaVM->javaVM->memoryManagerFunctions->j9gc_objaccess_mixedObjectCompareAndSwapLong(vmThread(),
      (J9Object*)objectPointer, fieldOffset + getObjectHeaderSizeInBytes(), oldValue, newValue);
   return success != 0;
   }

intptrj_t
TR_J9VMBase::getArrayLengthInElements(uintptrj_t objectPointer)
   {
   TR_ASSERT(haveAccess(), "Must haveAccess in getArrayLengthInElements");
   int32_t result = *(int32_t*)(objectPointer + getOffsetOfContiguousArraySizeField());
   if (TR::Compiler->om.useHybridArraylets() && (result == 0))
      result = *(int32_t*)(objectPointer + getOffsetOfDiscontiguousArraySizeField());
   return (intptrj_t)result;
   }

int32_t
TR_J9VMBase::getInt32Element(uintptrj_t objectPointer, int32_t elementIndex)
   {
   TR_ASSERT(haveAccess(), "getInt32Element requires VM access");
   return J9JAVAARRAYOFINT_LOAD(vmThread(), objectPointer, elementIndex);
   }

uintptrj_t
TR_J9VMBase::getReferenceElement(uintptrj_t objectPointer, intptrj_t elementIndex)
   {
   TR_ASSERT(haveAccess(), "getReferenceElement requires VM access");
   return (uintptrj_t)J9JAVAARRAYOFOBJECT_LOAD(vmThread(), objectPointer, elementIndex);
   }

TR_arrayTypeCode TR_J9VMBase::getPrimitiveArrayTypeCode(TR_OpaqueClassBlock* clazz)
   {
   TR_ASSERT(isPrimitiveClass(clazz), "Expect primitive class in TR_J9VMBase::getPrimitiveArrayType");

   J9Class* j9clazz = (J9Class*)clazz;
   if (j9clazz == jitConfig->javaVM->booleanReflectClass)
      return atype_boolean;
   else if (j9clazz == jitConfig->javaVM->charReflectClass)
      return atype_char;
   else if (j9clazz == jitConfig->javaVM->floatReflectClass)
      return atype_float;
   else if (j9clazz == jitConfig->javaVM->doubleReflectClass)
      return atype_double;
   else if (j9clazz == jitConfig->javaVM->byteReflectClass)
      return atype_byte;
   else if (j9clazz == jitConfig->javaVM->shortReflectClass)
      return atype_short;
   else if (j9clazz == jitConfig->javaVM->intReflectClass)
      return atype_int;
   else if (j9clazz == jitConfig->javaVM->longReflectClass)
      return atype_long;
   else
      {
      TR_ASSERT(false, "TR_arrayTypeCode is not defined for the j9clazz");
      return (TR_arrayTypeCode)0;
      }
   }

TR_OpaqueClassBlock *
TR_J9VMBase::getClassFromJavaLangClass(uintptrj_t objectPointer)
   {
   return (TR_OpaqueClassBlock*)J9VM_J9CLASS_FROM_HEAPCLASS(_vmThread, objectPointer);
   }

uintptrj_t
TR_J9VMBase::getConstantPoolFromMethod(TR_OpaqueMethodBlock *method)
   {
   return (uintptrj_t)J9_CP_FROM_METHOD((J9Method *)method);
   }

uintptrj_t
TR_J9VMBase::getConstantPoolFromClass(TR_OpaqueClassBlock *clazz)
   {
   return (uintptrj_t)J9_CP_FROM_CLASS((J9Class *)clazz);
   }

void TR_J9VMBase::printVerboseLogHeader(TR::Options *cmdLineOptions)
   {
   TR_VerboseLog::writeLine(TR_Vlog_INFO,"Version Information:");
   TR_VerboseLog::writeLine(TR_Vlog_INFO,"     JIT Level  - %s", getJ9JITConfig()->jitLevelName);
   TR_VerboseLog::writeLine(TR_Vlog_INFO,"     JVM Level  - %s", EsBuildVersionString);
   TR_VerboseLog::writeLine(TR_Vlog_INFO,"     GC Level   - %s", J9VM_VERSION_STRING);
   TR_VerboseLog::writeLine(TR_Vlog_INFO,"");

   const char *vendorId;
   const int32_t size = 100;
   char processorName[size] = {0};

#if defined(TR_TARGET_X86)
   vendorId =  TR::Compiler->target.cpu.getX86ProcessorVendorId();
   getCompInfo(processorName, size);
   TR_VerboseLog::writeLine(TR_Vlog_INFO,"Processor Information:");
   TR_VerboseLog::writeLine(TR_Vlog_INFO,"     Platform Info:%s",processorName);
   TR_VerboseLog::writeLine(TR_Vlog_INFO,"     Vendor:%s",vendorId);
   TR_VerboseLog::writeLine(TR_Vlog_INFO,"     numProc=%u",TR::Compiler->target.numberOfProcessors());
   TR_VerboseLog::writeLine(TR_Vlog_INFO,"");
#endif

#if !defined(TR_TARGET_X86) //CrossCompilation, will be removed
#if defined(TR_TARGET_POWER)
   vendorId = "Unknown";
   getCompInfo(processorName, size);
   TR_VerboseLog::writeLine(TR_Vlog_INFO,"Processor Information:");
   TR_VerboseLog::writeLine(TR_Vlog_INFO,"     Platform Info:%s", processorName);
   TR_VerboseLog::writeLine(TR_Vlog_INFO,"     Supports HardwareSQRT:%d", TR::Compiler->target.cpu.getSupportsHardwareSQRT());
   TR_VerboseLog::writeLine(TR_Vlog_INFO,"     Supports HardwareRound:%d", TR::Compiler->target.cpu.getSupportsHardwareRound());
   TR_VerboseLog::writeLine(TR_Vlog_INFO,"     Supports HardwareCopySign:%d", TR::Compiler->target.cpu.getSupportsHardwareCopySign());
   TR_VerboseLog::writeLine(TR_Vlog_INFO,"     Supports FPU:%d", TR::Compiler->target.cpu.hasFPU());
   TR_VerboseLog::writeLine(TR_Vlog_INFO,"     Supports DFP:%d", TR::Compiler->target.cpu.supportsDecimalFloatingPoint());
   TR_VerboseLog::writeLine(TR_Vlog_INFO,"     Supports VMX:%d", TR::Compiler->target.cpu.getPPCSupportsVMX());
   TR_VerboseLog::writeLine(TR_Vlog_INFO,"     Supports VSX:%d", TR::Compiler->target.cpu.getPPCSupportsVSX());
   TR_VerboseLog::writeLine(TR_Vlog_INFO,"     Supports AES:%d", TR::Compiler->target.cpu.getPPCSupportsAES());
   TR_VerboseLog::writeLine(TR_Vlog_INFO,"     Supports  TM:%d", TR::Compiler->target.cpu.getPPCSupportsTM());
   TR_VerboseLog::writeLine(TR_Vlog_INFO,"     Vendor:%s",vendorId);
   TR_VerboseLog::writeLine(TR_Vlog_INFO,"     numProc=%u",TR::Compiler->target.numberOfProcessors());
   TR_VerboseLog::writeLine(TR_Vlog_INFO,"");
#endif

#if defined(TR_TARGET_S390)
   vendorId = "IBM";
   getCompInfo(processorName, size);
   TR_VerboseLog::writeLine(TR_Vlog_INFO, "Processor Information:");
   TR_VerboseLog::writeLine(TR_Vlog_INFO, "        Name: %s", processorName);
   TR_VerboseLog::writeLine(TR_Vlog_INFO, "      Vendor: %s", vendorId);
   TR_VerboseLog::writeLine(TR_Vlog_INFO, "     numProc: %u", TR::Compiler->target.numberOfProcessors());
   TR_VerboseLog::writeLine(TR_Vlog_INFO, "         DFP: %d", TR::Compiler->target.cpu.getSupportsDecimalFloatingPointFacility());
   TR_VerboseLog::writeLine(TR_Vlog_INFO, "         FPE: %d", TR::Compiler->target.cpu.getSupportsFloatingPointExtensionFacility());
   TR_VerboseLog::writeLine(TR_Vlog_INFO, "         HPR: %d", TR::Compiler->target.cpu.getSupportsHighWordFacility());
   TR_VerboseLog::writeLine(TR_Vlog_INFO, "          RI: %d", TR::Compiler->target.cpu.getSupportsRuntimeInstrumentationFacility());
   TR_VerboseLog::writeLine(TR_Vlog_INFO, "          TM: %d", TR::Compiler->target.cpu.getSupportsTransactionalMemoryFacility());
   TR_VerboseLog::writeLine(TR_Vlog_INFO, "          VF: %d", TR::Compiler->target.cpu.getSupportsVectorFacility());
   TR_VerboseLog::writeLine(TR_Vlog_INFO, "          GS: %d", TR::Compiler->target.cpu.getSupportsGuardedStorageFacility());
   TR_VerboseLog::writeLine(TR_Vlog_INFO, "");
#endif
#endif
   }

void TR_J9VMBase::printPID()
   {
   PORT_ACCESS_FROM_PORT(_portLibrary);

#if defined(TR_HOST_S390)
   struct tm *p;
   struct timeval tp;
   gettimeofday(&tp,0);
   p = localtime((const long *)&tp);

   #if defined(J9ZOS390)
   // print out the ASID (address space ID) to make it easier to run MVS-style tools like
   // slip traps, dumps, traces, etc.

   struct     oscb_ascb {         // MVS ASCB
     int eye;                    // EYE CATCHER
     int do_not_care[8];
     short ascbasid;              // ASID
   } * __ptr32 pascb;
   struct oscb_psa {              // MVS PSA CB
     int do_not_care[137];
     struct oscb_ascb * __ptr32 psaaold;  // POINTER TO ASCB
   };

   struct oscb_psa * ppsa = 0;     // 0 -> PSA

   pascb = ppsa -> psaaold;       // PSAAOLD -> ASCB
   TR_ASSERT( pascb->eye == 0xc1e2c3c2, "eye catcher not found");
   TR_VerboseLog::write("ASID=%d, ", (int) pascb->ascbasid);

   #endif /* z/OS specific ASID printing */

   TR_VerboseLog::write("PID=%d, %4d/%02d/%02d",j9sysinfo_get_pid(),
                 (p->tm_year)+1900,(p->tm_mon)+1,p->tm_mday);
#endif
   }

void TR_J9VMBase::emitNewPseudoRandomNumberVerbosePrefix()
   {
   TR_VerboseLog::vlogAcquire();
   TR_VerboseLog::writeLine(TR_Vlog_INFO,"%s ", PSEUDO_RANDOM_NUMBER_PREFIX);
   //vlogRelease();
   }

void TR_J9VMBase::emitNewPseudoRandomNumberVerbose(int32_t i)
   {
   //vlogAcquire();
   TR_VerboseLog::write("%d ", i);
   //vlogRelease();
   }

void TR_J9VMBase::emitNewPseudoRandomVerboseSuffix()
   {
   //vlogAcquire();
   TR_VerboseLog::write("%c ", PSEUDO_RANDOM_SUFFIX);
   TR_VerboseLog::vlogRelease();
   }


void TR_J9VMBase::emitNewPseudoRandomNumberVerboseLine(int32_t i)
   {
   //vlogAcquire();
   emitNewPseudoRandomNumberVerbosePrefix();
   emitNewPseudoRandomNumberVerbose(i);
   emitNewPseudoRandomVerboseSuffix();
   //vlogRelease();
   }



void TR_J9VMBase::emitNewPseudoRandomStringVerbosePrefix()
   {
   TR_VerboseLog::vlogAcquire();
   TR_VerboseLog::writeLine(TR_Vlog_INFO,"%s ", PSEUDO_RANDOM_STRING_PREFIX);
   //vlogRelease();
   }

void TR_J9VMBase::emitNewPseudoRandomStringVerbose(char *c)
   {
   //vlogAcquire();
   TR_VerboseLog::write("%s ", c);
   //vlogRelease();
   }


void TR_J9VMBase::emitNewPseudoRandomStringVerboseLine(char *c)
   {
     //vlogAcquire();
   emitNewPseudoRandomStringVerbosePrefix();
   emitNewPseudoRandomStringVerbose(c);
   emitNewPseudoRandomVerboseSuffix();
   //vlogRelease();
   }

UDATA TR_J9VMBase::getLowTenureAddress()
   {
   return (UDATA) _vmThread->lowTenureAddress;
   }

UDATA TR_J9VMBase::getHighTenureAddress()
   {
   return (UDATA) _vmThread->highTenureAddress;
   }


bool TR_J9VMBase::generateCompressedPointers()
   {
   return TR::Compiler->om.compressObjectReferences();
   }


bool TR_J9VMBase::generateCompressedLockWord()
   {
   return TR::Compiler->om.compressObjectReferences();
   }


int32_t *TR_J9VMBase::getCurrentLocalsMapForDLT(TR::Compilation *comp)
   {
   int32_t           *currentBundles = NULL;

#if defined(J9VM_JIT_DYNAMIC_LOOP_TRANSFER)
   TR_ResolvedMethod *currentMethod = comp->getCurrentMethod();
   J9Method          *j9method = (J9Method *)(currentMethod->getPersistentIdentifier());
   int32_t            numBundles = currentMethod->numberOfTemps() + currentMethod->numberOfParameterSlots();

   numBundles = (numBundles+31)/32;
   currentBundles = (int32_t *)comp->trMemory()->allocateHeapMemory(numBundles * sizeof(int32_t));
   jitConfig->javaVM->localMapFunction(_portLibrary, J9_CLASS_FROM_METHOD(j9method)->romClass, getOriginalROMMethod(j9method), comp->getDltBcIndex(), (U_32 *)currentBundles, NULL, NULL, NULL);
#endif

   return currentBundles;
   }

UDATA TR_J9VMBase::getOffsetOfInitializeStatusFromClassField()
   {
   return offsetof(J9Class, initializeStatus);
   }

UDATA TR_J9VMBase::getOffsetOfJavaLangClassFromClassField()
   {
   return offsetof(J9Class, classObject);
   }

UDATA TR_J9VMBase::getOffsetOfLastITableFromClassField()
   {
   return offsetof(J9Class, lastITable);

   // Note: the "iTable" field is also a suitable choice here, except it can
   // sometimes be null.  It was useful for early experimentation, but not for
   // production unless we add null checks where necessary.
   }

UDATA TR_J9VMBase::getOffsetOfInterfaceClassFromITableField()
   {
   return offsetof(J9ITable, interfaceClass);
   }

int32_t TR_J9VMBase::getITableEntryJitVTableOffset()
   {
   return sizeof(J9Class);
   }

int32_t TR_J9VMBase::convertITableIndexToOffset(uintptrj_t itableIndex)
   {
   return (int32_t)(sizeof(J9ITable) + itableIndex*sizeof(UDATA));
   }
UDATA TR_J9VMBase::getOffsetOfInstanceShapeFromClassField()
   {
   return offsetof(J9Class, totalInstanceSize);
   }

UDATA TR_J9VMBase::getOffsetOfInstanceDescriptionFromClassField()
   {
   return offsetof(J9Class, instanceDescription);
   }

UDATA TR_J9VMBase::getOffsetOfDescriptionWordFromPtrField()
   {
   return 0;
   }


UDATA TR_J9VMBase::getOffsetOfClassFromJavaLangClassField()
   {
   return J9VMCONSTANTPOOL_ADDRESS_OFFSET(J9VMTHREAD_JAVAVM(_vmThread), J9VMCONSTANTPOOL_JAVALANGCLASS_VMREF);
   }


UDATA TR_J9VMBase::getOffsetOfRamStaticsFromClassField()            {return offsetof(J9Class, ramStatics);}
UDATA TR_J9VMBase::getOffsetOfIsArrayFieldFromRomClass()            {return offsetof(J9ROMClass, modifiers);}
UDATA TR_J9VMBase::getOffsetOfClassAndDepthFlags()                  {return offsetof(J9Class, classDepthAndFlags);}
UDATA TR_J9VMBase::getOffsetOfClassFlags()                          {return offsetof(J9Class, classFlags);}
UDATA TR_J9VMBase::getOffsetOfArrayComponentTypeField()             {return offsetof(J9ArrayClass, componentType);}
UDATA TR_J9VMBase::constReleaseVMAccessOutOfLineMask()              {return J9_PUBLIC_FLAGS_VMACCESS_RELEASE_BITS;}
UDATA TR_J9VMBase::constReleaseVMAccessMask()                       {return ~constAcquireVMAccessOutOfLineMask();}
UDATA TR_J9VMBase::constAcquireVMAccessOutOfLineMask()              {return J9_PUBLIC_FLAGS_VMACCESS_ACQUIRE_BITS;}
UDATA TR_J9VMBase::constJNICallOutFrameFlags()                      {return J9_SSF_JIT_JNI_CALLOUT;}
UDATA TR_J9VMBase::constJNICallOutFrameType()                       {return J9SF_FRAME_TYPE_JIT_JNI_CALLOUT;}
UDATA TR_J9VMBase::constJNICallOutFrameSpecialTag()                 {return 0;}
UDATA TR_J9VMBase::constJNICallOutFrameInvisibleTag()               {return J9SF_A0_INVISIBLE_TAG;}
UDATA TR_J9VMBase::constJNICallOutFrameFlagsOffset()                {return offsetof(J9SFMethodFrame, specialFrameFlags);}

UDATA TR_J9VMBase::constJNIReferenceFrameAllocatedFlags()       {return J9_SSF_JIT_JNI_FRAME_COLLAPSE_BITS;}

UDATA TR_J9VMBase::constClassFlagsPrimitive()   {return J9AccClassInternalPrimitiveType;}
UDATA TR_J9VMBase::constClassFlagsAbstract()    {return J9AccAbstract;}
UDATA TR_J9VMBase::constClassFlagsFinal()       {return J9AccFinal;}
UDATA TR_J9VMBase::constClassFlagsPublic()      {return J9AccPublic;}

int32_t TR_J9VMBase::getFlagValueForPrimitiveTypeCheck()        {return J9AccClassInternalPrimitiveType;}
int32_t TR_J9VMBase::getFlagValueForArrayCheck()                {return J9AccClassArray;}
int32_t TR_J9VMBase::getFlagValueForFinalizerCheck()            {return J9AccClassFinalizeNeeded | J9AccClassOwnableSynchronizer;}


UDATA TR_J9VMBase::getGCForwardingPointerOffset()               {
                                                                   return 0;
                                                                }

bool TR_J9VMBase::getNurserySpaceBounds(uintptrj_t *base, uintptrj_t *top)
   {
   J9JavaVM *vm = _jitConfig->javaVM;
   J9MemoryManagerFunctions * mmf = vm->memoryManagerFunctions;
   mmf->j9mm_get_guaranteed_nursery_range(getJ9JITConfig()->javaVM, (void**) base, (void**) top);

   return true;
   }

bool TR_J9VMBase::jniRetainVMAccess(TR_ResolvedMethod *method) { return (((TR_ResolvedJ9Method *)method)->getJNIProperties() & J9_FAST_JNI_RETAIN_VM_ACCESS) != 0; }
bool TR_J9VMBase::jniNoGCPoint(TR_ResolvedMethod *method) { return (((TR_ResolvedJ9Method *)method)->getJNIProperties() & J9_FAST_JNI_NOT_GC_POINT) != 0; }
bool TR_J9VMBase::jniNoNativeMethodFrame(TR_ResolvedMethod *method) { return (((TR_ResolvedJ9Method *)method)->getJNIProperties() & J9_FAST_NO_NATIVE_METHOD_FRAME) != 0; }
bool TR_J9VMBase::jniNoExceptionsThrown(TR_ResolvedMethod *method) { return (((TR_ResolvedJ9Method *)method)->getJNIProperties() & J9_FAST_JNI_NO_EXCEPTION_THROW) != 0; }
bool TR_J9VMBase::jniNoSpecialTeardown(TR_ResolvedMethod *method) { return (((TR_ResolvedJ9Method *)method)->getJNIProperties() & J9_FAST_JNI_NO_SPECIAL_TEAR_DOWN) != 0; }
bool TR_J9VMBase::jniDoNotWrapObjects(TR_ResolvedMethod *method) { return (((TR_ResolvedJ9Method *)method)->getJNIProperties() & J9_FAST_JNI_DO_NOT_WRAP_OBJECTS) != 0; }
bool TR_J9VMBase::jniDoNotPassReceiver(TR_ResolvedMethod *method) { return (((TR_ResolvedJ9Method *)method)->getJNIProperties() & J9_FAST_JNI_DO_NOT_PASS_RECEIVER) != 0; }
bool TR_J9VMBase::jniDoNotPassThread(TR_ResolvedMethod *method) { return (((TR_ResolvedJ9Method *)method)->getJNIProperties() & J9_FAST_JNI_DO_NOT_PASS_THREAD) != 0; }

UDATA
TR_J9VMBase::thisThreadRememberedSetFragmentOffset()
   {

#if defined(J9VM_GC_REALTIME)
      return offsetof(J9VMThread, sATBBarrierRememberedSetFragment);
#endif
   return 0;
   }

UDATA
TR_J9VMBase::getFragmentParentOffset()
   {

#if defined(J9VM_GC_REALTIME)
    return offsetof(MM_GCRememberedSetFragment, fragmentParent);
#endif
   return 0;
   }

UDATA
TR_J9VMBase::getRememberedSetGlobalFragmentOffset()
   {
#if defined(J9VM_GC_REALTIME)
      return offsetof(MM_GCRememberedSet, globalFragmentIndex);
#endif
   return 0;
   }

UDATA
TR_J9VMBase::getLocalFragmentOffset()
   {
#if defined(J9VM_GC_REALTIME)
       return offsetof(MM_GCRememberedSetFragment, localFragmentIndex);
#endif
    return 0;
   }

UDATA
TR_J9VMBase::thisThreadJavaVMOffset()
   {
   return offsetof(J9VMThread, javaVM);
   }

UDATA
TR_J9VMBase::getMaxObjectSizeForSizeClass()
   {
#if defined(J9VM_GC_REALTIME)
      return J9VMGC_SIZECLASSES_MAX_SMALL_SIZE_BYTES;
#endif
   return 0;
   }

UDATA
TR_J9VMBase::thisThreadAllocationCacheCurrentOffset(uintptrj_t sizeClass)
   {
#if defined(J9VM_GC_REALTIME)
   return J9_VMTHREAD_SEGREGATED_ALLOCATION_CACHE_OFFSET +
      sizeClass * sizeof(J9VMGCSegregatedAllocationCacheEntry) +
      offsetof(J9VMGCSegregatedAllocationCacheEntry, current);
#endif
   return 0;
   }

UDATA
TR_J9VMBase::thisThreadAllocationCacheTopOffset(uintptrj_t sizeClass)
   {
#if defined(J9VM_GC_REALTIME)
   return J9_VMTHREAD_SEGREGATED_ALLOCATION_CACHE_OFFSET +
      sizeClass * sizeof(J9VMGCSegregatedAllocationCacheEntry) +
      offsetof(J9VMGCSegregatedAllocationCacheEntry, top);
#endif
   return 0;
   }

UDATA
TR_J9VMBase::getCellSizeForSizeClass(uintptrj_t sizeClass)
   {
#if defined(J9VM_GC_REALTIME)
   J9JavaVM * javaVM = _jitConfig->javaVM;
   return javaVM->realtimeSizeClasses->smallCellSizes[sizeClass];
#endif
   return 0;
   }

UDATA
TR_J9VMBase::getObjectSizeClass(uintptrj_t objectSize)
   {
#if defined(J9VM_GC_REALTIME)
   J9JavaVM * javaVM = _jitConfig->javaVM;
   return javaVM->realtimeSizeClasses->sizeClassIndex[objectSize / sizeof(UDATA)];
#endif
   return 0;
   }

UDATA
TR_J9VMBase::thisThreadMonitorCacheOffset()
   {
#if defined(J9VM_OPT_REAL_TIME_LOCKING_SUPPORT)
   return offsetof(J9VMThread, monitorCache);
#else
   TR_ASSERT(0,"no monitorCache thread slot");
   return 0;
#endif
   }

UDATA
TR_J9VMBase::thisThreadOSThreadOffset()
   {
   return offsetof(J9VMThread, osThread);
   }

UDATA
TR_J9VMBase::getMonitorNextOffset()
   {
#if defined(J9VM_OPT_REAL_TIME_LOCKING_SUPPORT)
   return offsetof(J9ThreadAbstractMonitor, next);
#else
   TR_ASSERT(0,"no next field in J9ThreadAbstractMonitor");
   return 0;
#endif
   }

UDATA
TR_J9VMBase::getMonitorOwnerOffset()
   {
   return offsetof(J9ThreadAbstractMonitor, owner);
   }

UDATA
TR_J9VMBase::getMonitorEntryCountOffset()
   {
   return offsetof(J9ThreadAbstractMonitor, count);
   }


UDATA
TR_J9VMBase::getRealtimeSizeClassesOffset()
   {
#if defined(J9VM_GC_REALTIME)
   return offsetof(J9JavaVM, realtimeSizeClasses);
#endif
   return 0;
    }

UDATA
TR_J9VMBase::getSmallCellSizesOffset()
   {
#if defined(J9VM_GC_REALTIME)
   return offsetof(J9VMGCSizeClasses, smallCellSizes);
#endif
   return 0;
   }

UDATA
TR_J9VMBase::getSizeClassesIndexOffset()
   {
#if defined(J9VM_GC_REALTIME)
   return offsetof(J9VMGCSizeClasses, sizeClassIndex);
#endif
   return 0;
   }

UDATA TR_J9VMBase::thisThreadGetProfilingBufferCursorOffset()
   {
   return offsetof(J9VMThread, profilingBufferCursor);
   }

UDATA TR_J9VMBase::thisThreadGetProfilingBufferEndOffset()
   {
   return offsetof(J9VMThread, profilingBufferEnd);
   }

UDATA TR_J9VMBase::thisThreadGetOSRBufferOffset()
   {
   return offsetof(J9VMThread, osrBuffer);
   }

UDATA TR_J9VMBase::thisThreadGetOSRScratchBufferOffset()
   {
   return offsetof(J9VMThread, osrScratchBuffer);
   }

UDATA TR_J9VMBase::thisThreadGetOSRFrameIndexOffset()
   {
   return offsetof(J9VMThread, osrFrameIndex);
   }

UDATA TR_J9VMBase::thisThreadGetOSRReturnAddressOffset()
   {
   return offsetof(J9VMThread, osrReturnAddress);
   }

#if defined(TR_TARGET_S390)
/**
 * @brief TDB is Transaction Diagnostic Block used for Transactional Memory Debugging.
 * It is a 256 Byte block stored in the J9VMThread and must be 8 byte boundary aligned.
 */
uint16_t TR_J9VMBase::thisThreadGetTDBOffset()
   {
#if !defined(J9ZTPF)
   // This assume is valid to confirm the TDB is on an 8 byte boundary because we know the VMThread is already aligned on a 256 byte boundary
   // If this assume fails, then that means someone modified the J9VMThread structure which has thrown off the alignment.
   TR_ASSERT(offsetof(J9VMThread, transactionDiagBlock) % 8 == 0, "The Transaction Diagnostic Block must be aligned on a doubleword i.e. 8 byte boundary");
   return offsetof(J9VMThread, transactionDiagBlock);
#else
   Assert_JIT_unreachable();
   return 0;
#endif
   }
#endif

/**
 * @brief Returns offset from the current thread to the intermediate result field.
 * The field contains intermediate result from the latest guarded load during concurrent scavenge.
 */
UDATA TR_J9VMBase::thisThreadGetGSIntermediateResultOffset()
   {
#if defined(OMR_GC_CONCURRENT_SCAVENGER) && (defined(S390) || defined(J9ZOS390))
   return offsetof(J9VMThread, gsParameters.intermediateResult);
#else /* defined(OMR_GC_CONCURRENT_SCAVENGER) */
   TR_ASSERT(0,"Field gsParameters.intermediateResult does not exists in J9VMThread.");
   return 0;
#endif /* defined(OMR_GC_CONCURRENT_SCAVENGER) */
   }

/**
 * @brief Returns offset from the current thread to the flags to check if concurrent scavenge is active
 */
UDATA TR_J9VMBase::thisThreadGetConcurrentScavengeActiveByteAddressOffset()
   {
   int32_t privateFlagsConcurrentScavengerActiveByteOffset = 5;
   return offsetof(J9VMThread, privateFlags) + privateFlagsConcurrentScavengerActiveByteOffset;
   }

/**
 * @brief Returns offset from the current thread to the field with the base address of the evacuate memory region
 */
UDATA TR_J9VMBase::thisThreadGetEvacuateBaseAddressOffset()
   {
#if defined(OMR_GC_CONCURRENT_SCAVENGER)
#if defined(J9VM_GC_COMPRESSED_POINTERS)
   return offsetof(J9VMThread, readBarrierRangeCheckBaseCompressed);
#else
   return offsetof(J9VMThread, readBarrierRangeCheckBase);
#endif /* defined(J9VM_GC_COMPRESSED_POINTERS) */
#else /* defined(OMR_GC_CONCURRENT_SCAVENGER) */
   TR_ASSERT(0,"Field readBarrierRangeCheckBase does not exists in J9VMThread.");
   return 0;
#endif /* defined(OMR_GC_CONCURRENT_SCAVENGER) */
   }

/**
  * @brief Returns offset from the current thread to the field with the top address of the evacuate memory region
  */
UDATA TR_J9VMBase::thisThreadGetEvacuateTopAddressOffset()
   {
#if defined(OMR_GC_CONCURRENT_SCAVENGER)
#if defined(J9VM_GC_COMPRESSED_POINTERS)
   return offsetof(J9VMThread, readBarrierRangeCheckTopCompressed);
#else
   return offsetof(J9VMThread, readBarrierRangeCheckTop);
#endif /* defined(J9VM_GC_COMPRESSED_POINTERS) */
#else /* defined(OMR_GC_CONCURRENT_SCAVENGER) */
   TR_ASSERT(0,"Field readBarrierRangeCheckTop does not exists in J9VMThread.");
   return 0;
#endif /* defined(OMR_GC_CONCURRENT_SCAVENGER) */
   }

/**
 * @brief Returns offset from the current thread to the operand address field.
 * It contains data from the most recent guarded load during concurrent scavenge
 */
UDATA TR_J9VMBase::thisThreadGetGSOperandAddressOffset()
   {
#if defined(OMR_GC_CONCURRENT_SCAVENGER) && (defined(S390) || defined(J9ZOS390))
   return offsetof(J9VMThread, gsParameters.operandAddr);
#else /* defined(OMR_GC_CONCURRENT_SCAVENGER) */
   TR_ASSERT(0,"Field gsParameters.operandAddr does not exists in J9VMThread.");
   return 0;
#endif /* defined(OMR_GC_CONCURRENT_SCAVENGER) */
   }

/**
 * @brief Returns offset from the current thread to the filed with the read barrier handler address
 */
UDATA TR_J9VMBase::thisThreadGetGSHandlerAddressOffset()
   {
#if defined(OMR_GC_CONCURRENT_SCAVENGER) && (defined(S390) || defined(J9ZOS390))
   return offsetof(J9VMThread, gsParameters.handlerAddr);
#else /* defined(OMR_GC_CONCURRENT_SCAVENGER) */
   TR_ASSERT(0,"Field gsParameters.handlerAddr does not exists in J9VMThread.");
   return 0;
#endif /* defined(OMR_GC_CONCURRENT_SCAVENGER) */
   }

// This query answers whether or not the commandline option -XCEEHDLR was passed in.
//
bool TR_J9VMBase::CEEHDLREnabled()
   {
#if defined(J9VM_PORT_ZOS_CEEHDLRSUPPORT)
   J9JavaVM * vm = _jitConfig->javaVM;

   if (J9_SIG_ZOS_CEEHDLR == (vm->sigFlags & J9_SIG_ZOS_CEEHDLR))
      return true;
#endif

   return false;
   }


int32_t TR_J9VMBase::getArraySpineShift(int32_t width)
   {
   TR_ASSERT(TR::Compiler->om.canGenerateArraylets(), "not supposed to be generating arraylets!");
   TR_ASSERT(width >= 0, "unexpected arraylet datatype width");

   // for elements larger than bytes, need to reduce the shift because fewer elements
   // fit into each arraylet

   int32_t shift=-1;
   int32_t maxShift = TR::Compiler->om.arrayletLeafLogSize();

   switch(width)
      {
      case 1 : shift = maxShift-0; break;
      case 2 : shift = maxShift-1; break;
      case 4 : shift = maxShift-2; break;
      case 8 : shift = maxShift-3; break;
      default: TR_ASSERT(0,"unexpected element width");
      }
   return shift;
   }

int32_t TR_J9VMBase::getArrayletMask(int32_t width)
   {
   TR::Compilation* comp = TR::comp();
   TR_ASSERT(TR::Compiler->om.canGenerateArraylets(), "not supposed to be generating arraylets!");
   TR_ASSERT(width >= 0, "unexpected arraylet datatype width");
   int32_t mask=(1 << getArraySpineShift(width))-1;
   return mask;
   }

int32_t TR_J9VMBase::getArrayletLeafIndex(int64_t index, int32_t elementSize)
   {
   TR::Compilation* comp = TR::comp();
   TR_ASSERT(TR::Compiler->om.canGenerateArraylets(), "not supposed to be generating arraylets!");
   TR_ASSERT(elementSize >= 0, "unexpected arraylet datatype width");

   if (index<0)
      return -1;
   int32_t arrayletIndex = (index >> getArraySpineShift(elementSize));
   return  arrayletIndex;
   }

int32_t TR_J9VMBase::getLeafElementIndex(int64_t index , int32_t elementSize)
   {
   TR::Compilation* comp = TR::comp();
   TR_ASSERT(TR::Compiler->om.canGenerateArraylets(), "not supposed to be generating arraylets!");
   TR_ASSERT(elementSize >= 0, "unexpected arraylet datatype width");

   if (index<0)
      return -1;
   int32_t leafIndex = (index & getArrayletMask(elementSize));
   return leafIndex;
   }


int32_t TR_J9VMBase::getFirstArrayletPointerOffset(TR::Compilation *comp)
   {
   TR_ASSERT(TR::Compiler->om.canGenerateArraylets(), "not supposed to be generating arraylets!");

   int32_t headerSize = TR::Compiler->om.useHybridArraylets() ?
      sizeof(J9IndexableObjectDiscontiguous) : sizeof(J9IndexableObjectContiguous);

   return (headerSize + TR::Compiler->om.sizeofReferenceField()-1) & (-1)*(intptrj_t)(TR::Compiler->om.sizeofReferenceField());
   }

int32_t TR_J9VMBase::getArrayletFirstElementOffset(int8_t elementSize, TR::Compilation *comp)
   {
   TR_ASSERT(TR::Compiler->om.canGenerateArraylets(), "not supposed to be generating arraylets!");
   TR_ASSERT(elementSize >= 0, "unexpected arraylet element size");

   int32_t offset;
   if (TR::Compiler->om.compressObjectReferences())
      {
      offset = (getFirstArrayletPointerOffset(comp) + TR::Compiler->om.sizeofReferenceField() + sizeof(UDATA)-1) & (-(int32_t)sizeof(UDATA));
      TR_ASSERT((offset & sizeof(UDATA)-1) == 0, "unexpected alignment for first arraylet element");
      }
   else
      {
      if (elementSize > sizeof(UDATA))
         offset = (getFirstArrayletPointerOffset(comp) + sizeof(UDATA) + elementSize-1) & (-elementSize);
      else
         offset = getFirstArrayletPointerOffset(comp) + sizeof(UDATA);

      TR_ASSERT((offset & (elementSize-1)) == 0, "unexpected alignment for first arraylet element");
      }

   return offset;
   }

// This is used on Z/OS direct JNI to restore the CAA register before calling to C.
//
int32_t TR_J9VMBase::getCAASaveOffset()
   {
   #if defined(J9TR_CAA_SAVE_OFFSET)
      return J9TR_CAA_SAVE_OFFSET;
   #else
      return 0;
   #endif
   }

uint32_t
TR_J9VMBase::getWordOffsetToGCFlags()
   {
#if defined(J9VM_INTERP_FLAGS_IN_CLASS_SLOT) && defined(TR_TARGET_64BIT) && !defined(J9VM_GC_COMPRESSED_POINTERS)
      return TR::Compiler->om.offsetOfHeaderFlags() + 4;
#else
      return TR::Compiler->om.offsetOfHeaderFlags();
#endif
   }

uint32_t
TR_J9VMBase::getWriteBarrierGCFlagMaskAsByte()
   {
   return (OBJECT_HEADER_OLD) >> 8; //shift right 8 bits
   }


int32_t
TR_J9VMBase::getByteOffsetToLockword(TR_OpaqueClassBlock * clazzPointer)
   {
   J9JavaVM * jvm = _jitConfig->javaVM;

   if (clazzPointer == NULL)
      return 0;

   return TR::Compiler->cls.convertClassOffsetToClassPtr(clazzPointer)->lockOffset;
   }

bool
TR_J9VMBase::isLogSamplingSet()
   {
   return TR::Options::getJITCmdLineOptions() && TR::Options::getJITCmdLineOptions()->getVerboseOption(TR_VerboseSampling);
   }


uintptrj_t
TR_J9VMBase::getOffsetOfIndexableSizeField()
   {
   return offsetof(J9ROMArrayClass, arrayShape);
   }


// This method can be called by an app thread in onLoadInternal
TR_Debug *
TR_J9VMBase::createDebug(TR::Compilation *comp)
   {
   if (!_jitConfig->tracingHook)
      {
      _jitConfig->tracingHook = (void*) (TR_CreateDebug_t)createDebugObject;
      }

   TR_Debug *result = ((TR_CreateDebug_t)_jitConfig->tracingHook)(comp);

   return result;
   }

TR_ResolvedMethod *
TR_J9VMBase::getDefaultConstructor(TR_Memory * trMemory, TR_OpaqueClassBlock * classPointer)
   {
   TR::VMAccessCriticalSection getDefaultConstructor(this);
   List<TR_ResolvedMethod> list(trMemory);
   getResolvedMethods(trMemory, classPointer, &list);
   ListIterator<TR_ResolvedMethod> methods(&list);
   TR_ResolvedMethod * m = methods.getFirst();
   for (; m; m = methods.getNext())
      if (m->isConstructor() && m->signatureLength() == 3 && !strncmp(m->signatureChars(), "()V", 3))
         break;
   return m;
   }

extern "C" J9NameAndSignature newInstancePrototypeNameAndSig;

uint32_t
TR_J9VMBase::getNewInstanceImplVirtualCallOffset()
   {
   return offsetof(J9Class, romableAotITable); // should be something like offsetof(J9Class, newInstanceImpl)
   }


uint8_t *
TR_J9VMBase::allocateDataCacheRecord(uint32_t numBytes, TR::Compilation *comp,
                                     bool contiguous, bool *shouldRetryAllocation,
                                     uint32_t allocationType, uint32_t *allocatedSizePtr)
   {
   U_8* retValue = NULL;



   if (contiguous || ((_jitConfig->runtimeFlags & J9JIT_TOSS_CODE) && comp) )
      {
      // need to allocate space for header too and do some alignment
      uint32_t size = TR_DataCacheManager::alignToMachineWord(numBytes + sizeof(J9JITDataCacheHeader));
      U_8* ptr = NULL;
      TR_ASSERT(comp, "Contiguous allocations require compilation object");
      *shouldRetryAllocation = false;
      // Increment the space needed by this compilation in the data cache,
      // even if the allocation might fail
      //
      comp->incrementTotalNeededDataCacheSpace(size);
      TR_DataCache *dataCache = (TR_DataCache*)comp->getReservedDataCache();
      // If we have a reserved data cache, use that in preference of any other
      if (dataCache)
         {
         ptr = dataCache->allocateDataCacheSpace(size);
         if (!ptr) // designated data cache is not big enough
            {
            TR_DataCacheManager::getManager()->retireDataCache(dataCache);
            // Reserve a new segment that is capable to hold the entire size
            // TODO: find the appropriate vmThread
            dataCache = TR_DataCacheManager::getManager()->reserveAvailableDataCache(_vmThread, comp->getTotalNeededDataCacheSpace());
            comp->setReservedDataCache(dataCache);
            if (dataCache)
               {
               *shouldRetryAllocation = true;
               }
            }
         }
      else // No reserved data cache
         {
         // If we want contiguous allocation we must reserve a data cache now
         dataCache = TR_DataCacheManager::getManager()->reserveAvailableDataCache(_vmThread, comp->getTotalNeededDataCacheSpace());
         comp->setReservedDataCache(dataCache);
         if (dataCache)
            {
            ptr = dataCache->allocateDataCacheSpace(size);
            }
         }
      if (ptr) // I managed to allocate some space
         {
         // Complete the header
         TR_DataCacheManager::getManager()->fillDataCacheHeader((J9JITDataCacheHeader*)ptr, allocationType, size);
         if (allocatedSizePtr)
            *allocatedSizePtr = size - sizeof(J9JITDataCacheHeader); // communicate back the allocated size
          // Return the location after the header
         retValue = (ptr + sizeof(J9JITDataCacheHeader));
         }
      }
   else // not a contiguous allocation, use data cache manager.
      {
      retValue = TR_DataCacheManager::getManager()->allocateDataCacheRecord(numBytes, allocationType, allocatedSizePtr);
      }

   return retValue;
   }



uint8_t *
TR_J9VMBase::allocateRelocationData(TR::Compilation * comp, uint32_t numBytes)
   {
   uint8_t * relocationData = NULL;
   uint32_t size = 0;
   bool shouldRetryAllocation;
   relocationData = allocateDataCacheRecord(numBytes, comp, needsContiguousCodeAndDataCacheAllocation(), &shouldRetryAllocation,
                                            J9_JIT_DCE_RELOCATION_DATA, &size);
   if (!relocationData)
      {
      if (shouldRetryAllocation)
         {
         // force a retry
         comp->failCompilation<J9::RecoverableDataCacheError>("Failed to allocate relocation data");
         }
      comp->failCompilation<J9::DataCacheError>("Failed to allocate relocation data");
      }

   return relocationData;
   }


uint8_t *
TR_J9VMBase::allocateCodeMemory(TR::Compilation * comp, uint32_t warmCodeSize, uint32_t coldCodeSize, uint8_t ** coldCode, bool isMethodHeaderNeeded)
   {
   return comp->cg()->allocateCodeMemoryInner(warmCodeSize, coldCodeSize, coldCode, isMethodHeaderNeeded);
   }

bool
TR_J9VMBase::supportsCodeCacheSnippets()
   {
#if defined(TR_TARGET_X86)
   return  (!TR::Options::getCmdLineOptions()->getOption(TR_DisableCodeCacheSnippets));
#else
   return false;
#endif
   }

#if defined(TR_TARGET_X86)
void *
TR_J9VMBase::getAllocationPrefetchCodeSnippetAddress(TR::Compilation * comp)
   {
   TR::CodeCache * codeCache = comp->cg()->getCodeCache();
   return codeCache->getCCPreLoadedCodeAddress(TR_AllocPrefetch, comp->cg());
   }

void *
TR_J9VMBase::getAllocationNoZeroPrefetchCodeSnippetAddress(TR::Compilation * comp)
   {
   TR::CodeCache * codeCache = comp->cg()->getCodeCache();
   return codeCache->getCCPreLoadedCodeAddress(TR_NonZeroAllocPrefetch, comp->cg());
   }
#endif

// This routine may be called on the compilation thread or from a runtime hook
//
void
TR_J9VMBase::releaseCodeMemory(void *startPC, uint8_t bytesToSaveAtStart)
   {
   if (!TR::Options::getCmdLineOptions()->getOption(TR_DisableCodeCacheReclamation))
      {
      TR::VMAccessCriticalSection releaseCodeMemory(this);
      J9JavaVM            *vm        = jitConfig->javaVM;
      J9VMThread          *vmContext = vm->internalVMFunctions->currentVMThread(vm);
      J9JITExceptionTable *metaData  = jitConfig->jitGetExceptionTableFromPC(vmContext, (UDATA)startPC);
      vlogReclamation("Queuing for reclamation", metaData, bytesToSaveAtStart);
      TR::CodeCacheManager::instance()->addFaintCacheBlock(metaData, bytesToSaveAtStart);
      }
   }

bool
TR_J9VMBase::vmRequiresSelector(uint32_t mask)
   {
   return true;
   }

bool
TR_J9VMBase::callTheJitsArrayCopyHelper()
   {
   return true;
   }

void*
TR_J9VMBase::getReferenceArrayCopyHelperAddress()
   {
   // Get the function descriptor of referenceArrayCopy ( a C routine in the GC module)
   // Each platform will have its own implementation to set up the call to referenceArrayCopy
   J9JavaVM * jvm = _jitConfig->javaVM;
   return (void*) jvm->memoryManagerFunctions->referenceArrayCopy;
   }

bool
TR_J9VMBase::isClassFinal(TR_OpaqueClassBlock * clazz)
   {
   return (TR::Compiler->cls.romClassOf(clazz)->modifiers & J9AccFinal) ? true : false;
   }

bool
TR_J9VMBase::hasFinalFieldsInClass(TR_OpaqueClassBlock * clazz)
   {
   J9Class *clazzPtr = TR::Compiler->cls.convertClassOffsetToClassPtr(clazz);
   return (clazzPtr->classDepthAndFlags & J9AccClassHasFinalFields)!=0;
   }

static uint32_t offsetOfHotFields() { return offsetof(J9Class, instanceHotFieldDescription); }

class TR_MarkHotField : public TR_SubclassVisitor
   {
public:
   TR_MarkHotField(TR::Compilation * comp, TR::SymbolReference * symRef)
      : TR_SubclassVisitor(comp), _symRef(symRef) { }

   void mark(J9Class *, bool);

   virtual bool visitSubclass(TR_PersistentClassInfo *);

private:

   bool markHotField(J9Class * clazz, bool baseClass);

   TR::SymbolReference * _symRef;
   UDATA                _bitValue;
   UDATA                _slotIndex;
   };

void
TR_MarkHotField::mark(J9Class * clazz, bool isFixedClass)
   {
   TR_J9VMBase *fej9 = (TR_J9VMBase *)(_comp->fe());
   if (fej9->isAOT_DEPRECATED_DO_NOT_USE())
      return;

   if ((*(UDATA *)((char *)clazz + offsetOfHotFields()) & 0x1))
      {
      // temporary hack: tenure aligned classes can't have
      // hot fields marked, we need another word for this
      if (_comp->getOption(TR_TraceMarkingOfHotFields))
         {
         J9ROMClass* romClass = TR::Compiler->cls.romClassOf((TR_OpaqueClassBlock *)clazz);
         J9UTF8* name = J9ROMCLASS_CLASSNAME(romClass);
         printf("Rejected class %.*s for hot field marking because it's marked for tenured alignment\n", J9UTF8_LENGTH(name), J9UTF8_DATA(name));
         }
      return;
      }

   if (!_symRef->getSymbol()->getShadowSymbol() || _symRef->isUnresolved() || !clazz)
      return;

   if ((uintptrj_t)_symRef->getOffset() < fej9->getObjectHeaderSizeInBytes())
      return;

   _slotIndex = ((_symRef->getOffset() - fej9->getObjectHeaderSizeInBytes()) / TR::Compiler->om.sizeofReferenceField()) + 1; // +1 because low order bit means tenured alignment
   if (_slotIndex > 30) // not 31 because low order bit means tenured alignment
      return;

   _bitValue = (UDATA)1 << _slotIndex;

   if (!markHotField(clazz, true))
      return;

   if (!isFixedClass)
      {
      setTracing(_comp->getOption(TR_TraceMarkingOfHotFields));
      visit(fej9->convertClassPtrToClassOffset(clazz));
      }
   }

bool
TR_MarkHotField::visitSubclass(TR_PersistentClassInfo * subclassInfo)
   {
   return markHotField(TR::Compiler->cls.convertClassOffsetToClassPtr(subclassInfo->getClassId()), false);
   }

bool
TR_MarkHotField::markHotField(J9Class * clazz, bool rootClass)
   {
   TR_J9VMBase *fej9 = (TR_J9VMBase *)(_comp->fe());
   if (fej9->isAOT_DEPRECATED_DO_NOT_USE())
      return false;

   // If the bit is already marked in the class then we don't need to walk this classes subclasses.
   // Returning false indicates to the visitor to not walk this classes subclasses.
   //
   UDATA noncoldWord= *(UDATA *)((char *)clazz + offsetOfHotFields());
   if (noncoldWord & _bitValue)
      return false;

   UDATA * descriptorPtr = clazz->instanceDescription;
   UDATA descriptorWord;
   if (((UDATA) descriptorPtr) & BCT_J9DescriptionImmediate)
      descriptorWord = ((UDATA) descriptorPtr) >> 1;
   else
      descriptorWord = descriptorPtr[0];

   // Check that the field is a member of the class.  At the time this code was written there were cases
   // when value propation would call this function with the class being Object and the field being String.value
   //
   if (!(descriptorWord & _bitValue))
      return false;

   if (_comp->getOption(TR_TraceMarkingOfHotFields))
      {
      if (rootClass)
         {
         int32_t len; char * s = _symRef->getOwningMethod(_comp)->fieldName(_symRef->getCPIndex(), len, _comp->trMemory());
         printf("hot field %*s with bitValue=%lx and slotIndex=%lu found while compiling \n   %s\n", len, s, _bitValue, _slotIndex, _comp->signature());
         }

      J9ROMClass* romClass = TR::Compiler->cls.romClassOf((TR_OpaqueClassBlock*)clazz);
      J9UTF8* name = J9ROMCLASS_CLASSNAME(romClass);
      printf("%*smarked field as hot in class %.*s\n", depth(), " ", J9UTF8_LENGTH(name), J9UTF8_DATA(name));
      }

   *(UDATA *)((char *)clazz + offsetOfHotFields()) = noncoldWord | _bitValue;

   return true;
   }

void
TR_J9VMBase::markHotField(TR::Compilation * comp, TR::SymbolReference * symRef, TR_OpaqueClassBlock * clazz, bool isFixedClass)
   {
   TR_MarkHotField marker(comp, symRef);
   marker.mark(TR::Compiler->cls.convertClassOffsetToClassPtr(clazz), isFixedClass);
   }



bool
TR_J9VMBase::scanReferenceSlotsInClassForOffset(TR::Compilation * comp, TR_OpaqueClassBlock * classPointer, int32_t offset)
   {
   if (isAOT_DEPRECATED_DO_NOT_USE())
      return false;
   TR_VMFieldsInfo fields(comp, TR::Compiler->cls.convertClassOffsetToClassPtr(classPointer), 1);

   if (!fields.getFields()) return false;

   ListIterator <TR_VMField> iter(fields.getFields());
   for (TR_VMField * field = iter.getFirst(); field != NULL; field = iter.getNext())
      {
      if (field->offset > offset)
         return false;

      if (field->isReference())
         {
         char *fieldSignature = field->signature;
         char *fieldName = field->name;

         int32_t fieldOffset = getInstanceFieldOffset(classPointer, fieldName, (uint32_t)strlen(fieldName), fieldSignature, (uint32_t)strlen(fieldSignature));
         if (fieldOffset == offset)
            {
            J9Class *fieldClass = TR::Compiler->cls.convertClassOffsetToClassPtr(getClassFromSignature(fieldSignature, (int32_t)strlen(fieldSignature), comp->getCurrentMethod()));

            if (fieldClass != NULL)
               {
               UDATA hotWordValue = *(UDATA *)((char *)fieldClass + offsetOfHotFields());

               if (hotWordValue & 0x1) return true;
               }
            }
         }
      }

   return false;
   }

int32_t
TR_J9VMBase::findFirstHotFieldTenuredClassOffset(TR::Compilation *comp, TR_OpaqueClassBlock *opclazz)
   {
   if (!isAOT_DEPRECATED_DO_NOT_USE())
      {
      J9Class *clazz = TR::Compiler->cls.convertClassOffsetToClassPtr(opclazz);
      UDATA hotFieldsWordValue = *(UDATA *)((char *)clazz + offsetOfHotFields());

      if (!hotFieldsWordValue)
         return -1;

      if (hotFieldsWordValue & 0x1)
         {
         // this class is marked for tenured alignment ignore it
         return -1;
         }

      for (int i = 1; i<31; i++)
         {
         uint32_t flag = (uint32_t)(hotFieldsWordValue & ((UDATA)1<<i));

         // if the field is marked find the
         // class type of this field and see if that class
         // is marked for tenured alignment
         if (flag)
            {
            uint32_t offset = (i-1) * TR::Compiler->om.sizeofReferenceField();
            if (scanReferenceSlotsInClassForOffset(comp, opclazz, offset))
               return (int32_t)(offset + getObjectHeaderSizeInBytes());
            }
         }
      }

   return -1;
   }



#if defined(TR_TARGET_X86)
#define CACHE_LINE_SIZE 64
#elif defined(TR_HOST_POWER)
#define CACHE_LINE_SIZE 128
#else
#define CACHE_LINE_SIZE 256
#endif


void
TR_J9VMBase::markClassForTenuredAlignment(TR::Compilation *comp, TR_OpaqueClassBlock *opclazz, uint32_t alignFromStart)
   {
   if (!isAOT_DEPRECATED_DO_NOT_USE())
      {
      J9Class *clazz = TR::Compiler->cls.convertClassOffsetToClassPtr(opclazz);
      UDATA hotFieldsWordValue = 0x1; // mark for alignment

      TR_ASSERT((alignFromStart % getObjectAlignmentInBytes())==0, "alignment undershot should be multiple of %d bytes", getObjectAlignmentInBytes());
      TR_ASSERT((alignFromStart < 128), "alignment undershot should be less than 128 (124 max)");

      hotFieldsWordValue |= (((alignFromStart & 0x7f)/getObjectAlignmentInBytes()) << 1);

      //printf("Class %p, hotFieldsWordValue %p\n", opclazz,  hotFieldsWordValue);

      *(UDATA *)((char *)clazz + offsetOfHotFields()) = hotFieldsWordValue;
      }
   }


char *
TR_J9VMBase::getClassSignature_DEPRECATED(TR_OpaqueClassBlock * clazz, int32_t & length, TR_Memory * trMemory)
   {
   int32_t   numDims = 0;

   TR_OpaqueClassBlock * myClass = getBaseComponentClass(clazz, numDims);

   int32_t len;
   char * name = getClassNameChars(myClass, len);
   length = len + numDims;
   if (* name != '[')
      length += 2;

   char * sig = (char *)trMemory->allocateStackMemory(length);
   int32_t i;
   for (i = 0; i < numDims; i++)
      sig[i] = '[';
   if (* name != '[')
      sig[i++] = 'L';
   memcpy(sig+i, name, len);
   i += len;
   if (* name != '[')
      sig[i++] = ';';
   return sig;
   }


char *
TR_J9VMBase::getClassSignature(TR_OpaqueClassBlock * clazz, TR_Memory * trMemory)
   {
   int32_t   numDims = 0;

   TR_OpaqueClassBlock * myClass = getBaseComponentClass(clazz, numDims);

   int32_t len;
   char * name = getClassNameChars(myClass, len);
   int32_t length = len + numDims;
   if (* name != '[')
      length += 2;

    length++; //for null-termination
   char * sig = (char *)trMemory->allocateStackMemory(length);
   int32_t i;
   for (i = 0; i < numDims; i++)
      sig[i] = '[';
   if (* name != '[')
      sig[i++] = 'L';
   memcpy(sig+i, name, len);
   i += len;
   if (* name != '[')
      sig[i++] = ';';

   sig[length-1] = '\0';
   return sig;
   }


int32_t
TR_J9VMBase::printTruncatedSignature(char *sigBuf, int32_t bufLen, J9UTF8 *className, J9UTF8 *name, J9UTF8 *signature)
   {
   int32_t sigLen = J9UTF8_LENGTH(className) + J9UTF8_LENGTH(name) + J9UTF8_LENGTH(signature)+2;
   if (sigLen < bufLen)
      {
      sigLen = sprintf(sigBuf, "%.*s.%.*s%.*s", J9UTF8_LENGTH(className), utf8Data(className),
                       J9UTF8_LENGTH(name), utf8Data(name),
                       J9UTF8_LENGTH(signature), utf8Data(signature));
      }
   else // truncate some parts of the signature
      {
      if (sigLen - bufLen < J9UTF8_LENGTH(signature)) // classname and methodname can fit
         {
         sigLen = sprintf(sigBuf, "%.*s.%.*s%.*s", J9UTF8_LENGTH(className), utf8Data(className),
                          J9UTF8_LENGTH(name), utf8Data(name),
                          (J9UTF8_LENGTH(signature) - (sigLen-bufLen)), utf8Data(signature));
         }
      else
         {
         int32_t nameLen = std::min<int32_t>(bufLen-3, J9UTF8_LENGTH(name));
         if (nameLen == bufLen-3) // not even the method name can be printed entirely
            sigLen = sprintf(sigBuf, "*.%.*s", nameLen, utf8Data(name));
         else
            sigLen = sprintf(sigBuf, "%.*s.%.*s", std::min<int32_t>(bufLen-2 - nameLen, J9UTF8_LENGTH(className)), utf8Data(className), nameLen, utf8Data(name));
         }
      }
   return sigLen;
   }


int32_t
TR_J9VMBase::printTruncatedSignature(char *sigBuf, int32_t bufLen, TR_OpaqueMethodBlock *method)
   {
   // avoid using sampleSignature due to malloc
   J9Method *j9method = (J9Method *)method;
   J9UTF8 * className;
   J9UTF8 * name;
   J9UTF8 * signature;
   getClassNameSignatureFromMethod(j9method, className, name, signature);
   return printTruncatedSignature(sigBuf, bufLen, className, name, signature);
   }


int32_t *
TR_J9VMBase::getReferenceSlotsInClass(TR::Compilation * comp, TR_OpaqueClassBlock * classPointer)
   {
   // Get the offsets of all the reference slots in the given class as a
   // zero-terminated array of slot numbers. Return NULL if no reference slots
   // in the class.
   //
   TR_VMFieldsInfo fields(comp, TR::Compiler->cls.convertClassOffsetToClassPtr(classPointer), 0);
   int32_t * slots = fields.getGCDescriptor();
   if (* slots == 0)
      return NULL;
   return (int32_t*)slots;
   }

bool
TR_J9VMBase::shouldPerformEDO(
      TR::Block *catchBlock,
      TR::Compilation * comp)
   {
   TR_ASSERT(catchBlock->isCatchBlock(), "shouldPerformEDO expected block_%d to be a catch block", catchBlock->getNumber());

   if (comp->getOption(TR_DisableEDO))
      {
      return false;
      }

   if (catchBlock->isOSRCatchBlock()) // Can't currently induce recompilation from an OSR block
      {
      return false;
      }

   static char *disableEDORecomp = feGetEnv("TR_disableEDORecomp");
   if (disableEDORecomp)
      return false;

   TR::Recompilation *recomp = comp->getRecompilationInfo();

   if (recomp
      && comp->getOptions()->allowRecompilation()
      && recomp->useSampling()
      && recomp->shouldBeCompiledAgain()
      && comp->getMethodHotness() < hot
      && comp->getNodeCount() < TR::Options::_catchSamplingSizeThreshold)
      {
      return true;
      }
   else
      {
      return false;
      }
   }

bool
TR_J9VMBase::isClassArray(TR_OpaqueClassBlock *klass)
   {
   return J9ROMCLASS_IS_ARRAY(TR::Compiler->cls.romClassOf(klass)) ? true : false;
   }

char *
TR_J9VMBase::getClassNameChars(TR_OpaqueClassBlock * ramClass, int32_t & length)
   {
   return utf8Data(J9ROMCLASS_CLASSNAME(TR::Compiler->cls.romClassOf(ramClass)), length);
   }

bool
TR_J9VMBase::isInlineableNativeMethod(TR::Compilation * comp, TR::ResolvedMethodSymbol * methodSymbol)
   {
   if (!comp->getOption(TR_DisableInliningOfNatives))
      switch(methodSymbol->getRecognizedMethod())
         {
         //case TR::java_lang_System_identityHashCode:
         case TR::com_ibm_oti_vm_VM_callerClass:
            // return true if these are INLs.  If they've become JNIs as a result of project clear work
            // then we don't know how to handle them.   Specifically identityHashCode is a static JNI
            // so that calls to them get an inserted first argument.  The inliner and other code has
            // trouble matching up parameters to arguments in this case.
            //
            return !methodSymbol->isJNI();
         default:
            return false;
         }

   return false;
   }

bool
TR_J9VMBase::isQueuedForVeryHotOrScorching(TR_ResolvedMethod *calleeMethod, TR::Compilation *comp)
   {
   bool isQueuedForVeryHotOrScorching = false;

   _compInfo->acquireCompMonitor(_vmThread);
   //Check again in case another thread has already upgraded this request

   for (TR_MethodToBeCompiled *cur = TR::CompilationController::getCompilationInfo()->getMethodQueue(); cur; cur = cur->_next)
      {
      if (cur->getMethodDetails().getMethod() == (J9Method*) calleeMethod->getPersistentIdentifier() && cur->getMethodDetails().isOrdinaryMethod())
         {
         isQueuedForVeryHotOrScorching = cur->_optimizationPlan->getOptLevel() >= veryHot;
         break;
         }
      }

   _compInfo->releaseCompMonitor(_vmThread);
   return isQueuedForVeryHotOrScorching;
   }

bool
TR_J9VMBase::maybeHighlyPolymorphic(TR::Compilation *comp, TR_ResolvedMethod *caller, int32_t cpIndex, TR::Method *callee, TR_OpaqueClassBlock * receiverClass)
   {
   //if (method->isInterface())
     {
      TR_OpaqueClassBlock *classOfMethod = NULL;
      if(receiverClass)
         {
         classOfMethod = receiverClass;
         }
      else
         {
         int32_t len = callee->classNameLength();
         char *s = classNameToSignature(callee->classNameChars(), len, comp);
         classOfMethod = getClassFromSignature(s, len, caller, true);
         }
      if (classOfMethod)
         {
         int len = 1;
         traceMsg(comp, "maybeHighlyPolymorphic classOfMethod: %s yizhang\n", getClassNameChars(classOfMethod, len));
         TR_PersistentCHTable *chTable = comp->getPersistentInfo()->getPersistentCHTable();
         if (chTable->hasThreeOrMoreCompiledImplementors(classOfMethod, cpIndex, caller, comp, warm))
            {
            return true;
            }
         }
      }
      return false;
   }


bool TR_J9VMBase::supressInliningRecognizedInitialCallee(TR_CallSite* callsite, TR::Compilation* comp)
   {
   static const char* OPT_DETAILS = "O^O INLINER: " ;

   TR::Node *callNode = callsite->_callNode;
   TR::TreeTop *callNodeTreeTop  = callsite->_callNodeTreeTop;

   TR::SymbolReference * symRef = callNode->getSymbolReference();

   if (!symRef->isUnresolved() && !callsite->_initialCalleeSymbol->isHelper())
      {
      static bool doStringOpt = feGetEnv("TR_EnableStringOpt") ? true : false;

      TR_ResolvedMethod *m = callsite->_initialCalleeSymbol->getResolvedMethod();
      if (doStringOpt && comp->supressEarlyInlining())
         {
         char *sig = "java/lang/String.<init>(";
         if ((strncmp(m->signature(comp->trMemory()), sig, strlen(sig)) == 0) && (strncmp(m->signatureChars(), "([CII)", 6)==0))
            {
            return true;
            }
         }

      if (true)
         {
         char *sig = "java/lang/String.checkForCacheHit(";
         if (strncmp(m->signature(comp->trMemory()), sig, strlen(sig)) == 0)
            {
            return true;
            }

         sig = "java/lang/String.isAllSameCharacterArray(";
         if (strncmp(m->signature(comp->trMemory()), sig, strlen(sig)) == 0)
            {
            return true;
            }
         }

      }

   bool dontInlineRecognizedMethod = callsite->_initialCalleeSymbol->canReplaceWithHWInstr();
   if (callNode->getSymbol()->getResolvedMethodSymbol())
      {
      // Methods we may prefer not to inline, for heuristic reasons.
      // (Methods we must not inline for correctness don't go in the next switch below.)
      //
      switch (callNode->getSymbol()->getResolvedMethodSymbol()->getRecognizedMethod())
         {
         // ByteArray Marshalling methods
         case TR::com_ibm_dataaccess_ByteArrayMarshaller_writeShort_:
         case TR::com_ibm_dataaccess_ByteArrayMarshaller_writeShortLength_:

         case TR::com_ibm_dataaccess_ByteArrayMarshaller_writeInt_:
         case TR::com_ibm_dataaccess_ByteArrayMarshaller_writeIntLength_:

         case TR::com_ibm_dataaccess_ByteArrayMarshaller_writeLong_:
         case TR::com_ibm_dataaccess_ByteArrayMarshaller_writeLongLength_:

         case TR::com_ibm_dataaccess_ByteArrayMarshaller_writeFloat_:
         case TR::com_ibm_dataaccess_ByteArrayMarshaller_writeDouble_:

         // ByteArray Unmarshalling methods
         case TR::com_ibm_dataaccess_ByteArrayUnmarshaller_readShort_:
         case TR::com_ibm_dataaccess_ByteArrayUnmarshaller_readShortLength_:

         case TR::com_ibm_dataaccess_ByteArrayUnmarshaller_readInt_:
         case TR::com_ibm_dataaccess_ByteArrayUnmarshaller_readIntLength_:

         case TR::com_ibm_dataaccess_ByteArrayUnmarshaller_readLong_:
         case TR::com_ibm_dataaccess_ByteArrayUnmarshaller_readLongLength_:

         case TR::com_ibm_dataaccess_ByteArrayUnmarshaller_readFloat_:
         case TR::com_ibm_dataaccess_ByteArrayUnmarshaller_readDouble_:
          if (!comp->getOption(TR_DisableMarshallingIntrinsics))
             dontInlineRecognizedMethod = true;
          break;

         // DAA Packed Decimal arithmetic methods
         case TR::com_ibm_dataaccess_PackedDecimal_addPackedDecimal_:
         case TR::com_ibm_dataaccess_PackedDecimal_subtractPackedDecimal_:
         case TR::com_ibm_dataaccess_PackedDecimal_multiplyPackedDecimal_:
         case TR::com_ibm_dataaccess_PackedDecimal_dividePackedDecimal_:
         case TR::com_ibm_dataaccess_PackedDecimal_remainderPackedDecimal_:

         // DAA Packed Decimal comparison methods
         case TR::com_ibm_dataaccess_PackedDecimal_lessThanPackedDecimal_:
         case TR::com_ibm_dataaccess_PackedDecimal_lessThanOrEqualsPackedDecimal_:
         case TR::com_ibm_dataaccess_PackedDecimal_greaterThanPackedDecimal_:
         case TR::com_ibm_dataaccess_PackedDecimal_greaterThanOrEqualsPackedDecimal_:
         case TR::com_ibm_dataaccess_PackedDecimal_equalsPackedDecimal_:
         case TR::com_ibm_dataaccess_PackedDecimal_notEqualsPackedDecimal_:

         // DAA Packed Decimal shift methods
         case TR::com_ibm_dataaccess_PackedDecimal_shiftLeftPackedDecimal_:
         case TR::com_ibm_dataaccess_PackedDecimal_shiftRightPackedDecimal_:

         // DAA Packed Decimal check method
         case TR::com_ibm_dataaccess_PackedDecimal_checkPackedDecimal_:

         // DAA Packed Decimal <-> Integer
         case TR::com_ibm_dataaccess_DecimalData_convertPackedDecimalToInteger_:
         case TR::com_ibm_dataaccess_DecimalData_convertPackedDecimalToInteger_ByteBuffer_:
         case TR::com_ibm_dataaccess_DecimalData_convertIntegerToPackedDecimal_:
         case TR::com_ibm_dataaccess_DecimalData_convertIntegerToPackedDecimal_ByteBuffer_:

         // DAA Packed Decimal <-> Long
         case TR::com_ibm_dataaccess_DecimalData_convertPackedDecimalToLong_:
         case TR::com_ibm_dataaccess_DecimalData_convertPackedDecimalToLong_ByteBuffer_:
         case TR::com_ibm_dataaccess_DecimalData_convertLongToPackedDecimal_:
         case TR::com_ibm_dataaccess_DecimalData_convertLongToPackedDecimal_ByteBuffer_:

            // DAA Packed Decimal <-> External Decimal
         case TR::com_ibm_dataaccess_DecimalData_convertPackedDecimalToExternalDecimal_:
         case TR::com_ibm_dataaccess_DecimalData_convertExternalDecimalToPackedDecimal_:

         // DAA Packed Decimal <-> Unicode Decimal
         case TR::com_ibm_dataaccess_DecimalData_convertPackedDecimalToUnicodeDecimal_:
         case TR::com_ibm_dataaccess_DecimalData_convertUnicodeDecimalToPackedDecimal_:

         //BigDecimal related DFP methods
         case TR::com_ibm_dataaccess_DecimalData_DFPConvertPackedToDFP:
         case TR::com_ibm_dataaccess_DecimalData_DFPConvertDFPToPacked:
            if (!comp->getOption(TR_DisablePackedDecimalIntrinsics))
               dontInlineRecognizedMethod = true;
            break;

         case TR::com_ibm_dataaccess_ByteArrayUtils_trailingZerosQuadWordAtATime_:
            if (!comp->getOption(TR_DisablePackedDecimalIntrinsics) &&
                    !comp->getOption(TR_DisableDAATrailingZero) &&
                    !TR::Compiler->om.canGenerateArraylets())
               dontInlineRecognizedMethod = true;
            break;

         case TR::java_math_BigDecimal_noLLOverflowAdd:
         case TR::java_math_BigDecimal_noLLOverflowMul:
         case TR::java_math_BigDecimal_slowSubMulSetScale:
         case TR::java_math_BigDecimal_slowAddAddMulSetScale:
         case TR::java_math_BigDecimal_slowMulSetScale:
            if (comp->cg()->getSupportsBDLLHardwareOverflowCheck())
               dontInlineRecognizedMethod = true;
            break;
         case TR::java_util_concurrent_atomic_AtomicIntegerFieldUpdater_getAndDecrement:
         case TR::java_util_concurrent_atomic_AtomicIntegerFieldUpdater_getAndIncrement:
         case TR::java_util_concurrent_atomic_AtomicIntegerFieldUpdater_getAndAdd:
         case TR::java_util_concurrent_atomic_AtomicIntegerFieldUpdater_decrementAndGet:
         case TR::java_util_concurrent_atomic_AtomicIntegerFieldUpdater_incrementAndGet:
         case TR::java_util_concurrent_atomic_AtomicIntegerFieldUpdater_addAndGet:
            if (comp->cg()->getSupportsAtomicLoadAndAdd())
               dontInlineRecognizedMethod = true;
            break;
         case TR::java_math_BigDecimal_valueOf:
         case TR::java_math_BigDecimal_add:
         case TR::java_math_BigDecimal_subtract:
         case TR::java_math_BigDecimal_multiply:
            if (comp->isProfilingCompilation())
               {
               dontInlineRecognizedMethod = true;
               break;
               }
            // fall through
         case TR::java_math_BigInteger_add:
         case TR::java_math_BigInteger_subtract:
         case TR::java_math_BigInteger_multiply:
            if (callNode->getOpCode().isCallDirect())
               {
               bool dontInline = false;
               if (callNode->getReferenceCount() == 1)
                  dontInline = true;
               else if (callNode->getReferenceCount() == 2)
                  {
                  TR::TreeTop *cursor = callNodeTreeTop->getNextTreeTop();
                  while (cursor)
                     {
                     TR::Node *cursorNode = cursor->getNode();

                     if (cursorNode->getOpCodeValue() == TR::BBEnd)
                        break;

                     if (cursorNode->getOpCodeValue() == TR::treetop)
                        {
                        if (cursorNode->getFirstChild() == callNode)
                           {
                           dontInline = true;
                           break;
                           }
                        }

                     cursor = cursor->getNextTreeTop();
                     }
                  }

               if (dontInline &&
                     performTransformation(comp, "%sNot inlining dead BigDecimal/BigInteger call node [" POINTER_PRINTF_FORMAT "]\n", OPT_DETAILS, callNode))
                  dontInlineRecognizedMethod = true;
               }
            break;
         case TR::com_ibm_ws_webcontainer_channel_WCCByteBufferOutputStream_printUnencoded:
            if (comp->isServerInlining())
               {
               // Prefer arrayTranslate to kick in as often as possible
               dontInlineRecognizedMethod = true;
               }
            break;
         case TR::com_ibm_jit_JITHelpers_toUpperIntrinsicLatin1:
         case TR::com_ibm_jit_JITHelpers_toLowerIntrinsicLatin1:
         case TR::com_ibm_jit_JITHelpers_toUpperIntrinsicUTF16:
         case TR::com_ibm_jit_JITHelpers_toLowerIntrinsicUTF16:
            if(comp->cg()->getSupportsInlineStringCaseConversion())
               {
               dontInlineRecognizedMethod = true;
               }
            break;
         case TR::java_lang_StringLatin1_indexOf:
         case TR::java_lang_StringUTF16_indexOf:
         case TR::com_ibm_jit_JITHelpers_intrinsicIndexOfStringLatin1:
         case TR::com_ibm_jit_JITHelpers_intrinsicIndexOfStringUTF16:
         case TR::com_ibm_jit_JITHelpers_intrinsicIndexOfLatin1:
         case TR::com_ibm_jit_JITHelpers_intrinsicIndexOfUTF16:
            if (comp->cg()->getSupportsInlineStringIndexOf())
               {
               dontInlineRecognizedMethod = true;
               }
            break;
         case TR::java_lang_Math_max_D:
         case TR::java_lang_Math_min_D:
            if(comp->cg()->getSupportsVectorRegisters() && !comp->getOption(TR_DisableSIMDDoubleMaxMin))
               {
               dontInlineRecognizedMethod = true;
               }
            break;
         case TR::java_lang_String_hashCodeImplDecompressed:
            /*
             * X86 and z want to avoid inlining both java_lang_String_hashCodeImplDecompressed and java_lang_String_hashCodeImplCompressed
             * so they can be recognized and replaced with a custom fast implementation.
             * Power currently only has the custom fast implementation for java_lang_String_hashCodeImplDecompressed.
             * As a result, Power only wants to prevent inlining of java_lang_String_hashCodeImplDecompressed.
             * When Power gets a fast implementation of TR::java_lang_String_hashCodeImplCompressed, this case can be merged into the case
             * for java_lang_String_hashCodeImplCompressed instead of using a fallthrough.
             */
            if (!TR::Compiler->om.canGenerateArraylets() &&
                TR::Compiler->target.cpu.isPower() && TR::Compiler->target.cpu.id() >= TR_PPCp8 && getPPCSupportsVSXRegisters() && !comp->compileRelocatableCode())
                  {
                  dontInlineRecognizedMethod = true;
                  break;
                  }
            // Intentional fallthrough here.
         case TR::java_lang_String_hashCodeImplCompressed:
            if (comp->cg()->getSupportsInlineStringHashCode())
               {
               dontInlineRecognizedMethod = true;
               }
            break;
         default:
            break;
         }

      // Methods we must not inline for correctness
      //
      switch (callNode->getSymbol()->getResolvedMethodSymbol()->getMandatoryRecognizedMethod())
         {
         case TR::java_nio_Bits_keepAlive: // This is an empty method whose only purpose is to serve as an anchored use of a given object, so it doesn't get collected
         case TR::java_lang_ref_Reference_reachabilityFence: // This is an empty method whose only purpose is to serve as an anchored use of a given object, so it doesn't get collected
         case TR::java_lang_Object_newInstancePrototype:
         //case TR::java_lang_String_init_String:
            dontInlineRecognizedMethod = true;
            break;
         default:
            break;
         }

      }

   if (dontInlineRecognizedMethod)
      {
      return true;
      }

   return false;
   }

int TR_J9VMBase::checkInlineableWithoutInitialCalleeSymbol (TR_CallSite* callsite, TR::Compilation* comp)
   {
   if (!callsite->_isInterface)
      {
      return Unresolved_Callee;
      }

   return InlineableTarget;
   }


int TR_J9VMBase::checkInlineableTarget (TR_CallTarget* target, TR_CallSite* callsite)
   {
   TR::Compilation *comp = TR::comp();
   TR_ResolvedMethod * resolvedMethod = target->_calleeSymbol ? target->_calleeSymbol->getResolvedMethod():target->_calleeMethod;

   if (!TR_J9InlinerPolicy::isInlineableJNI(resolvedMethod,callsite->_callNode) || callsite->isIndirectCall())
      {
      if (!target->_calleeMethod->isCompilable(comp->trMemory()) || !target->_calleeMethod->isInlineable(comp))
         {
         return Not_Compilable_Callee;
         }

      if (target->_calleeMethod->isJNINative())
         {
         return JNI_Callee;
         }
      }

   TR::RecognizedMethod rm = resolvedMethod->getRecognizedMethod();

   // Don't inline methods that are going to be reduced in ilgen or UnsafeFastPath
   switch (rm)
      {
      case TR::com_ibm_jit_JITHelpers_getByteFromArray:
      case TR::com_ibm_jit_JITHelpers_getByteFromArrayByIndex:
      case TR::com_ibm_jit_JITHelpers_getByteFromArrayVolatile:
      case TR::com_ibm_jit_JITHelpers_getCharFromArray:
      case TR::com_ibm_jit_JITHelpers_getCharFromArrayByIndex:
      case TR::com_ibm_jit_JITHelpers_getCharFromArrayVolatile:
      case TR::com_ibm_jit_JITHelpers_getIntFromArray:
      case TR::com_ibm_jit_JITHelpers_getIntFromArrayVolatile:
      case TR::com_ibm_jit_JITHelpers_getIntFromObject:
      case TR::com_ibm_jit_JITHelpers_getIntFromObjectVolatile:
      case TR::com_ibm_jit_JITHelpers_getLongFromArray:
      case TR::com_ibm_jit_JITHelpers_getLongFromArrayVolatile:
      case TR::com_ibm_jit_JITHelpers_getLongFromObject:
      case TR::com_ibm_jit_JITHelpers_getLongFromObjectVolatile:
      case TR::com_ibm_jit_JITHelpers_getObjectFromArray:
      case TR::com_ibm_jit_JITHelpers_getObjectFromArrayVolatile:
      case TR::com_ibm_jit_JITHelpers_getObjectFromObject:
      case TR::com_ibm_jit_JITHelpers_getObjectFromObjectVolatile:
      case TR::com_ibm_jit_JITHelpers_putByteInArray:
      case TR::com_ibm_jit_JITHelpers_putByteInArrayByIndex:
      case TR::com_ibm_jit_JITHelpers_putByteInArrayVolatile:
      case TR::com_ibm_jit_JITHelpers_putCharInArray:
      case TR::com_ibm_jit_JITHelpers_putCharInArrayByIndex:
      case TR::com_ibm_jit_JITHelpers_putCharInArrayVolatile:
      case TR::com_ibm_jit_JITHelpers_putIntInArray:
      case TR::com_ibm_jit_JITHelpers_putIntInArrayVolatile:
      case TR::com_ibm_jit_JITHelpers_putIntInObject:
      case TR::com_ibm_jit_JITHelpers_putIntInObjectVolatile:
      case TR::com_ibm_jit_JITHelpers_putLongInArray:
      case TR::com_ibm_jit_JITHelpers_putLongInArrayVolatile:
      case TR::com_ibm_jit_JITHelpers_putLongInObject:
      case TR::com_ibm_jit_JITHelpers_putLongInObjectVolatile:
      case TR::com_ibm_jit_JITHelpers_putObjectInArray:
      case TR::com_ibm_jit_JITHelpers_putObjectInArrayVolatile:
      case TR::com_ibm_jit_JITHelpers_putObjectInObject:
      case TR::com_ibm_jit_JITHelpers_putObjectInObjectVolatile:
      case TR::com_ibm_jit_JITHelpers_byteToCharUnsigned:
      case TR::com_ibm_jit_JITHelpers_acmplt:
      case TR::com_ibm_jit_JITHelpers_isArray:
      case TR::com_ibm_jit_JITHelpers_getJ9ClassFromObject32:
      case TR::com_ibm_jit_JITHelpers_getJ9ClassFromObject64:
      case TR::com_ibm_jit_JITHelpers_getClassInitializeStatus:
      case TR::java_lang_StringUTF16_getChar:
      case TR::java_lang_StringUTF16_toBytes:
      case TR::java_lang_invoke_MethodHandle_asType:
            return DontInline_Callee;
      default:
         break;
   }

   if (comp->getOptions()->getEnableGPU(TR_EnableGPU))
      {
      switch (rm)
         {
         case TR::java_util_stream_AbstractPipeline_evaluate:
            traceMsg(comp, "Intentionally avoided inlining evaluate\n");
            return Recognized_Callee;
            break;
         default:
            break;
         }
      }

   if (comp->getOptions()->getEnableGPU(TR_EnableGPUEnableMath))
      {
      switch (rm)
         {
         case TR::java_lang_Math_abs_F:
         case TR::java_lang_Math_abs_D:
         case TR::java_lang_Math_exp:
         case TR::java_lang_Math_log:
         case TR::java_lang_Math_sqrt:
         case TR::java_lang_Math_sin:
         case TR::java_lang_Math_cos:
            traceMsg(comp, "Intentionally avoided inlining MathMethod\n");
            return Recognized_Callee;
         default:
            break;
         }
      }

#ifdef J9VM_OPT_JAVA_CRYPTO_ACCELERATION
   if (inlineRecognizedCryptoMethod(target, comp))
      {
      return Recognized_Callee;
      }
#endif

   if (
       rm == TR::com_ibm_jit_JITHelpers_toUpperIntrinsicLatin1 ||
       rm == TR::com_ibm_jit_JITHelpers_toLowerIntrinsicUTF16 ||
       rm == TR::com_ibm_jit_JITHelpers_toUpperIntrinsicLatin1 ||
       rm == TR::com_ibm_jit_JITHelpers_toLowerIntrinsicUTF16 ||

       rm == TR::java_lang_String_compressedArrayCopy_BIBII ||
       rm == TR::java_lang_String_compressedArrayCopy_BICII ||
       rm == TR::java_lang_String_compressedArrayCopy_CIBII ||
       rm == TR::java_lang_String_compressedArrayCopy_CICII ||
       rm == TR::java_lang_String_decompressedArrayCopy_BIBII ||
       rm == TR::java_lang_String_decompressedArrayCopy_BICII ||
       rm == TR::java_lang_String_decompressedArrayCopy_CIBII ||
       rm == TR::java_lang_String_decompressedArrayCopy_CICII ||
       rm == TR::java_lang_Math_max_D ||
       rm == TR::java_lang_Math_min_D ||
       //DAA Intrinsic methods will get reduced if intrinsics are on, so don't consider it as a target
       (resolvedMethod->isDAAMarshallingIntrinsicMethod() && !comp->getOption(TR_DisableMarshallingIntrinsics)) ||
       (resolvedMethod->isDAAPackedDecimalIntrinsicMethod() && !comp->getOption(TR_DisablePackedDecimalIntrinsics)) ||

      // dont inline methods that contain the NumberFormat pattern
      // this is because we want to catch the opportunity with stringpeepholes
      // and stringpeepholes runs before inliner. so if the calleemethod contained
      // the pattern and it got inlined, we would never find the pattern
      isDecimalFormatPattern(comp, target->_calleeMethod))
      {
      return Recognized_Callee;
      }

   return InlineableTarget;
   }

void
TR_J9VMBase::refineColdness (TR::Node* node, bool& isCold)
   {
   bool inlineableJNI = false;
   TR::SymbolReference * symRef = node->getSymbolReference();
   if(symRef->getSymbol()->isResolvedMethod()
         && symRef->getSymbol()->castToResolvedMethodSymbol()->getResolvedMethod())
       inlineableJNI = TR_J9InlinerPolicy::isInlineableJNI(symRef->getSymbol()->castToResolvedMethodSymbol()->getResolvedMethod(),node);

   isCold = isCold && !inlineableJNI;
   }

static TR::ILOpCodes udataIndirectLoadOpCode(TR::Compilation * comp)
   {
   if (TR::Compiler->target.is64Bit())
      {
      return TR::lloadi;
      }
   else
      {
      return TR::iloadi;
      }
   }

static TR::ILOpCodes udataIndirectStoreOpCode(TR::Compilation * comp)
   {
   if (TR::Compiler->target.is64Bit())
      {
      return TR::lstorei;
      }
   else
      {
      return TR::istorei;
      }
   }

static TR::ILOpCodes udataConstOpCode(TR::Compilation * comp)
   {
   if (TR::Compiler->target.is64Bit())
      {
      return TR::lconst;
      }
   else
      {
      return TR::iconst;
      }
   }

static TR::ILOpCodes udataLoadOpCode(TR::Compilation * comp)
   {
   if (TR::Compiler->target.is64Bit())
      {
      return TR::lload;
      }
   else
      {
      return TR::iload;
      }
   }

static TR::ILOpCodes udataCmpEqOpCode(TR::Compilation * comp)
   {
   if (TR::Compiler->target.is64Bit())
      {
      return TR::lcmpeq;
      }
   else
      {
      return TR::icmpeq;
      }
   }

TR::TreeTop *
TR_J9VMBase::lowerAsyncCheck(TR::Compilation * comp, TR::Node * root, TR::TreeTop * treeTop)
   {
   // Generate the inline test as a child of the asynccheck node
   //
   TR::SymbolReference * stackOverflowSymRef =
      new (comp->trHeapMemory()) TR::SymbolReference(comp->getSymRefTab(), TR::RegisterMappedSymbol::createMethodMetaDataSymbol(comp->trHeapMemory(), "stackOverflowMark"));

   stackOverflowSymRef->setOffset(offsetof(J9VMThread, stackOverflowMark));

   TR::Node * loadNode  = TR::Node::createWithSymRef(root, udataLoadOpCode(comp), 0, stackOverflowSymRef);
   TR::Node * constNode = TR::Node::create(root, udataConstOpCode(comp), 0, 0);
   if (TR::Compiler->target.is64Bit())
      {
      constNode->setLongInt(-1L);
      }
   else
      constNode->setInt(-1);

   root->setAndIncChild(0, TR::Node::create(udataCmpEqOpCode(comp), 2, loadNode, constNode));

   // Insert the address of the helper as a symref into the asynccheck node
   root->setSymbolReference(comp->getSymRefTab()->findOrCreateAsyncCheckSymbolRef());
   root->setNumChildren(1);

   return treeTop;
   }

bool
TR_J9VMBase::isMethodTracingEnabled(TR_OpaqueMethodBlock *method)
   {
   return VM_VMHelpers::methodBeingTraced(_jitConfig->javaVM, (J9Method *)method);
   }

bool
TR_J9VMBase::isSelectiveMethodEnterExitEnabled()
   {
   return false;
   }

bool
TR_J9VMBase::canMethodEnterEventBeHooked()
   {
   J9JavaVM * javaVM = _jitConfig->javaVM;
   J9HookInterface * * vmHooks = javaVM->internalVMFunctions->getVMHookInterface(javaVM);

   return ((*vmHooks)->J9HookDisable(vmHooks, J9HOOK_VM_METHOD_ENTER) != 0);
   }

bool
TR_J9VMBase::canMethodExitEventBeHooked()
   {
   J9JavaVM * javaVM = _jitConfig->javaVM;
   J9HookInterface * * vmHooks = javaVM->internalVMFunctions->getVMHookInterface(javaVM);

   return ((*vmHooks)->J9HookDisable(vmHooks, J9HOOK_VM_METHOD_RETURN) != 0);
   }

bool
TR_J9VMBase::methodsCanBeInlinedEvenIfEventHooksEnabled()
   {
   return false;
   }


TR::TreeTop *
TR_J9VMBase::lowerMethodHook(TR::Compilation * comp, TR::Node * root, TR::TreeTop * treeTop)
   {
   J9Method * j9method = (J9Method *) root->getOwningMethod();
   TR::Node * ramMethod = TR::Node::aconst(root, (uintptrj_t)j9method);
   ramMethod->setIsMethodPointerConstant(true);

   bool isTrace = isMethodTracingEnabled(j9method);

   TR::Node * methodCall;
   if (root->getNumChildren() == 0)
      methodCall = TR::Node::createWithSymRef(TR::call, 1, 1, ramMethod, root->getSymbolReference());
   else
      {
      TR::Node * child = root->getChild(0);
      if (isAOT_DEPRECATED_DO_NOT_USE() || !isTrace && comp->cg()->getSupportsPartialInlineOfMethodHooks())
         child = child->duplicateTree();

      methodCall = TR::Node::createWithSymRef(TR::call, 2, 2, child, ramMethod, root->getSymbolReference());
      root->getChild(0)->recursivelyDecReferenceCount();
      }

   if (isAOT_DEPRECATED_DO_NOT_USE())
      {
      // Add an ifcmpne branch for AOT
      TR::TreeTop *ifTree = TR::TreeTop::create(comp, TR::Node::create(TR::treetop, 1, methodCall));

      TR::Node *cmp = comp->createAOTGuard(comp, methodCall->getInlinedSiteIndex(), root, 0, TR_MethodEnterExitGuard);
      TR::TreeTop *cmpTree = TR::TreeTop::create(comp, cmp);

      root->setNumChildren(0);

      TR::Block * followOnBlock = NULL;
      TR::Block *enclosingBlock = treeTop->getEnclosingBlock();
      TR::Block *remainderBlock = enclosingBlock->createConditionalBlocksBeforeTree(treeTop, cmpTree, ifTree, 0, comp->getFlowGraph());

      TR::Block *ifBlock = ifTree->getEnclosingBlock();

      bool enableDupTree = comp->getOption(TR_EnableDupRetTree);
      if ((root->getOpCodeValue() == TR::MethodExitHook) && enableDupTree)
         {
         // Remove the goto block
         TR::TransformUtil::removeTree(comp, ifBlock->getLastRealTreeTop());

         // remove the edge
         comp->getFlowGraph()->removeEdge(ifBlock, remainderBlock);

         // to create dup tree
         TR::TreeTop *dupTree = remainderBlock->getFirstRealTreeTop()->duplicateTree();

         // append the duplicated tree
         ifBlock->append(dupTree);

         TR::TreeTop *exitTree = remainderBlock->getLastRealTreeTop();
         TR::TreeTop *curTree = remainderBlock->getFirstRealTreeTop();
         TR::TreeTop *nextTree = curTree->getNextRealTreeTop();
         while (curTree != exitTree)
            {
            curTree = nextTree;
            ifBlock->append(curTree->duplicateTree());
            nextTree = curTree->getNextRealTreeTop();
            }

         // mark return block as extension of prev block
         //remainderBlock->setIsExtensionOfPreviousBlock(true);

         // do I need to add edge from ifBlock to out?  what is the Out Block?
         comp->getFlowGraph()->addEdge(ifBlock, comp->getFlowGraph()->getEnd());
         }

      if (methodCall->getNumChildren() != 0)
         {
         //enclosingBlock->getNextBlock()->setIsExtensionOfPreviousBlock();

         TR::Node *child = methodCall->getChild(0);
         if (child->getOpCodeValue() == TR::aRegLoad)
            {
            TR::Node *ifNode = ifTree->getNode();
            ifNode->setNumChildren(3);
            TR::Node *glRegDeps = enclosingBlock->getEntry()->getNode()->getChild(0);

            TR::Node *duplicateGlRegDeps = glRegDeps->duplicateTree();
            TR::Node *originalDuplicateGlRegDeps = duplicateGlRegDeps;
            duplicateGlRegDeps = TR::Node::copy(glRegDeps);
            ifNode->setChild(2, duplicateGlRegDeps);

            for (int32_t i = glRegDeps->getNumChildren() - 1; i >= 0; --i)
               {
               TR::Node * dep = glRegDeps->getChild(i);
               duplicateGlRegDeps->setAndIncChild(i, dep);
               if (dep->getGlobalRegisterNumber() == child->getGlobalRegisterNumber())
                  originalDuplicateGlRegDeps->setAndIncChild(i, child);
               }

            TR::Block *callTreeBlock = ifTree->getEnclosingBlock();
            TR::Node *bbstartNode = callTreeBlock->getEntry()->getNode();
            bbstartNode->setNumChildren(1);
            bbstartNode->setChild(0, originalDuplicateGlRegDeps);
            }
         }

      return cmpTree;
      }
   else if (!isTrace && comp->cg()->getSupportsPartialInlineOfMethodHooks())
      {
      // The method enter and exit hooks must be modified to check to see if the event is hooked
      // in the new interface rather than the old. This is a simple bit test at a known address.
      // The JIT should check the status of the J9HOOK_FLAG_HOOKED bit in the hook interface,
      // rather than the vmThread->eventFlags field.
      //
      // create
      // iand
      //    bu2i
      //      buload &vmThread()->javaVM->hookInterface->flags[J9HOOK_VM_METHOD_ENTER/J9HOOK_VM_METHOD_RETURN];
      //    iconst J9HOOK_FLAG_HOOKED
      //
      int32_t event = root->getOpCodeValue() == TR::MethodEnterHook ? J9HOOK_VM_METHOD_ENTER : J9HOOK_VM_METHOD_RETURN;
      TR::StaticSymbol * addressSym = TR::StaticSymbol::create(comp->trHeapMemory(),TR::Address);
      addressSym->setStaticAddress(getStaticHookAddress(event));

      TR::TreeTop * hookedTest =  TR::TreeTop::create(comp,
         TR::Node::createif(TR::ificmpne,
            TR::Node::create(TR::iand, 2,
               TR::Node::create(TR::bu2i, 1,
                  TR::Node::createWithSymRef(root, TR::buload, 0, new (comp->trHeapMemory()) TR::SymbolReference(comp->getSymRefTab(), addressSym))),
               TR::Node::create(root, TR::iconst, 0, J9HOOK_FLAG_HOOKED)),
            TR::Node::create(root, TR::iconst, 0, 0)));

      TR::TreeTop *result = hookedTest;

      TR::TreeTop *callTree = TR::TreeTop::create(comp, TR::Node::create(TR::treetop, 1, methodCall));

      root->setNumChildren(0);

      TR::Block *enclosingBlock = treeTop->getEnclosingBlock();
      if (comp->getOption(TR_EnableSelectiveEnterExitHooks))
         {
         // Mainline test is whether this method has been selected for entry/exit hooks

         TR::StaticSymbol * extendedFlagsSym = TR::StaticSymbol::create(comp->trHeapMemory(),TR::Address);
         extendedFlagsSym->setStaticAddress(fetchMethodExtendedFlagsPointer(j9method));

         TR::TreeTop * selectedTest = TR::TreeTop::create(comp,
            TR::Node::createif(TR::ificmpne,
               TR::Node::create(TR::bu2i, 1,
                  TR::Node::createWithSymRef(root, TR::buload, 0, new (comp->trHeapMemory()) TR::SymbolReference(comp->getSymRefTab(), extendedFlagsSym))),
               TR::Node::create(root, TR::iconst, 0, 0)));

         result = selectedTest;

         enclosingBlock->createConditionalBlocksBeforeTree(treeTop, selectedTest, callTree, 0, comp->getFlowGraph());

         // Test of whether the hook is enabled should instead branch back to the mainline code if it's NOT enabled
         //
         TR::Block *callBlock    = callTree->getEnclosingBlock();
         TR::Block *restartBlock = selectedTest->getEnclosingBlock()->getNextBlock();
         TR::Node::recreate(hookedTest->getNode(), hookedTest->getNode()->getOpCode().getOpCodeForReverseBranch());
         hookedTest->getNode()->setBranchDestination(restartBlock->getEntry());
         callTree->insertBefore(hookedTest);
         callBlock->split(callTree, comp->getFlowGraph());
         comp->getFlowGraph()->addEdge(callBlock, enclosingBlock->getNextBlock());
         }
      else
         {
         enclosingBlock->createConditionalBlocksBeforeTree(treeTop, hookedTest, callTree, 0, comp->getFlowGraph());
         }

      if (methodCall->getNumChildren() != 0)
         {
         //enclosingBlock->getNextBlock()->setIsExtensionOfPreviousBlock();

         TR::Node *child = methodCall->getChild(0);
         if (child->getOpCodeValue() == TR::aRegLoad)
            {
            TR::Node *ifNode = hookedTest->getNode();
            ifNode->setNumChildren(3);
            TR::Node *glRegDeps = enclosingBlock->getEntry()->getNode()->getChild(0);

            TR::Node *duplicateGlRegDeps = glRegDeps->duplicateTree();
            TR::Node *originalDuplicateGlRegDeps = duplicateGlRegDeps;
            duplicateGlRegDeps = TR::Node::copy(glRegDeps);
            ifNode->setChild(2, duplicateGlRegDeps);

            for (int32_t i = glRegDeps->getNumChildren() - 1; i >= 0; --i)
               {
               TR::Node * dep = glRegDeps->getChild(i);
               duplicateGlRegDeps->setAndIncChild(i, dep);
               if (dep->getGlobalRegisterNumber() == child->getGlobalRegisterNumber())
                  originalDuplicateGlRegDeps->setAndIncChild(i, child);
               }

            TR::Block *callTreeBlock = callTree->getEnclosingBlock();
            TR::Node *bbstartNode = callTreeBlock->getEntry()->getNode();
            bbstartNode->setNumChildren(1);
            bbstartNode->setChild(0, originalDuplicateGlRegDeps);
            }
         }

      return result;
      }

   // replace mainline Hook node with straight call to the helper

   treeTop->setNode(methodCall);

   return treeTop;
   }

U_8 *
TR_J9VMBase::fetchMethodExtendedFlagsPointer(J9Method *method)
   {
   return ::fetchMethodExtendedFlagsPointer(method);
   }

void *
TR_J9VMBase::getStaticHookAddress(int32_t event)
   {
<<<<<<< HEAD
   return &vmThread()->javaVM->hookInterface.flags[event]; 
=======
   return &vmThread()->javaVM->hookInterface.flags[event];
>>>>>>> 9957530e
   }

static void lowerContiguousArrayLength(TR::Compilation *comp, TR::Node *root)
   {
   // Array size occupies 4 bytes in ALL header shapes.
   //
   TR::SymbolReferenceTable *symRefTab = comp->getSymRefTab();
   TR::Node::recreate(root, TR::iloadi);
   root->setSymbolReference(symRefTab->findOrCreateContiguousArraySizeSymbolRef());
   }

static void lowerDiscontiguousArrayLength(TR::Compilation *comp, TR::Node *root)
   {
   // Array size occupies 4 bytes in ALL header shapes.
   //
   TR::SymbolReferenceTable *symRefTab = comp->getSymRefTab();
   TR::Node::recreate(root, TR::iloadi);
   root->setSymbolReference(symRefTab->findOrCreateDiscontiguousArraySizeSymbolRef());
   }

TR::TreeTop *
TR_J9VMBase::lowerArrayLength(TR::Compilation *comp, TR::Node *root, TR::TreeTop *treeTop)
   {
   // True hybrid arraylet arraylengths must provide their own evaluator because
   // they may involve control flow or instructions that can't be represented in
   // trees.
   //
   if (!TR::Compiler->om.useHybridArraylets())
      {
      lowerContiguousArrayLength(comp, root);
      }

   return treeTop;
   }


TR::TreeTop *
TR_J9VMBase::lowerContigArrayLength(TR::Compilation *comp, TR::Node *root, TR::TreeTop *treeTop)
   {
   lowerContiguousArrayLength(comp, root);
   return treeTop;
   }


TR::TreeTop *
TR_J9VMBase::lowerMultiANewArray(TR::Compilation * comp, TR::Node * root, TR::TreeTop * treeTop)
   {
   // Get the number of dimensions
   //
   int32_t dims;
   if (root->getFirstChild()->getOpCode().isLoadConst())
      {
      dims = root->getFirstChild()->getInt();
      } //check is the const is in the literal pool
   else if ((root->getFirstChild()->getSymbolReference()!=NULL) && root->getFirstChild()->getSymbolReference()->isLiteralPoolAddress())
      {
      dims = ((TR::Node *) (root->getFirstChild()->getSymbolReference()->getOffset()))->getInt();
      }
   else
      TR_ASSERT(false, "Number of dims in multianewarray is not constant");

   bool secondDimConstNonZero = (root->getChild(2)->getOpCode().isLoadConst() && (root->getChild(2)->getInt() != 0));

   // Allocate a temp to hold the array of dimensions
   //
   TR::AutomaticSymbol * temp = TR::AutomaticSymbol::create(comp->trHeapMemory(),TR::Int32,sizeof(int32_t)*dims);
   comp->getMethodSymbol()->addAutomatic(temp);

   // Generate stores of each dimension into the array of dimensions
   // The last dimension is stored first in the array
   //
   int32_t offset = 0;
   for (int32_t i = dims; i > 0; i--)
          {
          TR::SymbolReference * symRef = new (comp->trHeapMemory()) TR::SymbolReference(comp->getSymRefTab(), temp, offset);
          TR::TreeTop::create(comp, treeTop->getPrevTreeTop(),
               TR::Node::createWithSymRef(TR::istore, 1, 1, root->getChild(i),
                               symRef));
          //symRef->setStackAllocatedArrayAccess();
          root->getChild(i)->decReferenceCount();
          offset += sizeof(int32_t);
          }

   // Change the node into a call to the helper with the arguments
   //    1) Pointer to the array of dimensions
   //    2) Number of dimensions
   //    3) Class object for the element
   //
   root->setChild(2,root->getChild(dims+1));
   root->setChild(1,root->getChild(0));
   TR::Node * tempRef = TR::Node::createWithSymRef(root, TR::loadaddr,0,new (comp->trHeapMemory()) TR::SymbolReference(comp->getSymRefTab(), temp));
   root->setAndIncChild(0,tempRef);
   root->setNumChildren(3);

   static bool recreateRoot = feGetEnv("TR_LowerMultiANewArrayRecreateRoot") ? true : false;
   if (!TR::Compiler->target.is64Bit() || recreateRoot || dims > 2 || secondDimConstNonZero)
      TR::Node::recreate(root, TR::acall);

   return treeTop;
   }

TR::TreeTop *
TR_J9VMBase::lowerToVcall(TR::Compilation * comp, TR::Node * root, TR::TreeTop * treeTop)
   {
   // Change the TR::checkcast node into a call to the jitCheckCast helper
   //
   TR::Node::recreate(root, TR::call);
   return treeTop;
   }

TR::TreeTop *
TR_J9VMBase::lowerTree(TR::Compilation * comp, TR::Node * root, TR::TreeTop * treeTop)
   {
   switch(root->getOpCodeValue())
      {
      case TR::asynccheck:           return lowerAsyncCheck(comp, root, treeTop);
      case TR::arraylength:          return lowerArrayLength(comp, root, treeTop);
      case TR::contigarraylength:    return lowerContigArrayLength(comp, root, treeTop);
      case TR::discontigarraylength: { lowerDiscontiguousArrayLength(comp, root); return treeTop; }
      case TR::multianewarray:       return lowerMultiANewArray(comp, root, treeTop);
      case TR::athrow:               return lowerToVcall(comp, root, treeTop);
      case TR::MethodEnterHook:      return lowerMethodHook(comp, root, treeTop);
      case TR::MethodExitHook:       return lowerMethodHook(comp, root, treeTop);
      default:                        return treeTop;
      }
   return treeTop;
   }

// Call the following method either with VM access or with classUnloadMonitor in hand
// Call this method only on the frontend that is attached to the calling thread
uint8_t
TR_J9VMBase::getCompilationShouldBeInterruptedFlag()
   {
   // Some assumes to make sure that the code hasn't changed in an incompatible way
   TR::CompilationInfoPerThreadBase *cp = _compInfo->getCompInfoForCompOnAppThread();
   if (cp)
      {
      return cp->compilationShouldBeInterrupted();
      }
   else
      {
#ifdef DEBUG // make sure that what is true today stays true in the future
      J9VMThread *vmThread = _jitConfig->javaVM->internalVMFunctions->currentVMThread(_jitConfig->javaVM);
      TR::CompilationInfoPerThread *compInfoPT = _compInfo->getCompInfoForThread(vmThread);
      TR_ASSERT(compInfoPT == _compInfoPT, "Discrepancy compInfoPT=%p _compInfoPT=%p\n", compInfoPT, _compInfoPT);
#endif
      return _compInfoPT->compilationShouldBeInterrupted();
      }
   }

// Resolution is 0.5 sec or worse. Returns negative value for not available
// Can only be used if we compile on a separate thread.
int64_t
TR_J9VMBase::getCpuTimeSpentInCompThread(TR::Compilation * comp)
   {
   if (!_compInfo->getCompInfoForCompOnAppThread()) // filter out cases when we compile on app thread
      {
      _compInfoPT->getCompThreadCPU().update();
      return _compInfoPT->getCompThreadCPU().getCpuTime();
      }
   return -1;
   }

bool
TR_J9VMBase::compilationShouldBeInterrupted(TR::Compilation * comp, TR_CallingContext callingContext)
   {
   if (comp->getUpdateCompYieldStats())
      comp->updateCompYieldStatistics(callingContext);

   bool const compilingOnApplicationThread = _compInfo->getCompInfoForCompOnAppThread() != NULL;
   TR::CompilationInfoPerThreadBase * const compInfoPTB =
      compilingOnApplicationThread ?
         _compInfo->getCompInfoForCompOnAppThread() :
         _compInfoPT;

   // Update the time spent in compilation thread
   //
   // TODO: use this only under an option
   if (!compilingOnApplicationThread) // filter out cases when we compile on app thread; another test could be
      {
      // make sure current thread is the same as the thread stored in the FrontEnd
      TR_ASSERT(vmThread() == _jitConfig->javaVM->internalVMFunctions->currentVMThread(_jitConfig->javaVM),
                "Error: %p thread using the frontend of another thread %p",
                _jitConfig->javaVM->internalVMFunctions->currentVMThread(_jitConfig->javaVM), vmThread());
      // Update CPU time (update actually happens only every 0.5 seconds)
      if (_compInfoPT->getCompThreadCPU().update()) // returns true if an update happened and metric looks good
         {
         // We may also want to print it
         if (TR::Options::getCmdLineOptions()->getVerboseOption(TR_VerboseCompilationThreads))
            {
            int32_t CPUmillis = _compInfoPT->getCompThreadCPU().getCpuTime() / 1000000;

            // May issue a trace point if enabled
            Trc_JIT_CompCPU(vmThread(), _compInfoPT->getCompThreadId(), CPUmillis);

            TR_VerboseLog::writeLineLocked(
               TR_Vlog_PERF,
               "t=%6llu CPU time spent so far in compThread:%d = %d ms",
               static_cast<unsigned long long>(_compInfo->getPersistentInfo()->getElapsedTime()),
               _compInfoPT->getCompThreadId(),
               CPUmillis
               );
            }
         }
      }

   if (comp->getOption(TR_EnableYieldVMAccess) &&
       comp->getOption(TR_DisableNoVMAccess) &&
       checkForExclusiveAcquireAccessRequest(comp))
      {
      releaseVMAccess(vmThread());

      if (!compilingOnApplicationThread && TR::Options::getCmdLineOptions()->realTimeGC())
         {
         // no compilation on application thread
         TR_ASSERT(_compInfoPT, "Missing compilation info per thread.");
         _compInfoPT->waitForGCCycleMonitor(false);
         }

      acquireVMAccessNoSuspend(vmThread());
      }

   if (compInfoPTB->compilationShouldBeInterrupted())
      return true;

   if (!comp->getOption(TR_DisableNoVMAccess))
      {
      bool exitClassUnloadMonitor = persistentMemory(_jitConfig)->getPersistentInfo()->GCwillBlockOnClassUnloadMonitor();
      if (TR::Options::getCmdLineOptions()->realTimeGC())
         {
#if defined (J9VM_GC_REALTIME)
         J9JavaVM *vm = _jitConfig->javaVM;
         exitClassUnloadMonitor = exitClassUnloadMonitor || vm->omrVM->_gcCycleOn;
#endif
         }
      if (exitClassUnloadMonitor)
         {
         // release the classUnloadMonitor and then reacquire it. This will give GC a chance to cut in.
         persistentMemory(_jitConfig)->getPersistentInfo()->resetGCwillBlockOnClassUnloadMonitor();

#if defined(J9VM_GC_DYNAMIC_CLASS_UNLOADING)
         bool hadClassUnloadMonitor = TR::MonitorTable::get()->readReleaseClassUnloadMonitor(compInfoPTB->getCompThreadId()) >= 0;
         TR_ASSERT(hadClassUnloadMonitor, "Comp thread must hold classUnloadMonitor when compiling without VMaccess");
#else // Class unloading is not possible
         bool hadClassUnloadMonitor = false;
         if (TR::Options::getCmdLineOptions()->getOption(TR_EnableHCR) || TR::Options::getCmdLineOptions()->getOption(TR_FullSpeedDebug))
            {
            hadClassUnloadMonitor = TR::MonitorTable::get()->readReleaseClassUnloadMonitor(compInfoPTB->getCompThreadId()) >= 0;
            TR_ASSERT(hadClassUnloadMonitor, "Comp thread must hold classUnloadMonitor when compiling without VMaccess");
            }
#endif
         //--- GC CAN INTERVENE HERE ---
         TR_ASSERT((vmThread()->publicFlags & J9_PUBLIC_FLAGS_VM_ACCESS) == 0, "comp thread must not have vm access");
         if (!compilingOnApplicationThread && TR::Options::getCmdLineOptions()->realTimeGC())
            {
            // no compilation on application thread
            TR_ASSERT(_compInfoPT, "Missing compilation info per thread.");
            _compInfoPT->waitForGCCycleMonitor(false);
            }

         TR::MonitorTable::get()->readAcquireClassUnloadMonitor(compInfoPTB->getCompThreadId());

         if (compInfoPTB->compilationShouldBeInterrupted())
            {
            return true;
            }
         }
      }

   return false;
   }


bool
TR_J9VMBase::checkForExclusiveAcquireAccessRequest(TR::Compilation *)
   {
   if (vmThread()->publicFlags & J9_PUBLIC_FLAGS_HALT_THREAD_EXCLUSIVE)
      return true;

   return false;
   }


bool
TR_J9VMBase::haveAccess()
   {
   if (vmThread()->publicFlags &  J9_PUBLIC_FLAGS_VM_ACCESS)
      return true;
   return false;
   }

bool
TR_J9VMBase::haveAccess(TR::Compilation * comp)
   {
   if (!comp->getOption(TR_DisableNoVMAccess))
      {
      if (vmThread()->publicFlags &  J9_PUBLIC_FLAGS_VM_ACCESS)
         return true;
      return false;
      }
   return true;
   }


void
TR_J9VMBase::releaseAccess(TR::Compilation * comp)
   {
   if (!comp->getOption(TR_DisableNoVMAccess))
      {
      if (vmThread()->publicFlags &  J9_PUBLIC_FLAGS_VM_ACCESS)
         releaseVMAccess(vmThread());
      }
   }

bool
TR_J9VMBase::tryToAcquireAccess(TR::Compilation * comp, bool *haveAcquiredVMAccess)
   {
   bool hasVMAccess;
   *haveAcquiredVMAccess = false;

#if defined(JITSERVER_SUPPORT)
   // JITServer TODO: For now, we always take the "safe path" on the server
   if (comp->isOutOfProcessCompilation())
      return false;
#endif /* defined(JITSERVER_SUPPORT) */

   if (!comp->getOption(TR_DisableNoVMAccess))
      {
      if (!(vmThread()->publicFlags &  J9_PUBLIC_FLAGS_VM_ACCESS))
         {
         if (!vmThread()->javaVM->internalVMFunctions->internalTryAcquireVMAccessWithMask(vmThread(), J9_PUBLIC_FLAGS_HALT_THREAD_ANY_NO_JAVA_SUSPEND))
            {
            hasVMAccess = true;
            *haveAcquiredVMAccess = true;
            }
         else
            {
            hasVMAccess = false;
            }
         }
      else
         {
         hasVMAccess = true;
         }
      }
   else
      {
      hasVMAccess = true;
      }


   if (!hasVMAccess)
      {
      traceMsg(comp, "tryToAcquireAccess couldn't acquire vm access");
      }
   return hasVMAccess;
   }


// The following is called from TR::Options::jitLatePostProcess
bool
TR_J9VMBase::compileMethods(TR::OptionSet *optionSet, void *config)
   {
   J9JITConfig *jitConfig = (J9JITConfig*)config;
   TR_ASSERT(optionSet != NULL && jitConfig != NULL, "Invalid optionSet or jitConfig passed in");

   TR_Debug * debug = NULL;
   if (!(debug = TR::Options::getDebug()))
      {
      TR::Options::createDebug();
      debug = TR::Options::getDebug();
      if (!debug)
         {
         return false;
         }
      }

   PORT_ACCESS_FROM_JAVAVM(jitConfig->javaVM);
   J9JavaVM *javaVM = jitConfig->javaVM;
   TR::CompilationInfo * compInfo = getCompilationInfo(jitConfig);
   J9InternalVMFunctions * intFunc = javaVM->internalVMFunctions;
   J9VMThread *vmThread = intFunc->currentVMThread(javaVM);

   J9Method * newInstanceThunk = NULL;

   int   maxMethodNameLen = 2048;
   char* fullMethodName   = (char*)j9mem_allocate_memory(maxMethodNameLen, J9MEM_CATEGORY_JIT);
   if (!fullMethodName)
      {
      return false;
      }

   TR::SimpleRegex * regex = optionSet->getMethodRegex();

   compInfo->debugPrint(vmThread, "\tcompile methods entering monitor before compile\n");
   compInfo->getCompilationMonitor()->enter();
   compInfo->debugPrint(vmThread, "+CM\n");

   J9ClassWalkState classWalkState;
   J9Class * clazz = javaVM->internalVMFunctions->allLiveClassesStartDo(&classWalkState, javaVM, NULL);
   while (clazz)
      {
      if (!J9ROMCLASS_IS_PRIMITIVE_OR_ARRAY(clazz->romClass))
         {
         if (newInstanceThunk == NULL)
            {
            // this is done inside the loop so that we can survive an early call
            // to this routine before the new instance prototype has been established
            // (and there are no classes loaded) from cmd line processing
            newInstanceThunk = getNewInstancePrototype(vmThread);
            }

         J9ROMMethod * romMethod = (J9ROMMethod *) J9ROMCLASS_ROMMETHODS(clazz->romClass);
         J9Method * ramMethods = (J9Method *) (clazz->ramMethods);
         for (uint32_t m = 0; m < clazz->romClass->romMethodCount; m++)
            {
            J9Method * method = &ramMethods[m];

            if (!(romMethod->modifiers & (J9AccNative | J9AccAbstract))
                 && method != newInstanceThunk &&
                 !TR::CompilationInfo::isCompiled(method))
               {
               J9UTF8 *className;
               J9UTF8 *name;
               J9UTF8 *signature;
               getClassNameSignatureFromMethod(method, className, name, signature);
               if (J9UTF8_LENGTH(className) + J9UTF8_LENGTH(name) + J9UTF8_LENGTH(signature) + 1 > maxMethodNameLen)
                  {
                  maxMethodNameLen = J9UTF8_LENGTH(className) + J9UTF8_LENGTH(name) + J9UTF8_LENGTH(signature) + 1;
                  j9mem_free_memory(fullMethodName);
                  fullMethodName   = (char*)j9mem_allocate_memory(maxMethodNameLen, J9MEM_CATEGORY_JIT);
                  if (!fullMethodName)
                     {
                     break;
                     }
                  }

               sprintf(fullMethodName, "%.*s.%.*s%.*s",
                  J9UTF8_LENGTH(className), J9UTF8_DATA(className),
                  J9UTF8_LENGTH(name), J9UTF8_DATA(name),
                  J9UTF8_LENGTH(signature), J9UTF8_DATA(signature));

               if (TR::SimpleRegex::match(regex, fullMethodName))
                  {
                  bool queued = false;
                  TR_MethodEvent event;
                  event._eventType = TR_MethodEvent::InterpreterCounterTripped;
                  event._j9method = method;
                  event._oldStartPC = 0;
                  event._vmThread = vmThread;
                  event._classNeedingThunk = 0;
                  bool newPlanCreated;
                  TR_OptimizationPlan *plan = TR::CompilationController::getCompilationStrategy()->processEvent(&event, &newPlanCreated);
                  // If the controller decides to compile this method, trigger the compilation and wait here
                  if (plan)
                     {
                     TR::IlGeneratorMethodDetails details(method);
                     IDATA result = (IDATA)compInfo->compileMethod(vmThread, details, 0, TR_yes, NULL, &queued, plan);

                     if (!queued && newPlanCreated)
                        TR_OptimizationPlan::freeOptimizationPlan(plan);
                     }
                  else // OOM
                     {
                     break; // OOM, so abort all other compilations
                     }
                  }
               }

            romMethod = nextROMMethod(romMethod);
            }
         }
      clazz = javaVM->internalVMFunctions->allLiveClassesNextDo(&classWalkState);
      }

   javaVM->internalVMFunctions->allLiveClassesEndDo(&classWalkState);

   compInfo->debugPrint(vmThread, "\tcompile methods releasing monitor before compile\n");
   compInfo->debugPrint(vmThread, "-CM\n");
   compInfo->getCompilationMonitor()->exit();

   if (fullMethodName)
      {
      j9mem_free_memory(fullMethodName);
      }

   return true;
   }

// The following is called from TR::Options::jitLatePostProcess
void
TR_J9VMBase::waitOnCompiler(void *config)
   {
   J9JITConfig *jitConfig = (J9JITConfig*)config;
   // There is nothing to wait for if the compilations are not performed asynchronous on separate thread
   if (!isAsyncCompilation())
      return;
   if (!_compInfo)
      return;
   if (_compInfo->getNumCompThreadsActive() == 0)
      return;
  J9JavaVM   *vm        = jitConfig->javaVM;
  J9VMThread *vmContext = vm->internalVMFunctions->currentVMThread(vm);
   releaseVMAccess(vmContext);  // Release VM Access before going to sleep
   _compInfo->acquireCompilationLock();
   while (_compInfo->peekNextMethodToBeCompiled())
      _compInfo->getCompilationMonitor()->wait();
   _compInfo->releaseCompilationLock();
   acquireVMAccess(vmContext); // Reacquire VM access. This is a java thread so it can get suspended
   }

bool
TR_J9VMBase::tossingCode()
   {
   if ((_jitConfig->runtimeFlags & J9JIT_TOSS_CODE) ||
       (_jitConfig->runtimeFlags & J9JIT_TESTMODE))
      return true;
   return false;
   }

TR::KnownObjectTable::Index
TR_J9VMBase::getCompiledMethodReceiverKnownObjectIndex(TR::Compilation *comp)
   {
   TR::KnownObjectTable *knot = comp->getOrCreateKnownObjectTable();
   if (knot)
      {
      TR::IlGeneratorMethodDetails & details = comp->ilGenRequest().details();
      if (details.isMethodHandleThunk())
         {
         J9::MethodHandleThunkDetails & thunkDetails = static_cast<J9::MethodHandleThunkDetails &>(details);
         if (thunkDetails.isCustom())
            {
            return knot->getIndexAt(thunkDetails.getHandleRef());
            }
         }
      }

   return TR::KnownObjectTable::UNKNOWN;
   }

bool
TR_J9VMBase::methodMayHaveBeenInterpreted(TR::Compilation *comp)
   {
   if ((!TR::Options::getCmdLineOptions()->getOption(TR_DisableDFP) &&
        !TR::Options::getAOTCmdLineOptions()->getOption(TR_DisableDFP)) &&
       (TR::Compiler->target.cpu.supportsDecimalFloatingPoint()
#ifdef TR_TARGET_S390
       || TR::Compiler->target.cpu.getSupportsDecimalFloatingPointFacility()
#endif
         ))
      {
      if (comp->getJittedMethodSymbol()->getResolvedMethod()->convertToMethod()->isBigDecimalMethod(comp) ||
          comp->getJittedMethodSymbol()->getResolvedMethod()->convertToMethod()->isBigDecimalConvertersMethod(comp))
         return false;
      }
   else if (comp->ilGenRequest().details().isMethodHandleThunk())
      return false;
   else
      {
      int32_t initialCount = comp->mayHaveLoops() ? comp->getOptions()->getInitialBCount() :
                                                    comp->getOptions()->getInitialCount();
      if (initialCount == 0)
         return false;
      }

   return true;
   }

bool
TR_J9VMBase::canRecompileMethodWithMatchingPersistentMethodInfo(TR::Compilation *comp)
   {
   return (comp->ilGenRequest().details().isDumpMethod() || // for a log recompilation, it's okay to compile at the same level
           comp->getOption(TR_EnableHCR)
          );                     // TODO: Why does this assume sometimes fail in HCR mode?
   }


//
// A few predicates describing shadow symbols that we can reason about at
// compile time.  Note that "final field" here doesn't rule out a pointer to a
// Java object, as long as it always points at the same object.
//
// {{{
//

static bool isFinalFieldOfNativeStruct(TR::SymbolReference *symRef, TR::Compilation *comp)
   {
   switch (symRef->getReferenceNumber() - comp->getSymRefTab()->getNumHelperSymbols())
      {
      case TR::SymbolReferenceTable::componentClassSymbol:
      case TR::SymbolReferenceTable::arrayClassRomPtrSymbol:
      case TR::SymbolReferenceTable::indexableSizeSymbol:
      case TR::SymbolReferenceTable::isArraySymbol:
      case TR::SymbolReferenceTable::classRomPtrSymbol:
      case TR::SymbolReferenceTable::ramStaticsFromClassSymbol:
         TR_ASSERT(symRef->getSymbol()->isShadow(), "isFinalFieldOfNativeStruct expected shadow symbol");
         return true;
      default:
         return false;
      }
   }

static bool isFinalFieldPointingAtNativeStruct(TR::SymbolReference *symRef, TR::Compilation *comp)
   {
   switch (symRef->getReferenceNumber() - comp->getSymRefTab()->getNumHelperSymbols())
      {
      case TR::SymbolReferenceTable::componentClassSymbol:
      case TR::SymbolReferenceTable::arrayClassRomPtrSymbol:
      case TR::SymbolReferenceTable::classRomPtrSymbol:
      case TR::SymbolReferenceTable::classFromJavaLangClassSymbol:
      case TR::SymbolReferenceTable::classFromJavaLangClassAsPrimitiveSymbol:
      case TR::SymbolReferenceTable::ramStaticsFromClassSymbol:
      case TR::SymbolReferenceTable::vftSymbol:
         TR_ASSERT(symRef->getSymbol()->isShadow(), "isFinalFieldPointingAtNativeStruct expected shadow symbol");
         return true;
      default:
         return false;
      }
   }


bool TR_J9VMBase::isFinalFieldPointingAtJ9Class(TR::SymbolReference *symRef, TR::Compilation *comp)
   {
   switch (symRef->getReferenceNumber() - comp->getSymRefTab()->getNumHelperSymbols())
      {
      case TR::SymbolReferenceTable::componentClassSymbol:
      case TR::SymbolReferenceTable::classFromJavaLangClassSymbol:
      case TR::SymbolReferenceTable::classFromJavaLangClassAsPrimitiveSymbol:
      case TR::SymbolReferenceTable::vftSymbol:
         TR_ASSERT(symRef->getSymbol()->isShadow(), "isFinalFieldPointingAtJ9Class expected shadow symbol");
         return true;
      default:
         return false;
      }
   }

// }}}  (end of predicates)

static bool foldFinalFieldsIn(const char *className, int32_t classNameLength, TR::Compilation *comp)
   {
   TR::SimpleRegex *classRegex = comp->getOptions()->getClassesWithFoldableFinalFields();
   if (classRegex)
      return TR::SimpleRegex::match(classRegex, className);
   else if (classNameLength >= 17 && !strncmp(className, "java/lang/invoke/", 17))
      return true; // We can ONLY do this opt to fields that are never victimized by setAccessible
   else if (classNameLength >= 30 && !strncmp(className, "java/lang/String$UnsafeHelpers", 30))
      return true;
   else if (classNameLength >= 17 && !strncmp(className, "com/ibm/oti/vm/VM", 17))
      return true;
   else if (classNameLength >= 22 && !strncmp(className, "com/ibm/jit/JITHelpers", 22))
      return true;
   else if (classNameLength >= 23 && !strncmp(className, "java/lang/J9VMInternals", 23))
      return true;
   else if (classNameLength >= 34 && !strncmp(className, "java/util/concurrent/atomic/Atomic", 34))
      return true;
   else if (classNameLength >= 17 && !strncmp(className, "java/util/EnumMap", 17))
      return true;
   else if (classNameLength >= 38 && !strncmp(className, "java/util/concurrent/ThreadLocalRandom", 38))
      return true;
   else
      return false;
   }

bool
TR_J9VMBase::canDereferenceAtCompileTimeWithFieldSymbol(TR::Symbol * fieldSymbol, int32_t cpIndex, TR_ResolvedMethod *owningMethod)
   {
   TR::Compilation *comp = TR::comp();
   switch (fieldSymbol->getRecognizedField())
      {
      case TR::Symbol::Java_lang_invoke_PrimitiveHandle_rawModifiers:
      case TR::Symbol::Java_lang_invoke_PrimitiveHandle_defc:
      case TR::Symbol::Java_lang_invoke_VarHandle_handleTable:
         {
         return true;
         }
      default:
         {
         if (!fieldSymbol->isFinal())
            return false;

         // Sadly, it's common for deserialization-like code to strip final
         // specifiers off instance fields so they can be filled in during
         // deserialization.  To support these shenanigans, we must restrict
         // ourselves to fold instance fields only in classes classes where
         // this is known to be safe.

         const char* name;
         int32_t len;

         // Get class name for fabricated java field
         if (cpIndex < 0 &&
             fieldSymbol->getRecognizedField() != TR::Symbol::UnknownField)
            {
            name = fieldSymbol->owningClassNameCharsForRecognizedField(len);
            }
         else
            {
            TR_OpaqueClassBlock *fieldClass = owningMethod->getClassFromFieldOrStatic(comp, cpIndex);
            if (!fieldClass)
               return false;

            name = getClassNameChars((TR_OpaqueClassBlock*)fieldClass, len);
            }

         return foldFinalFieldsIn(name, len, comp);
         }
      }
   return false;
   }

bool
TR_J9VMBase::canDereferenceAtCompileTime(TR::SymbolReference *fieldRef, TR::Compilation *comp)
   {
   // Note that this query only looks at the field shadow symref; it says
   // nothing about the underlying object in which fieldRef is located.  For
   // example, if the field is a java field, this can return true, yet the
   // compiler still can't dereference the field unless the underlying object
   // is known to have finished initialization.
   //
   if (fieldRef->isUnresolved())
      return false;
   if (comp->getSymRefTab()->isImmutableArrayShadow(fieldRef))
      return true;
   if (fieldRef->getSymbol()->isShadow())
      {
      if (fieldRef->getReferenceNumber() < comp->getSymRefTab()->getNumPredefinedSymbols())
         {
         return isFinalFieldOfNativeStruct(fieldRef, comp) || isFinalFieldPointingAtNativeStruct(fieldRef, comp);
         }
      else return canDereferenceAtCompileTimeWithFieldSymbol(fieldRef->getSymbol(), fieldRef->getCPIndex(), fieldRef->getOwningMethodSymbol(comp)->getResolvedMethod());
      }
   else
      return false;
   }


// Creates a node to initialize the local object flags field
//
TR::Node *
TR_J9VMBase::initializeLocalObjectFlags(TR::Compilation * comp, TR::Node * allocationNode, TR_OpaqueClassBlock * ramClass)
   {
   TR::VMAccessCriticalSection initializeLocalObjectFlags(this);

#if defined(J9VM_INTERP_FLAGS_IN_CLASS_SLOT)
   int32_t initValue = 0;
#else
   int32_t initValue = TR::Compiler->cls.romClassOf(ramClass)->instanceShape;
#endif

   if (!TR::Options::getCmdLineOptions()->realTimeGC())
      {
      initValue |= vmThread()->allocateThreadLocalHeap.objectFlags;
      }

   TR::Node * result;
   result = TR::Node::create(allocationNode, TR::iconst, 0, initValue);

   return result;
   }

bool TR_J9VMBase::hasTwoWordObjectHeader()
  {
  return true;
  }

// Create trees to initialize the header of an object that is being created
// on the stack.
//
void
TR_J9VMBase::initializeLocalObjectHeader(TR::Compilation * comp, TR::Node * allocationNode, TR::TreeTop * allocationTreeTop)
   {
   TR::VMAccessCriticalSection initializeLocalObjectHeader(this);
   TR::TreeTop * prevTree = allocationTreeTop;

   TR::Node             * classNode = allocationNode->getFirstChild();
   TR::StaticSymbol     * classSym  = classNode->getSymbol()->castToStaticSymbol();
   TR_OpaqueClassBlock * ramClass  = (TR_OpaqueClassBlock *) classSym->getStaticAddress();

   prevTree = initializeClazzFlagsMonitorFields(comp, prevTree, allocationNode, classNode, ramClass);
   }

// Create trees to initialize the header of an array that is being allocated on the stack
// works for newarray and anewarray allocations
//
void
TR_J9VMBase::initializeLocalArrayHeader(TR::Compilation * comp, TR::Node * allocationNode, TR::TreeTop * allocationTreeTop)
   {
   /*
   TR_ASSERT(!comp->compileRelocatableCode(), "We create a class symbol with a CPI of -1!\n"
                    "Enabling recognized methods might trigger this code to be executed in AOT!\n"
                    "We need to figure out how to validate and relocate this symbol safely before removing this assertion!\n");
   */
   TR::TreeTop * prevTree = allocationTreeTop;
   TR::ILOpCodes kind = allocationNode->getOpCodeValue();
   TR_OpaqueClassBlock * ramClass = 0;

   switch (kind)
      {
      case TR::newarray:
         {
         TR_ASSERT(allocationNode->getSecondChild()->getOpCode().isLoadConst(), "Expecting const child \n");
         int32_t arrayClassIndex = allocationNode->getSecondChild()->getInt();

         ramClass = getClassFromNewArrayTypeNonNull(arrayClassIndex);
         }
         break;

      case TR::anewarray:
         {
         TR::Node            * classRef    = allocationNode->getSecondChild();
         TR::SymbolReference * classSymRef = classRef->getSymbolReference();
         TR::StaticSymbol    * classSym    = classSymRef->getSymbol()->getStaticSymbol();
         TR_ASSERT(!classSymRef->isUnresolved(), "Cannot allocate an array with unresolved base class");
         TR_OpaqueClassBlock* clazz = (TR_OpaqueClassBlock*)classSym->getStaticAddress();
         ramClass = getArrayClassFromComponentClass(clazz);
         }
         break;

      default:
         TR_ASSERT(0, "Expecting TR::newarray or TR::anewarray opcodes only");
      }


   J9ROMClass * romClass = TR::Compiler->cls.romClassOf(ramClass);
   TR::Node *classNode = TR::Node::createWithSymRef(allocationNode, TR::loadaddr, 0, comp->getSymRefTab()->findOrCreateClassSymbol(comp->getMethodSymbol(), -1, ramClass));

   prevTree = initializeClazzFlagsMonitorFields(comp, prevTree, allocationNode, classNode, ramClass);

   // -----------------------------------------------------------------------------------
   // Initialize the size field
   // -----------------------------------------------------------------------------------

   int32_t elementSize = TR::Compiler->om.getSizeOfArrayElement(allocationNode);
   TR_ASSERT(allocationNode->getFirstChild()->getOpCode().isLoadConst(), "Expecting const child \n");

   int32_t instanceSize = allocationNode->getFirstChild()->getInt();

   TR::SymbolReference *arraySizeSymRef;
   if (TR::Compiler->om.canGenerateArraylets() && TR::Compiler->om.useHybridArraylets() && TR::Compiler->om.isDiscontiguousArray(instanceSize))
      {
      TR_ASSERT(instanceSize == 0, "arbitrary discontiguous stack allocated objects not supported yet");

      // Contiguous size field is zero (mandatory)
      //
      TR::Node* node = TR::Node::create(allocationNode, TR::iconst, 0, instanceSize);
      arraySizeSymRef = comp->getSymRefTab()->findOrCreateContiguousArraySizeSymbolRef();
      node = TR::Node::createWithSymRef(TR::istorei, 2, 2, allocationNode, node, arraySizeSymRef);
      prevTree = TR::TreeTop::create(comp, prevTree, node);

      arraySizeSymRef = comp->getSymRefTab()->findOrCreateDiscontiguousArraySizeSymbolRef();
      }
#if defined(TR_HOST_S390) && defined(TR_TARGET_S390)
   //TODO remove define s390 flags when x and power enable support for inlining 0 size arrays
   // clean up canGenerateArraylets() && TR::Compiler->om.useHybridArraylets() && TR::Compiler->om.isDiscontiguousArray(instanceSize) queries?
   else if (!comp->getOptions()->realTimeGC() && instanceSize == 0)
      {
      // Contiguous size field is zero (mandatory)
      // For J9VM_GC_COMBINATION_SPEC only 0 size discontiguous arrays are supported
      TR::Node* node = TR::Node::create(allocationNode, TR::iconst, 0, instanceSize);
      arraySizeSymRef = comp->getSymRefTab()->findOrCreateContiguousArraySizeSymbolRef();
      node = TR::Node::createWithSymRef(TR::istorei, 2, 2, allocationNode, node, arraySizeSymRef);
      prevTree = TR::TreeTop::create(comp, prevTree, node);

      arraySizeSymRef = comp->getSymRefTab()->findOrCreateDiscontiguousArraySizeSymbolRef();
      }
#endif
   else
      {
      arraySizeSymRef = comp->getSymRefTab()->findOrCreateContiguousArraySizeSymbolRef();
      }

   TR::Node* node = TR::Node::create(allocationNode, TR::iconst, 0, instanceSize);
   node = TR::Node::createWithSymRef(TR::istorei, 2, 2, allocationNode, node, arraySizeSymRef);
   prevTree = TR::TreeTop::create(comp, prevTree, node);
   }


TR::TreeTop* TR_J9VMBase::initializeClazzFlagsMonitorFields(TR::Compilation* comp, TR::TreeTop* prevTree,
   TR::Node* allocationNode, TR::Node* classNode, TR_OpaqueClassBlock* ramClass)
   {
   // -----------------------------------------------------------------------------------
   // Initialize the clazz field
   // -----------------------------------------------------------------------------------
   TR::Node* node;
#if !defined(J9VM_INTERP_FLAGS_IN_CLASS_SLOT)
   node = TR::Node::createWithSymRef(TR::astorei, 2, 2, allocationNode, classNode,
      comp->getSymRefTab()->findOrCreateVftSymbolRef());

   prevTree = TR::TreeTop::create(comp, prevTree, node);
#endif

   // -----------------------------------------------------------------------------------
   // Initialize the flags field
   // -----------------------------------------------------------------------------------

   node = initializeLocalObjectFlags(comp, allocationNode, ramClass);

#if defined(J9VM_INTERP_FLAGS_IN_CLASS_SLOT)
   node = TR::Node::create(TR::aiadd, 2, classNode, node);
   node = TR::Node::createWithSymRef(TR::astorei, 2, 2, allocationNode, node,
                          comp->getSymRefTab()->findOrCreateVftSymbolRef());
#else
   node = TR::Node::createWithSymRef(TR::istorei, 2, 2, allocationNode, node,
                          comp->getSymRefTab()->findOrCreateHeaderFlagsSymbolRef());
#endif

   prevTree = TR::TreeTop::create(comp, prevTree, node);

   // -----------------------------------------------------------------------------------
   // Initialize the monitor field
   // -----------------------------------------------------------------------------------

   int32_t lwOffset = getByteOffsetToLockword(ramClass);
   if (lwOffset > 0)
      {
      // Initialize the monitor field
      //
      int32_t lwInitialValue = 0;
      if (TR::Compiler->cls.classFlagReservableWordInitValue(ramClass))
         lwInitialValue = OBJECT_HEADER_LOCK_RESERVED;

      if (!TR::Compiler->target.is64Bit() || generateCompressedLockWord())
         {
         node = TR::Node::iconst(allocationNode, lwInitialValue);
         node = TR::Node::createWithSymRef(TR::istorei, 2, 2, allocationNode, node,
            comp->getSymRefTab()->findOrCreateGenericIntNonArrayShadowSymbolReference(lwOffset));
         }
      else
         {
         node = TR::Node::lconst(allocationNode, lwInitialValue);
         node = TR::Node::createWithSymRef(TR::lstorei, 2, 2, allocationNode, node,
            comp->getSymRefTab()->findOrCreateGenericIntNonArrayShadowSymbolReference(lwOffset));
         }
      prevTree = TR::TreeTop::create(comp, prevTree, node);
      }
   return prevTree;
   }

bool
TR_J9VMBase::tlhHasBeenCleared()
   {
#if defined(J9VM_GC_BATCH_CLEAR_TLH)
   TR::VMAccessCriticalSection tlhHasBeenCleared(this);
   J9JavaVM * jvm = _jitConfig->javaVM;
   bool result = jvm->memoryManagerFunctions->isAllocateZeroedTLHPagesEnabled(jvm);
   return result;
#else
   return false;
#endif
   }

bool
TR_J9VMBase::isStaticObjectFlags()
   {
   TR::VMAccessCriticalSection isStaticObjectFlags(this);
   J9JavaVM * jvm = _jitConfig->javaVM;
   bool result = jvm->memoryManagerFunctions->isStaticObjectAllocateFlags(jvm) != 0;
   return result;
   }

uint32_t
TR_J9VMBase::getStaticObjectFlags()
   {
   TR::VMAccessCriticalSection getStaticObjectFlags(this);
   uint32_t staticFlag;
   TR_ASSERT(isStaticObjectFlags(), "isStaticObjectFlags must be true to invoke getStaticObjectFlags");
   J9JavaVM * jvm = _jitConfig->javaVM;
   staticFlag = (uint32_t)jvm->memoryManagerFunctions->getStaticObjectAllocateFlags(jvm);
   return staticFlag;
   }

uintptrj_t
TR_J9VMBase::getOverflowSafeAllocSize()
   {
   TR::VMAccessCriticalSection getOverflowSafeAllocSize(this);
   J9JavaVM *jvm = _jitConfig->javaVM;
   uintptrj_t result = jvm->memoryManagerFunctions->j9gc_get_overflow_safe_alloc_size(jvm);
   return result;
   }

void
TR_J9VMBase::unsupportedByteCode(TR::Compilation * comp, U_8 opcode)
   {
   char errMsg[40];
   snprintf(errMsg, 40, "bytecode %d not supported by JIT", opcode);
   comp->failCompilation<TR::CompilationException>(errMsg);
   }

void
TR_J9VMBase::unknownByteCode(TR::Compilation * comp, U_8 opcode)
   {
   TR_ASSERT_FATAL(0, "Unknown bytecode to JIT %d \n", opcode);
   }

char*
TR_J9VMBase::printAdditionalInfoOnAssertionFailure(TR::Compilation *comp)
   {
   char *c = (char *)comp->trMemory()->allocateHeapMemory(20);

   sprintf(c, "VMState: %#010lx", vmThread()->omrVMThread->vmState);

   return c;
   }


#if defined(TR_TARGET_X86) && !defined(J9HAMMER)
extern "C" void * jitExitInterpreterX; /* SSE float */
extern "C" void * jitExitInterpreterY; /* SSE double */
#endif // defined(TR_TARGET_X86) && !defined(J9HAMMER)


J9VMThread * getJ9VMThreadFromTR_VM(void * fe)
   {
   return ((TR_J9VMBase *)fe)->_vmThread;
   }

J9JITConfig * getJ9JitConfigFromFE(void * fe)
   {
   return ((TR_J9VMBase *)fe)->getJ9JITConfig();
   }

void *
TR_J9VMBase::setJ2IThunk(TR::Method *method, void *thunkptr, TR::Compilation *comp)
   {
   return setJ2IThunk(method->signatureChars(), method->signatureLength(), thunkptr, comp);
   }

void *
TR_J9VMBase::getJ2IThunk(TR::Method *method, TR::Compilation *comp)
   {
   return getJ2IThunk(method->signatureChars(), method->signatureLength(), comp);
   }

void *
TR_J9VMBase::getJ2IThunk(char *signatureChars, uint32_t signatureLength, TR::Compilation *comp)
   {
   TR::VMAccessCriticalSection getJ2IThunk(this);
   void * result = j9ThunkLookupSignature(_jitConfig, signatureLength, signatureChars);
   return result;
   }

void *
TR_J9VMBase::setJ2IThunk(char *signatureChars, uint32_t signatureLength, void *thunkptr, TR::Compilation *comp)
   {
   TR::VMAccessCriticalSection setJ2IThunk(this);

   if (j9ThunkNewSignature(_jitConfig, signatureLength, signatureChars, thunkptr))
      {
      comp->failCompilation<TR::CompilationException>("J9Thunk new signature");
      }

#define THUNK_NAME "JIT virtual thunk"

   if (J9_EVENT_IS_HOOKED(jitConfig->javaVM->hookInterface, J9HOOK_VM_DYNAMIC_CODE_LOAD) && !comp->compileRelocatableCode())
      ALWAYS_TRIGGER_J9HOOK_VM_DYNAMIC_CODE_LOAD(jitConfig->javaVM->hookInterface, jitConfig->javaVM->internalVMFunctions->currentVMThread(jitConfig->javaVM), NULL, (void *) thunkptr, *((uint32_t *)thunkptr - 2), THUNK_NAME, NULL);
#ifdef LINUX
   if (TR::CompilationInfoPerThreadBase::getPerfFile())
      j9jit_fprintf(TR::CompilationInfoPerThreadBase::getPerfFile(), "%p %lX %s\n", thunkptr, *((uint32_t *)thunkptr - 2), THUNK_NAME);
#endif

   return thunkptr;
   }

void
TR_J9VMBase::setInvokeExactJ2IThunk(void *thunkptr, TR::Compilation *comp)
   {
   comp->getPersistentInfo()->getInvokeExactJ2IThunkTable()->addThunk((TR_J2IThunk*) thunkptr, this);
   }

void *
TR_J9VMBase::findPersistentJ2IThunk(char *signatureChars)
   {
   return findPersistentThunk(signatureChars, strlen(signatureChars));
   }

void *
TR_J9VMBase::findPersistentThunk(char *signatureChars, uint32_t signatureLength)
   {
#if defined(J9VM_INTERP_AOT_COMPILE_SUPPORT) && defined(J9VM_OPT_SHARED_CLASSES) && (defined(TR_HOST_X86) || defined(TR_HOST_POWER) || defined(TR_HOST_S390) || defined(TR_HOST_ARM) || defined(TR_HOST_ARM64))
   J9SharedDataDescriptor firstDescriptor;
   J9VMThread *curThread = getCurrentVMThread();
   firstDescriptor.address = NULL;

   _jitConfig->javaVM->sharedClassConfig->findSharedData(curThread, signatureChars, signatureLength,
                                                         J9SHR_DATA_TYPE_AOTTHUNK, false, &firstDescriptor, NULL);
   return firstDescriptor.address;
#else
   return NULL;
#endif
   }

void *
TR_J9VMBase::persistJ2IThunk(void *thunk)
   {
   return NULL;  // only needed for AOT compilations
   }

static char *
getJ2IThunkSignature(char *invokeHandleSignature, uint32_t signatureLength, int argsToSkip, char *description, TR::Compilation *comp)
   {
   char *argsToCopy;
   for (argsToCopy = invokeHandleSignature+1; argsToSkip > 0; argsToSkip--)
      argsToCopy = nextSignatureArgument(argsToCopy);
   uint32_t lengthToCopy = signatureLength - (argsToCopy - invokeHandleSignature);

   char *resultBuf = (char*)comp->trMemory()->allocateMemory(2+lengthToCopy, stackAlloc);
   sprintf(resultBuf, "(%.*s", lengthToCopy, argsToCopy);

   if (comp->getOption(TR_TraceCG))
      traceMsg(comp, "JSR292: j2i-thunk signature for %s of '%.*s' is '%s'\n", description, signatureLength, invokeHandleSignature, resultBuf);
   return resultBuf;
   }

static TR::Node *
getEquivalentVirtualCallNode(TR::Node *callNode, int argsToSkip, char *description, TR::Compilation *comp)
   {
   TR::Node *j2iThunkCall = TR::Node::createWithSymRef(callNode, callNode->getOpCodeValue(), callNode->getNumChildren() - argsToSkip + 1, callNode->getSymbolReference());
   j2iThunkCall->setChild(0, callNode->getFirstChild()); // first child should be vft pointer but we don't have one
   for (int32_t i = argsToSkip; i < callNode->getNumChildren(); i++) // Skip target address, vtable index
      j2iThunkCall->setChild(i-argsToSkip+1, callNode->getChild(i));
   if (comp->getOption(TR_TraceCG))
      {
      traceMsg(comp, "JSR292: j2i-thunk call node for %s is %p:\n", description, j2iThunkCall);
      comp->getDebug()->print(comp->getOutFile(), j2iThunkCall, 2, true);
      }
   return j2iThunkCall;
   }

char *
TR_J9VMBase::getJ2IThunkSignatureForDispatchVirtual(char *invokeHandleSignature, uint32_t signatureLength, TR::Compilation *comp)
   {
   // Skip target address, vtable index, eventual receiver
   return getJ2IThunkSignature(invokeHandleSignature, signatureLength, 3, "dispatchVirtual", comp);
   }

TR::Node *
TR_J9VMBase::getEquivalentVirtualCallNodeForDispatchVirtual(TR::Node *callNode, TR::Compilation *comp)
   {
   // Skip target address, vtable index, but leave the ultimate receiver
   return getEquivalentVirtualCallNode(callNode, 2, "dispatchVirtual", comp);
   }

bool
TR_J9VMBase::needsInvokeExactJ2IThunk(TR::Node *callNode, TR::Compilation *comp)
   {
   TR_ASSERT(callNode->getOpCode().isCall(), "needsInvokeExactJ2IThunk expects call node; found %s", callNode->getOpCode().getName());

   TR::MethodSymbol *methodSymbol = callNode->getSymbol()->castToMethodSymbol();
   TR::Method       *method       = methodSymbol->getMethod();
   if (  methodSymbol->isComputed()
      && (  method->getMandatoryRecognizedMethod() == TR::java_lang_invoke_MethodHandle_invokeExact
         || method->isArchetypeSpecimen()))
      {
      if (isAOT_DEPRECATED_DO_NOT_USE()) // While we're here... we need an AOT relocation for this call
         comp->cg()->addExternalRelocation(new (comp->trHeapMemory()) TR::ExternalRelocation(NULL, (uint8_t *)callNode, (uint8_t *)methodSymbol->getMethod()->signatureChars(), TR_J2IThunks, comp->cg()), __FILE__, __LINE__, callNode);

      // We need a j2i thunk when this call executes, in case the target MH has
      // no invokeExact thunk yet.

      TR_J2IThunkTable *thunkTable = comp->getPersistentInfo()->getInvokeExactJ2IThunkTable();
      TR_J2IThunk      *thunk      = thunkTable->findThunk(methodSymbol->getMethod()->signatureChars(), this);
      return (thunk == NULL);
      }
   else
      return false;
   }

uintptrj_t
TR_J9VMBase::methodHandle_thunkableSignature(uintptrj_t methodHandle)
   {
   TR_ASSERT(haveAccess(), "methodHandle_thunkableSignature requires VM access");
   return getReferenceField(getReferenceField(
      methodHandle,
      "thunks",             "Ljava/lang/invoke/ThunkTuple;"),
      "thunkableSignature", "Ljava/lang/String;");
   }

uintptrj_t
TR_J9VMBase::methodHandle_type(uintptrj_t methodHandle)
   {
   TR_ASSERT(haveAccess(), "methodHandle_type requires VM access");
   return getReferenceField(
      methodHandle,
      "type", "Ljava/lang/invoke/MethodType;");
   }

uintptrj_t
TR_J9VMBase::methodType_descriptor(uintptrj_t methodType)
   {
   TR_ASSERT(haveAccess(), "methodType_descriptor requires VM access");
   return getReferenceField(
      methodType,
      "methodDescriptor", "Ljava/lang/String;");
   }

static uint8_t *bypassBaseAddress(uintptrj_t mutableCallSite, TR_J9VMBase *fej9)
   {
   /* The location of the JNI global ref is actually stored in the form of an
      offset from the ramStatics area of whatever object was returned by
      getUnsafe().staticFieldBase(MutableCallSite.class).  This extra complexity
      is necessary because the java code uses Unsafe.putObject to update the
      global ref, so it must have a "base object" and "offset" just as though
      it were a static field.
   */
   uintptrj_t *fieldAddress = (uintptrj_t*)fej9->getStaticFieldAddress(
         fej9->getObjectClass(mutableCallSite),
         (unsigned char*)"bypassBase", 10, (unsigned char*)"Ljava/lang/Object;", 18
         );
   uintptrj_t bypassBaseObject = *fieldAddress; // Statics are not compressed refs
   TR_OpaqueClassBlock *bypassClass = fej9->getClassFromJavaLangClass(bypassBaseObject);
   return (uint8_t*)TR::Compiler->cls.convertClassOffsetToClassPtr(bypassClass)->ramStatics;
   }

uintptrj_t *
TR_J9VMBase::mutableCallSite_bypassLocation(uintptrj_t mutableCallSite)
   {
   TR_ASSERT(haveAccess(), "mutableCallSite_bypassLocation requires VM access");

   int64_t bypassOffset = getInt64Field(getReferenceField(
      mutableCallSite,
      "globalRefCleaner", "Ljava/lang/invoke/GlobalRefCleaner;"),
      "bypassOffset");
   if (bypassOffset == 0)
      return NULL;

   uint8_t *baseAddress = bypassBaseAddress(mutableCallSite, this);
   bypassOffset &= -2L; // mask off low tag if present
   return (uintptrj_t*)(baseAddress + bypassOffset);
   }

uintptrj_t *
TR_J9VMBase::mutableCallSite_findOrCreateBypassLocation(uintptrj_t mutableCallSite)
   {
   TR_ASSERT(haveAccess(), "mutableCallSite_bypassLocation requires VM access");

   uintptrj_t cleaner   = getReferenceField(mutableCallSite, "globalRefCleaner", "Ljava/lang/invoke/GlobalRefCleaner;");
   uint32_t fieldOffset = getInstanceFieldOffset(getObjectClass(cleaner), "bypassOffset", "J");
   int64_t bypassOffset = getInt64FieldAt(cleaner, fieldOffset);
   if (bypassOffset == 0)
      {
      uintptrj_t target = getReferenceField(mutableCallSite, "target", "Ljava/lang/invoke/MethodHandle;");
      jobject handleRef = vmThread()->javaVM->internalVMFunctions->j9jni_createGlobalRef((JNIEnv*)vmThread(), (j9object_t)target, false);
      uint8_t *baseAddress = bypassBaseAddress(mutableCallSite, this);
      bypassOffset = ((int64_t)handleRef) - ((int64_t)baseAddress);
      bypassOffset |= 1; // Low tag to pretend it's a static field
      if (!compareAndSwapInt64FieldAt(cleaner, fieldOffset, 0, bypassOffset))
         {
         // Another thread beat us to it
         vmThread()->javaVM->internalVMFunctions->j9jni_deleteGlobalRef((JNIEnv*)vmThread(), handleRef, false);
         }
      }
   return mutableCallSite_bypassLocation(mutableCallSite);
   }

static TR_OpaqueMethodBlock *findClosestArchetype(TR_OpaqueClassBlock *clazz, char *name, char *signature, char *currentArgument, TR_FrontEnd *fe, J9VMThread *vmThread)
   {
   // NOTE: signature will be edited in-place

   TR_J9VMBase *fej9 = (TR_J9VMBase *)fe;

   bool details = TR::Options::getCmdLineOptions()->getVerboseOption(TR_VerboseMethodHandleDetails);

   if (currentArgument[1] == ')')
      {
      TR_ASSERT(!strncmp(currentArgument, "I)", 2), "Must be pointing at the placeholder arg");
      }
   else
      {
      // We're not yet pointing at the last (placeholder) argument,
      // so let's see if we can get away with deleting fewer arguments
      //
      TR_OpaqueMethodBlock *result = findClosestArchetype(clazz, name, signature, nextSignatureArgument(currentArgument), fej9, vmThread);
      if (result)
         return result;

      // Otherwise, truncate the argument list
      //
      *currentArgument++ = 'I';
      char *tail = strchr(currentArgument, ')');
      while ((*currentArgument++ = *tail++));
      }

   TR_OpaqueMethodBlock *result = fej9->getMethodFromClass(clazz, name, signature);
   if (result)
      {
      TR_OpaqueClassBlock *methodClass = fej9->getClassFromMethodBlock(result);
      int32_t methodClassNameLength;
      char *methodClassName = fej9->getClassNameChars(methodClass, methodClassNameLength);

      if (methodClass == clazz)
         {
         if (details)
            TR_VerboseLog::writeLineLocked(TR_Vlog_MHD, "%p   - Found matching archetype %.*s.%s%s", vmThread, methodClassNameLength, methodClassName, name, signature);
         }
      else
         {
         // It's generally dangerous to use an inherited archetype because
         // usually the reason for creating a new MethodHandle class is that
         // its semantics are different, so the inherited archetypes are likely
         // to be unsuitable.  We'd rather revert to interpreter than compile
         // an unsuitable thunk.
         //
         result = NULL;
         if (details)
           TR_VerboseLog::writeLineLocked(TR_Vlog_MHD, "%p   - Ignoring inherited archetype %.*s.%s%s", vmThread, methodClassNameLength, methodClassName, name, signature);
         }
      }
   return result;
   }

TR_OpaqueMethodBlock *
TR_J9VMBase::lookupArchetype(TR_OpaqueClassBlock *clazz, char *name, char *signature)
   {
   // Find the best match for the signature.  Start by appending an "I"
   // placeholder argument.  findClosestArchetype will progressively truncate
   // the other arguments until the best match is found.
   //
   char *truncatedSignature = (char*)alloca(strlen(signature)+2); // + 'I' + null terminator
   strcpy(truncatedSignature, signature);
   char toInsert = 'I';
   char *cur;
   for (cur = strrchr(truncatedSignature, ')'); toInsert; cur++)
      {
      char toInsertNext = *cur;
      *cur = toInsert;
      toInsert = toInsertNext;
      }
   *cur = 0;
   return findClosestArchetype(clazz, name, truncatedSignature, truncatedSignature+1, this, getCurrentVMThread());
   }

TR_OpaqueMethodBlock *
TR_J9VMBase::lookupMethodHandleThunkArchetype(uintptrj_t methodHandle)
   {
   TR_ASSERT(haveAccess(), "methodHandle_jitInvokeExactThunk requires VM access");

   // Compute thunk's asignature and archetype's name
   //
   uintptrj_t thunkableSignatureString = methodHandle_thunkableSignature((uintptrj_t)methodHandle);
   intptrj_t  thunkableSignatureLength = getStringUTF8Length(thunkableSignatureString);
   char *thunkSignature = (char*)alloca(thunkableSignatureLength+1);
   getStringUTF8(thunkableSignatureString, thunkSignature, thunkableSignatureLength+1);

   char *archetypeSpecimenSignature = (char*)alloca(thunkableSignatureLength+20);
   strcpy(archetypeSpecimenSignature, thunkSignature);
   char *returnType = (1+strchr(archetypeSpecimenSignature, ')'));
   switch (returnType[0])
      {
      case '[':
      case 'L':
         // The thunkable signature might return some other class, but archetypes
         // returning a reference are always declared to return Object.
         //
         sprintf(returnType, "Ljava/lang/Object;");
         break;
      }
   char methodName[50];
   sprintf(methodName, "invokeExact_thunkArchetype_%c", returnType[0]);

   TR_OpaqueMethodBlock *result = lookupArchetype(getObjectClass((uintptrj_t)methodHandle), methodName, archetypeSpecimenSignature);
   if (!result)
      {
      strcpy(returnType, "I");
      result = lookupArchetype(getObjectClass((uintptrj_t)methodHandle), "invokeExact_thunkArchetype_X", archetypeSpecimenSignature);
      }
   return result;
   }

TR_ResolvedMethod *
TR_J9VMBase::createMethodHandleArchetypeSpecimen(TR_Memory *trMemory, TR_OpaqueMethodBlock *archetype, uintptrj_t *methodHandleLocation, TR_ResolvedMethod *owningMethod)
   {
   intptrj_t length;
   char *thunkableSignature;

      {
      TR::VMAccessCriticalSection createMethodHandleArchetypeSpecimen(this);
      TR_ASSERT(archetype, "Explicitly provided archetype must not be null");
      TR_ASSERT(archetype == lookupMethodHandleThunkArchetype(*methodHandleLocation), "Explicitly provided archetype must be the right one");
      uintptrj_t signatureString = getReferenceField(getReferenceField(
         *methodHandleLocation,
         "thunks",             "Ljava/lang/invoke/ThunkTuple;"),
         "thunkableSignature", "Ljava/lang/String;");
      length = getStringUTF8Length(signatureString);
      thunkableSignature = (char*)trMemory->allocateStackMemory(length+1);
      getStringUTF8(signatureString, thunkableSignature, length+1);
      }

   TR_ResolvedMethod *result = createResolvedMethodWithSignature(trMemory, archetype, NULL, thunkableSignature, length, owningMethod);
   result->convertToMethod()->setArchetypeSpecimen();
   result->setMethodHandleLocation(methodHandleLocation);
   return result;
   }

TR_ResolvedMethod *
TR_J9VMBase::createMethodHandleArchetypeSpecimen(TR_Memory *trMemory, uintptrj_t *methodHandleLocation, TR_ResolvedMethod *owningMethod)
   {
   TR::VMAccessCriticalSection createMethodHandleArchetypeSpecimenCS(this);
   TR_OpaqueMethodBlock *archetype = lookupMethodHandleThunkArchetype(*methodHandleLocation);
   TR_ResolvedMethod *result;
   if (archetype)
      result = createMethodHandleArchetypeSpecimen(trMemory, archetype, methodHandleLocation, owningMethod);
   else
      result = NULL;

   return result;
   }

uintptrj_t TR_J9VMBase::mutableCallSiteCookie(uintptrj_t mutableCallSite, uintptrj_t potentialCookie)
   {
   uintptrj_t result=0;
   if (potentialCookie && compareAndSwapInt64Field(mutableCallSite, "invalidationCookie", 0, potentialCookie))
      result =  potentialCookie;
   else
      result = (uintptrj_t)getInt64Field(mutableCallSite, "invalidationCookie");
   return result;
   }

bool
TR_J9VMBase::hasMethodTypesSideTable()
   {
#if defined(J9VM_OPT_REMOVE_CONSTANT_POOL_SPLITTING)
   return true;
#else
   return false;
#endif
   }

void *
TR_J9VMBase::methodHandle_jitInvokeExactThunk(uintptrj_t methodHandle)
   {
   TR_ASSERT(haveAccess(), "methodHandle_jitInvokeExactThunk requires VM access");
   return (void*)(intptrj_t)getInt64Field(getReferenceField(
      methodHandle,
      "thunks", "Ljava/lang/invoke/ThunkTuple;"),
      "invokeExactThunk");
   }

/**
 * \brief
 *    Check if two java/lang/String objects are equal. Equivalent to java/lang/String.equals.
 *
 * \parm comp
 *    The compilation object.
 *
 * \parm stringLocation1
 *    The location to the first java/lang/String object reference.
 *
 * \parm stringLocation2
 *    The location to the second java/lang/String object reference.
 *
 * \parm result
 *    Place to store the result of the comparison.
 *
 * \return
 *    True if comparison succeeds, false otherwise.
 */
bool
TR_J9VMBase::stringEquals(TR::Compilation * comp, uintptrj_t* stringLocation1, uintptrj_t* stringLocation2, int32_t& result)
   {
   TR::VMAccessCriticalSection stringEquals(this,
                                             TR::VMAccessCriticalSection::tryToAcquireVMAccess,
                                             comp);

   if (!stringEquals.hasVMAccess())
      return false;

   J9InternalVMFunctions * intFunc = vmThread()->javaVM->internalVMFunctions;
   result = intFunc->compareStrings(vmThread(), (j9object_t)*stringLocation1, (j9object_t)*stringLocation2);
   return true;
   }

/**
 * \brief
 *    Get the hash code of a java/lang/String object
 *
 * \parm comp
 *    The compilation object.
 *
 * \parm string
 *    The location to the java/lang/String object reference.
 *
 * \parm result
 *    Place to store the hash code when the query succeeds.
 *
 * \return
 *    True if the query succeeds, otherwise false.
 */
bool
TR_J9VMBase::getStringHashCode(TR::Compilation * comp, uintptrj_t* stringLocation, int32_t& result)
   {
   TR::VMAccessCriticalSection getStringHashCodeCriticalSection(this,
                                                                TR::VMAccessCriticalSection::tryToAcquireVMAccess,
                                                                comp);

   if (!getStringHashCodeCriticalSection.hasVMAccess())
      return false;

   result = vmThread()->javaVM->memoryManagerFunctions->j9gc_stringHashFn((void *)stringLocation, vmThread()->javaVM);
   return true;
   }

bool
TR_J9VMBase::getStringFieldByName(TR::Compilation * comp, TR::SymbolReference * stringRef, TR::SymbolReference * fieldRef, void * & pResult)
   {
   TR::VMAccessCriticalSection getStringFieldCriticalSection(this,
                                                              TR::VMAccessCriticalSection::tryToAcquireVMAccess,
                                                              comp);

   if (!getStringFieldCriticalSection.hasVMAccess())
      return false;

   TR_ASSERT(!stringRef->isUnresolved(), "don't handle unresolved constant strings yet");

   uintptrj_t stringStaticAddr = (uintptrj_t)stringRef->getSymbol()->castToStaticSymbol()->getStaticAddress();
   j9object_t string = (j9object_t)getStaticReferenceFieldAtAddress(stringStaticAddr);

   TR::Symbol::RecognizedField   field = fieldRef->getSymbol()->getRecognizedField();

   if (field == TR::Symbol::Java_lang_String_count)
      pResult = (U_8*)string + J9VMJAVALANGSTRING_COUNT_OFFSET(vmThread());
   else if (field == TR::Symbol::Java_lang_String_hashCode)
      {
      if (J9VMJAVALANGSTRING_HASHCODE(vmThread(), string) == 0)
         {
         // If not already computed, compute and clobber
         //
         int32_t sum   = 0;
         int32_t scale = 1;

         for (int32_t i = J9VMJAVALANGSTRING_LENGTH(vmThread(), string) - 1; i >= 0; --i, scale *= 31)
            {
            uint16_t thisChar = getStringCharacter((uintptrj_t)string, i);
            sum += thisChar * scale;
            }

         J9VMJAVALANGSTRING_SET_HASHCODE(vmThread(), string, sum);
         }
      pResult = (U_8*)string + J9VMJAVALANGSTRING_HASHCODE_OFFSET(vmThread());
      }
   else if (field == TR::Symbol::Java_lang_String_value)
      pResult = (U_8*)string + J9VMJAVALANGSTRING_VALUE_OFFSET(vmThread());
   else
      return false;

   return true;
   }

uintptrj_t
TR_J9VMBase::getFieldOffset(TR::Compilation * comp, TR::SymbolReference* classRef, TR::SymbolReference* fieldRef)
   {
   TR_ResolvedMethod* method = classRef->getOwningMethod(comp);
   TR::StaticSymbol* classSym = classRef->getSymbol()->castToStaticSymbol();
   j9object_t classString = (j9object_t)getStaticReferenceFieldAtAddress((uintptrj_t)classSym->getStaticAddress());
   TR::StaticSymbol* fieldSym = fieldRef->getSymbol()->castToStaticSymbol();
   j9object_t fieldString = (j9object_t)getStaticReferenceFieldAtAddress((uintptrj_t)fieldSym->getStaticAddress());

   int32_t len = (int32_t)jitConfig->javaVM->internalVMFunctions->getStringUTF8Length(vmThread(), classString);
   U_8* u8ClassString = (U_8*)comp->trMemory()->allocateStackMemory(len + 1);

   jitConfig->javaVM->internalVMFunctions->copyStringToUTF8Helper(vmThread(), classString, J9_STR_NULL_TERMINATE_RESULT | J9_STR_XLAT, 0, J9VMJAVALANGSTRING_LENGTH(vmThread(), classString), u8ClassString, len + 1);

   /**
   //fprintf(stderr,"name is (res is %d) classString is %p\n",res, classString); fflush(stderr);
   for (int i =0; i<len; i++)
      {
      fprintf(stderr,"%c",u8ClassString[i]);
      }
   fprintf(stderr,"  (len is %d)\n",len);fflush(stderr);
   **/

   char* classSignature = classNameToSignature((char*)u8ClassString, len, comp);

   /**
   fprintf(stderr,"classSignature is \n");
   for (int i =0; i <len; i++){
      fprintf(stderr,"%c",classSignature[i]);
   }
   fprintf(stderr,"  (len is %d)\n",len);
   **/

   TR_OpaqueClassBlock * j9ClassPtr = getClassFromSignature(classSignature, len, method);
   //fprintf(stderr,"Class looked up to be %p \n", j9ClassPtr);

   if (!j9ClassPtr) return 0;

   TR_VMFieldsInfo fields(comp, (J9Class*)j9ClassPtr, 1);

   len = (int32_t)jitConfig->javaVM->internalVMFunctions->getStringUTF8Length(vmThread(), fieldString);
   U_8* u8FieldString = (U_8*)comp->trMemory()->allocateStackMemory(len + 1);

   jitConfig->javaVM->internalVMFunctions->copyStringToUTF8Helper(vmThread(), fieldString, J9_STR_NULL_TERMINATE_RESULT, 0, J9VMJAVALANGSTRING_LENGTH(vmThread(), fieldString), u8FieldString, len + 1);

   ListIterator<TR_VMField> itr(fields.getFields()) ;
   TR_VMField* field;
   uint32_t offset = 0;
   for (field = itr.getFirst(); field != NULL; field= itr.getNext())
      {
      // fprintf(stderr, "fieldName %s fieldOffset %d fieldSig %s\n",field->name, field->offset, field->signature);
      if (!strncmp(field->name, (const char*)u8FieldString, len+1))
         {
         offset = (uint32_t)(field->offset + getObjectHeaderSizeInBytes());
         // Do we Need this?
         // offset = getInstanceFieldOffset(j9ClassPtr, field->name, strlen(field->name), field->signature, strlen(field->signature),
         //                               J9_LOOK_NO_JAVA);

         // fprintf(stderr,">>>>> Offset for %s determined to be : %d\n", field->name,offset);
         return (uintptrj_t)offset;
         }
      }

   void * staticAddr = 0;
   itr = fields.getStatics() ;
   for (field = itr.getFirst(); field != NULL; field=itr.getNext())
      {
      if (!strncmp(field->name, (const char*)u8FieldString, len+1))
         {
         // Do we Need to acquire VM Access? getInstanceFieldOffset does it?
         TR::VMAccessCriticalSection staticFieldAddress(this);
         staticAddr = jitConfig->javaVM->internalVMFunctions->staticFieldAddress(_vmThread,
                          (J9Class*)j9ClassPtr, u8FieldString, len,  (U_8*)field->signature, (UDATA)strlen(field->signature),
                          NULL, NULL, J9_LOOK_NO_JAVA, NULL);
         }
      }


   return (uintptrj_t)staticAddr;
   }

bool
TR_J9VMBase::isJavaLangObject(TR_OpaqueClassBlock *clazz)
   {
   return (J9Class*)clazz == J9VMJAVALANGOBJECT(jitConfig->javaVM);
   }

/**
 * \brief
 *    Check if the giving J9Class is pointing to a java/lang/String object.
 *
 * \parm clazz
 *    The J9Class pointer to be checked.
 *
 * \return
 *    TR_yes if clazz is java/lang/String, TR_maybe if clazz is a super class of
 *    String or interface classes implemented by String.
 */
TR_YesNoMaybe
TR_J9VMBase::typeReferenceStringObject(TR_OpaqueClassBlock *clazz)
   {
   if (isClassArray(clazz) || isPrimitiveClass(clazz))
      return TR_no;
   if (isJavaLangObject(clazz))
      return TR_maybe;
   if (isInterfaceClass(clazz))
      {
      J9UTF8 * className = J9ROMCLASS_CLASSNAME(TR::Compiler->cls.romClassOf(clazz));
      int32_t len = J9UTF8_LENGTH(className);
      if ((len == 20 && strncmp(utf8Data(className), "java/io/Serializable", 20) == 0) ||
          (len == 22 && strncmp(utf8Data(className), "java/lang/CharSequence",22) == 0) ||
          (len == 20 && strncmp(utf8Data(className), "java/lang/Comparable", 20) == 0))
         return TR_maybe;
      else
         return TR_no;
      }
   return isString(clazz) ? TR_yes : TR_no;
   }

bool
TR_J9VMBase::isString(TR_OpaqueClassBlock *clazz)
   {
   return (J9Class*)clazz == J9VMJAVALANGSTRING(jitConfig->javaVM);
   }

bool
TR_J9VMBase::isString(uintptrj_t objectPointer)
   {
   TR_ASSERT(haveAccess(), "isString requires VM access");
   return isString(getObjectClass(objectPointer));
   }

int32_t
TR_J9VMBase::getStringLength(uintptrj_t objectPointer)
   {
   TR_ASSERT(haveAccess(), "getStringLength requires VM access");
   return J9VMJAVALANGSTRING_LENGTH(vmThread(), (j9object_t)objectPointer);
   }

uint16_t
TR_J9VMBase::getStringCharacter(uintptrj_t objectPointer, int32_t index)
   {
   TR_ASSERT(haveAccess(), "getStringCharacter requires VM access");

   j9object_t bytes = J9VMJAVALANGSTRING_VALUE(vmThread(), (j9object_t)objectPointer);

   if (IS_STRING_COMPRESSED(vmThread(), (j9object_t)objectPointer))
      {
      return static_cast<uint16_t>(J9JAVAARRAYOFBYTE_LOAD(vmThread(), bytes, index)) & static_cast<uint16_t>(0xFF);
      }
   else
      {
      return static_cast<uint16_t>(J9JAVAARRAYOFCHAR_LOAD(vmThread(), bytes, index));
      }
   }

intptrj_t
TR_J9VMBase::getStringUTF8Length(uintptrj_t objectPointer)
   {
   TR_ASSERT(haveAccess(), "Must have VM access to call getStringUTF8Length");
   TR_ASSERT(objectPointer, "assertion failure");
   return vmThread()->javaVM->internalVMFunctions->getStringUTF8Length(vmThread(), (j9object_t)objectPointer);
   }

char *
TR_J9VMBase::getStringUTF8(uintptrj_t objectPointer, char *buffer, intptrj_t bufferSize)
   {
   TR_ASSERT(haveAccess(), "Must have VM access to call getStringAscii");

   vmThread()->javaVM->internalVMFunctions->copyStringToUTF8Helper(vmThread(), (j9object_t)objectPointer, J9_STR_NULL_TERMINATE_RESULT, 0, J9VMJAVALANGSTRING_LENGTH(vmThread(), objectPointer), (U_8*)buffer, (UDATA)bufferSize);

   return buffer;
   }

uint32_t
TR_J9VMBase::getVarHandleHandleTableOffset(TR::Compilation * comp)
   {
   return uint32_t(J9VMJAVALANGINVOKEVARHANDLE_HANDLETABLE_OFFSET(vmThread()));
   }

// set a 32 bit field that will be printed if the VM crashes
// typically, this should be used to represent the state of the
// compilation
//

void
TR_J9VMBase::reportILGeneratorPhase()
   {
   if (!_vmThread)
      return;

   enum { DEFAULT_LOW_BYTE=0x80 };

   vmThread()->omrVMThread->vmState = J9VMSTATE_JIT_CODEGEN | (DEFAULT_LOW_BYTE & 0xFF);
   }

void
TR_J9VMBase::reportOptimizationPhase(OMR::Optimizations opts)
   {
   if (!_vmThread)
      return;

   vmThread()->omrVMThread->vmState = J9VMSTATE_JIT_CODEGEN | ((((int32_t) opts & 0xFF) << 8)|0xFF);
   }

void
TR_J9VMBase::reportAnalysisPhase(uint8_t id)
   {
   if (!_vmThread)
      return;

   vmThread()->omrVMThread->vmState = vmThread()->omrVMThread->vmState & ~0xFF | id;
   }

void
TR_J9VMBase::reportOptimizationPhaseForSnap(OMR::Optimizations opts, TR::Compilation *comp)
   {
   if (!_vmThread)
      return;

   if (TrcEnabled_Trc_JIT_optimizationPhase && comp)
      Trc_JIT_optimizationPhase(vmThread(), comp->getOptimizer()->getOptimization(opts)->name());

   }

void
TR_J9VMBase::reportCodeGeneratorPhase(TR::CodeGenPhase::PhaseValue phase)
   {
   if (!_vmThread)
      return;

   vmThread()->omrVMThread->vmState = J9VMSTATE_JIT_CODEGEN | phase | 0xFF00;

   if (TrcEnabled_Trc_JIT_codeGeneratorPhase)
      Trc_JIT_codeGeneratorPhase(vmThread(), TR::CodeGenPhase::getName(phase));
   }

int32_t
TR_J9VMBase::saveCompilationPhase()
   {
   if (vmThread())
      return vmThread()->omrVMThread->vmState;
   else
      return 0xdead1138;
   }

void
TR_J9VMBase::restoreCompilationPhase(int32_t phase)
   {
   if (vmThread())
      vmThread()->omrVMThread->vmState = phase;
   }

void
TR_J9VMBase::reportPrexInvalidation(void * startPC)
   {
   if (!_vmThread)
      return;
   // Generate a trace point
   Trc_JIT_MethodPrexInvalidated(vmThread(), startPC);
   }


// Multiple codeCache support

void
TR_J9VMBase::setHasFailedCodeCacheAllocation()
   {
   if (!_compInfo->getRampDownMCT())
      {
      _compInfo->setRampDownMCT();
      if (TR::Options::getCmdLineOptions()->getVerboseOption(TR_VerboseCompilationThreads))
         {
         TR_VerboseLog::writeLineLocked(TR_Vlog_INFO,"t=%u setRampDownMCT", (uint32_t)_compInfo->getPersistentInfo()->getElapsedTime());
         }
      }
   }

TR::CodeCache *
TR_J9VMBase::getDesignatedCodeCache(TR::Compilation *comp) // MCT
   {
   int32_t numReserved;
   int32_t compThreadID = comp ? comp->getCompThreadID() : -1;

   bool hadClassUnloadMonitor;
   bool hadVMAccess = releaseClassUnloadMonitorAndAcquireVMaccessIfNeeded(comp, &hadClassUnloadMonitor);

   TR::CodeCache * result = TR::CodeCacheManager::instance()->reserveCodeCache(false, 0, compThreadID, &numReserved);

   acquireClassUnloadMonitorAndReleaseVMAccessIfNeeded(comp, hadVMAccess, hadClassUnloadMonitor);
   if (!result)
      {
      // If this is a temporary condition due to all code caches being reserved for the moment
      // we should retry this compilation
      if (!(jitConfig->runtimeFlags & J9JIT_CODE_CACHE_FULL))
         {
         // If this is a temporary condition due to all code caches being reserved for the moment
         // we should retry this compilation
         if (numReserved > 0)
            {
            // set an error code so that the compilation is retried
            if (comp)
               {
               comp->failCompilation<TR::RecoverableCodeCacheError>("Cannot reserve code cache");
               }
            }
         }
      }
   return result;
   }

void *
TR_J9VMBase::getCCPreLoadedCodeAddress(TR::CodeCache *codeCache, TR_CCPreLoadedCode h, TR::CodeGenerator *cg)
   {
    return codeCache->getCCPreLoadedCodeAddress(h, cg);
   }

void
TR_J9VMBase::reserveTrampolineIfNecessary(TR::Compilation * comp, TR::SymbolReference * symRef, bool inBinaryEncoding)
   {
   TR::VMAccessCriticalSection reserveTrampolineIfNecessary(this);
   TR::CodeCache *curCache = comp->cg()->getCodeCache();
   bool isRecursive = false;

   if (NULL == curCache)
      {
      if (isAOT_DEPRECATED_DO_NOT_USE())
         {
         comp->failCompilation<TR::RecoverableCodeCacheError>("Failed to get current code cache");
         }
#ifdef MCT_DEBUG
      fprintf(stderr, "Aborting compilation no space for trampoline area %p\n", comp);
#endif
      comp->failCompilation<TR::CodeCacheError>("Failed to get current code cache");
      }

   TR_ASSERT(curCache->isReserved(), "assertion failure"); // MCT

   if (!symRef->isUnresolved() && !comp->isDLT())
      {
      TR_ResolvedMethod *resolvedMethod = symRef->getSymbol()->castToResolvedMethodSymbol()->getResolvedMethod();
      isRecursive = resolvedMethod->isSameMethod(comp->getCurrentMethod());
      }

   TR::CodeCache *newCache = curCache; // optimistically assume that we will manage to allocate trampoline from current code cache
   if (isAOT_DEPRECATED_DO_NOT_USE() && isRecursive)
      {
      J9JITDataCacheHeader *aotMethodHeader = (J9JITDataCacheHeader *)comp->getAotMethodDataStart();
      TR_AOTMethodHeader *aotMethodHeaderEntry =  (TR_AOTMethodHeader *)(aotMethodHeader + 1);
      aotMethodHeaderEntry->flags |= TR_AOTMethodHeader_NeedsRecursiveMethodTrampolineReservation; // Set flag in TR_AOTMethodHeader
      //newCache = curCache; // done above
      }
   else if (symRef->isUnresolved() || isAOT_DEPRECATED_DO_NOT_USE())
      {
      void *cp = (void *)symRef->getOwningMethod(comp)->constantPool();
      I_32 cpIndex = symRef->getCPIndex();

#if 0
      if (isAOT_DEPRECATED_DO_NOT_USE() && (comp->getOption(TR_TraceRelocatableDataCG) || comp->getOption(TR_TraceRelocatableDataDetailsCG)) )
         {
          traceMsg(comp, "<relocatableDataTrampolinesCG>\n");
          traceMsg(comp, "%s\n", comp->signature());
          traceMsg(comp, "%-8s", "cpIndex");
          traceMsg(comp, "cp\n");
          traceMsg(comp, "%-8x", cpIndex);
          traceMsg(comp, "%x\n", cp);
          traceMsg(comp, "</relocatableDataTrampolinesCG>\n");
         }
#endif

      // AOT compiles create a relocation at the snippet do do the trampoline reservation
      // would be better to implement this code via a virtual function that's empty for TR_J9SharedCacheVM
      if (!isAOT_DEPRECATED_DO_NOT_USE())
         {
         bool hadClassUnloadMonitor;
         bool hadVMAccess = releaseClassUnloadMonitorAndAcquireVMaccessIfNeeded(comp, &hadClassUnloadMonitor);

         int32_t retValue = curCache->reserveUnresolvedTrampoline(cp, cpIndex);
         if (retValue != OMR::CodeCacheErrorCode::ERRORCODE_SUCCESS)
            {
            // We couldn't allocate trampoline in this code cache
            curCache->unreserve(); // delete the old reservation
            if (retValue == OMR::CodeCacheErrorCode::ERRORCODE_INSUFFICIENTSPACE && !inBinaryEncoding) // code cache full, allocate a new one
               {
               // Allocate a new code cache and try again
               newCache = TR::CodeCacheManager::instance()->getNewCodeCache(comp->getCompThreadID()); // class unloading may happen here
               if (newCache)
                  {
                  // check for class unloading that can happen in getNewCodeCache
                  TR::CompilationInfoPerThreadBase * const compInfoPTB =
                     _compInfo->getCompInfoForCompOnAppThread() ?
                        _compInfo->getCompInfoForCompOnAppThread() :
                        _compInfoPT;
                  if (compInfoPTB->compilationShouldBeInterrupted())
                     {
                     newCache->unreserve(); // delete the reservation
                     newCache = NULL;
                     comp->failCompilation<TR::CompilationInterrupted>("Compilation Interrupted when reserving trampoline if necessary");
                     }
                  else
                     {
                     retValue = ((TR::CodeCache*)newCache)->reserveUnresolvedTrampoline(cp, cpIndex);
                     if (retValue != OMR::CodeCacheErrorCode::ERRORCODE_SUCCESS)
                        {
                        newCache->unreserve(); // delete the reservation
                        newCache = NULL;
                        comp->failCompilation<TR::TrampolineError>("Failed to reserve unresolved trampoline");
                        }
                     }
                  }
               else // cannot allocate a new code cache
                  {
                  comp->failCompilation<TR::TrampolineError>("Failed to allocate new code cache");
                  }
               }
            else
               {
               newCache = 0;
               if (inBinaryEncoding)
                  {
                  comp->failCompilation<TR::RecoverableTrampolineError>("Failed to delete the old reservation"); // RAS only
                  }
               else
                  {
                  comp->failCompilation<TR::TrampolineError>("Failed to delete the old reservation"); // RAS only
                  }
               }
            }
         acquireClassUnloadMonitorAndReleaseVMAccessIfNeeded(comp, hadVMAccess, hadClassUnloadMonitor);
         }
      }
   else // asking for resolved trampoline
      {
      newCache = getResolvedTrampoline(comp, curCache, (J9Method *)symRef->getSymbol()->castToResolvedMethodSymbol()->getResolvedMethod()->getPersistentIdentifier(), inBinaryEncoding);
      }

   if (newCache != curCache)
      {
      comp->cg()->switchCodeCacheTo(newCache);
      }
   TR_ASSERT(newCache->isReserved(), "assertion failure"); // MCT
   }

// interpreter profiling support
TR_IProfiler *
TR_J9VMBase::getIProfiler()
   {
   return NULL;
   }

bool
TR_J9VMBase::isClassLibraryMethod(TR_OpaqueMethodBlock *method, bool vettedForAOT)
   {
   if (!_vmThread || !_vmThread->javaVM)
      return false;
   J9ClassLoader *classLoader = TR::Compiler->cls.convertClassOffsetToClassPtr((TR_OpaqueClassBlock*)J9_CLASS_FROM_METHOD(((J9Method *)method)))->classLoader;
   if (((J9JavaVM *)_vmThread->javaVM)->systemClassLoader == classLoader)
      return true;

   return false;
   }

bool
TR_J9VMBase::isClassLibraryClass(TR_OpaqueClassBlock *clazz)
   {
   if (!_vmThread || !_vmThread->javaVM)
      return false;
   J9ClassLoader *classLoader = TR::Compiler->cls.convertClassOffsetToClassPtr(clazz)->classLoader;
   return ((J9JavaVM *)_vmThread->javaVM)->systemClassLoader == classLoader;
   }

//currently supported in 390, x86 and ppc codegens
bool
TR_J9VMBase::getSupportsRecognizedMethods()
   {
   TR_ASSERT(TR::Compiler->target.cpu.isZ() ||
      TR::Compiler->target.cpu.isX86() ||
      TR::Compiler->target.cpu.isPower() ||
      TR::Compiler->target.cpu.isARM() ||
      TR::Compiler->target.cpu.isARM64() ||
      !isAOT_DEPRECATED_DO_NOT_USE(),
      "getSupportsRecognizedMethods must be called only on X,P,Z or only for non-AOT");
   return true;
   }


int32_t
TR_J9VMBase::getMaxCallGraphCallCount()
   {
   TR_IProfiler *profiler = getIProfiler();

   if (!profiler)
      return -1;

   return profiler->getMaxCallCount();
   }

int32_t
TR_J9VMBase::getIProfilerCallCount(TR_OpaqueMethodBlock *caller, int32_t bcIndex, TR::Compilation * comp)
   {
   TR_IProfiler *profiler = getIProfiler();
   if (profiler)
      return profiler->getCallCount(caller, bcIndex, comp);

   return -1;
   }

int32_t
TR_J9VMBase::getIProfilerCallCount(TR_OpaqueMethodBlock *callee, TR_OpaqueMethodBlock *caller, int32_t bcIndex, TR::Compilation * comp)
   {
   TR_IProfiler *profiler = getIProfiler();
   if (profiler)
      return profiler->getCallCount(callee, caller, bcIndex, comp);

   return -1;
   }

int32_t
TR_J9VMBase::getIProfilerCallCount(TR_ByteCodeInfo &bcInfo, TR::Compilation *comp)
   {
   TR_IProfiler *profiler = getIProfiler();
   if (profiler)
      return profiler->getCallCount(bcInfo, comp);

   return 0;
   }

void
TR_J9VMBase::setIProfilerCallCount(TR_OpaqueMethodBlock *caller, int32_t bcIndex, int32_t count, TR::Compilation * comp)
   {
   TR_IProfiler *profiler = getIProfiler();
   if (profiler)
      profiler->setCallCount(caller, bcIndex, count, comp);
   }

void
TR_J9VMBase::setIProfilerCallCount(TR_ByteCodeInfo &bcInfo, int32_t count, TR::Compilation *comp)
   {
   TR_IProfiler *profiler = getIProfiler();
   if (profiler)
      profiler->setCallCount(bcInfo, count, comp);
   }

int32_t
TR_J9VMBase::getCGEdgeWeight(TR::Node *callerNode, TR_OpaqueMethodBlock *callee, TR::Compilation *comp)
   {
   TR_IProfiler *profiler = getIProfiler();
   if (profiler)
      return profiler->getCGEdgeWeight(callerNode, callee, comp);

   return 0;
   }

bool
TR_J9VMBase::isCallGraphProfilingEnabled()
   {
   if (getIProfiler())
      {
      return getIProfiler()->isCallGraphProfilingEnabled();
      }

   return false;
   }

TR_AbstractInfo *
TR_J9VMBase::createIProfilingValueInfo( TR_ByteCodeInfo &bcInfo, TR::Compilation *comp)
   {
   TR_IProfiler *iProfiler = getIProfiler();
   if (iProfiler == NULL) return NULL;
   return iProfiler->createIProfilingValueInfo (bcInfo, comp);
   }

TR_ExternalValueProfileInfo *
TR_J9VMBase::getValueProfileInfoFromIProfiler(TR_ByteCodeInfo & bcInfo, TR::Compilation *comp)
   {
   TR_IProfiler *iProfiler = getIProfiler();
   if (iProfiler == NULL) return NULL;
   return iProfiler->getValueProfileInfo (bcInfo, comp);
   }

uint32_t *
TR_J9VMBase::getAllocationProfilingDataPointer(TR_ByteCodeInfo &bcInfo, TR_OpaqueClassBlock *clazz, TR_OpaqueMethodBlock *method, TR::Compilation *comp)
   {
   TR_IProfiler *iProfiler = getIProfiler();
   if (iProfiler == NULL) return NULL;
   return iProfiler->getAllocationProfilingDataPointer(bcInfo, clazz, method, comp);
   }

uint32_t *
TR_J9VMBase::getGlobalAllocationDataPointer()
   {
   TR_IProfiler *iProfiler = getIProfiler();
   if (iProfiler == NULL) return NULL;
   return iProfiler->getGlobalAllocationDataPointer(isAOT_DEPRECATED_DO_NOT_USE());
   }

TR_ExternalProfiler *
TR_J9VMBase:: hasIProfilerBlockFrequencyInfo(TR::Compilation& comp)
   {
   TR_IProfiler *iProfiler = getIProfiler();
   if (iProfiler == NULL) return NULL;
   return iProfiler->canProduceBlockFrequencyInfo(comp);
   }

void
TR_J9VMBase::createHWProfilerRecords(TR::Compilation *comp)
   {
   return;
   }

uint32_t
TR_J9VMBase::getMethodSize(TR_OpaqueMethodBlock *method)
   {
   J9ROMMethod *romMethod = J9_ROM_METHOD_FROM_RAM_METHOD((J9Method *)method);

   return (uint32_t)(J9_BYTECODE_END_FROM_ROM_METHOD(romMethod) -
                     J9_BYTECODE_START_FROM_ROM_METHOD(romMethod));
   }

int32_t TR_J9VMBase::getLineNumberForMethodAndByteCodeIndex(TR_OpaqueMethodBlock *method, int32_t bcIndex)
   {
   return isAOT_DEPRECATED_DO_NOT_USE() ? -1 : (int32_t)getLineNumberForROMClass(_jitConfig->javaVM, (J9Method *) method, bcIndex);
   }


bool
TR_J9VMBase::isJavaOffloadEnabled()
   {
   #if defined(J9VM_OPT_JAVA_OFFLOAD_SUPPORT)
      return (vmThread()->javaVM->javaOffloadSwitchOnWithReasonFunc != NULL);
   #else
      return false;
   #endif
   }


int32_t
TR_J9VMBase::getInvocationCount(TR_OpaqueMethodBlock * methodInfo)
   {
   J9Method * method = (J9Method*)methodInfo;
   return TR::CompilationInfo::getInvocationCount(method);
   }

bool
TR_J9VMBase::setInvocationCount(TR_OpaqueMethodBlock * methodInfo, int32_t oldCount, int32_t newCount)
   {
   J9Method * method = (J9Method*)methodInfo;
   return TR::CompilationInfo::setInvocationCount(method,oldCount,newCount);
   }

bool
TR_J9VMBase::startAsyncCompile(TR_OpaqueMethodBlock * method, void *oldStartPC, bool *queued, TR_OptimizationPlan *optimizationPlan)
   {
   if (_compInfo && _compInfo->useSeparateCompilationThread())
      {
      TR::VMAccessCriticalSection startAsyncCompile(this);

      TR::IlGeneratorMethodDetails details((J9Method *)method);
      _compInfo->compileMethod(vmThread(), details, oldStartPC, TR_yes, NULL, queued, optimizationPlan);

      return true;
      }
   return false;
   }

bool
TR_J9VMBase::isBeingCompiled(TR_OpaqueMethodBlock * method, void * startPC)
   {
   return _compInfo->isQueuedForCompilation((J9Method *)method, startPC);
   }

U_32
TR_J9VMBase:: virtualCallOffsetToVTableSlot(U_32 offset)
   {
   return TR::Compiler->vm.getInterpreterVTableOffset() - offset;
   }

void *
TR_J9VMBase:: addressOfFirstClassStatic(TR_OpaqueClassBlock * j9Class)
   {
   return (void *)(TR::Compiler->cls.convertClassOffsetToClassPtr(j9Class)->ramStatics);
   }

U_32
TR_J9VMBase::offsetOfIsOverriddenBit()
   {
   return J9_STARTPC_METHOD_IS_OVERRIDDEN;
   }

void *
TR_J9VMBase::getStaticFieldAddress(TR_OpaqueClassBlock * clazz, unsigned char * fieldName, uint32_t fieldLen,
                                   unsigned char * sig, uint32_t sigLen)
   {
   TR::VMAccessCriticalSection getStaticFieldAddress(this);
   void * result = vmThread()->javaVM->internalVMFunctions->staticFieldAddress(
    vmThread(), TR::Compiler->cls.convertClassOffsetToClassPtr(clazz), fieldName, fieldLen, sig, sigLen, NULL, NULL, J9_LOOK_NO_JAVA,  NULL);
   return result;
   }

int32_t
TR_J9VMBase::getInterpreterVTableSlot(TR_OpaqueMethodBlock * mBlock, TR_OpaqueClassBlock * clazz)
   {
   TR::VMAccessCriticalSection getInterpreterVTableSlot(this);
   int32_t result =  vmThread()->javaVM->internalVMFunctions->getVTableOffsetForMethod((J9Method*)mBlock, (J9Class*)clazz, vmThread());
   return result;
   }
int32_t
TR_J9VMBase::getVTableSlot(TR_OpaqueMethodBlock * mBlock, TR_OpaqueClassBlock * clazz)
   {
   return TR::Compiler->vm.getInterpreterVTableOffset() - getInterpreterVTableSlot(mBlock, clazz);
   }
uint64_t
TR_J9VMBase::getUSecClock()
   {
   PORT_ACCESS_FROM_JITCONFIG(_jitConfig);
   return j9time_usec_clock();
   }

uint64_t
TR_J9VMBase::getHighResClock()
   {
   PORT_ACCESS_FROM_JITCONFIG(_jitConfig);
   return j9time_hires_clock();
   }

uint64_t
TR_J9VMBase::getHighResClockResolution()
   {
   PORT_ACCESS_FROM_JITCONFIG(_jitConfig);
   return j9time_hires_frequency();
   }

TR_JitPrivateConfig *
TR_J9VMBase::getPrivateConfig()
   {
   return (TR_JitPrivateConfig*) _jitConfig->privateConfig;
   }

TR_JitPrivateConfig *
TR_J9VMBase::getPrivateConfig(void *jitConfig)
   {
   return (TR_JitPrivateConfig*) ((J9JITConfig*)jitConfig)->privateConfig;
   }

void
TR_J9VMBase::revertToInterpreted(TR_OpaqueMethodBlock * method)
   {
   revertMethodToInterpreted((J9Method*)method);
   }

int32_t *
TR_J9VMBase::getStringClassEnableCompressionFieldAddr(TR::Compilation *comp, bool isVettedForAOT)
   {
   if (!TR_J9VMBase::staticStringEnableCompressionFieldAddr) // Not yet cached
      {
      int32_t *enableCompressionFieldAddr = NULL;
      TR_OpaqueClassBlock *stringClass = getSystemClassFromClassName("java/lang/String", 16, isVettedForAOT);
      if (stringClass)
         {
         TR_PersistentClassInfo * classInfo = (comp->getPersistentInfo()->getPersistentCHTable() == NULL) ?
            NULL :
            comp->getPersistentInfo()->getPersistentCHTable()->findClassInfoAfterLocking(stringClass, comp, isVettedForAOT);
         if (classInfo && classInfo->isInitialized())
            {
            enableCompressionFieldAddr = (int32_t *)getStaticFieldAddress(stringClass,
               (unsigned char *)"enableCompression", 17, (unsigned char *)"Z", 1);
            if (enableCompressionFieldAddr)
               {
               // Cache the address
               TR_J9VMBase::staticStringEnableCompressionFieldAddr = enableCompressionFieldAddr;
               }
            }
         }
      }
   return TR_J9VMBase::staticStringEnableCompressionFieldAddr;
   }


extern "C" {
void revertMethodToInterpreted(J9Method * method)
   {
   TR::CompilationInfo * compInfo = getCompilationInfo(jitConfig);
   compInfo->acquireCompilationLock();
   J9JIT_REVERT_METHOD_TO_INTERPRETED(jitConfig->javaVM, method);
   compInfo->releaseCompilationLock();
   }
}


// See if a call argument can escape the current method via the call
//

struct TrustedClass
   {
   char   * name;
   int32_t length;
   int32_t argNum;
   };

static TrustedClass trustedClasses[] =
   {
   "java/lang/String",       16, -1, // trusted in both jclMax and J2SE
   "java/lang/StringBuffer", 22, -1, // trusted in both jclMax and J2SE
   "java/util/Hashtable",    19,  0, // trusted in both jclMax and J2SE
   "java/util/Vector",       16,  0, // trusted in both jclMax and J2SE
   "java/io/DataInputStream",23,  0, // not yet trusted in J2SE
   "java/io/File",           12,  0, // not yet trusted in J2SE
   "java/net/URL",           12,  0, // not yet trusted in J2SE
   "java/util/Stack",        15,  0, // not yet trusted in J2SE
   NULL,                      0,  0  // Mark end of trusted classes
   };

struct TrustedMethod
   {
   TR::RecognizedMethod method;
   int32_t                                   argNum;
   };

static TrustedMethod trustedMethods[] =
   {
   TR::java_util_Vector_contains,  1,
   TR::unknownMethod,             -1    // Mark end of trusted methods
   };

static TrustedMethod untrustedMethods[] =
   {
   TR::java_util_Vector_subList,  -1,
   TR::unknownMethod,             -1    // Mark end of untrusted methods
   };

bool
TR_J9VMBase::argumentCanEscapeMethodCall(TR::MethodSymbol * method, int32_t argIndex)
   {
   int32_t numberOfTrustedClasses = INT_MAX;
   if (_jitConfig->javaVM->j2seVersion != 0)
      numberOfTrustedClasses = 4;

   int32_t i;
   TR::RecognizedMethod methodId = method->getRecognizedMethod();

   // See if the method is a member of a trusted class. If so the argument
   // will not escape via this call, unless it is in the list of untrusted
   // methods.
   //
   char * className    = method->getMethod()->classNameChars();
   int32_t nameLength = method->getMethod()->classNameLength();

   for (i = 0; trustedClasses[i].name && i < numberOfTrustedClasses; ++i)
      {
      if (nameLength == trustedClasses[i].length &&
          !strncmp(className, trustedClasses[i].name, nameLength))
         {
         if (trustedClasses[i].argNum < 0 ||
             trustedClasses[i].argNum == argIndex)
            {
            if (methodId == TR::unknownMethod)
               return false;

            for (i = 0; untrustedMethods[i].method != TR::unknownMethod; ++i)
               {
               if (untrustedMethods[i].method == methodId)
                  {
                  if (untrustedMethods[i].argNum < 0 ||
                      untrustedMethods[i].argNum == argIndex)
                     {
                     return true;
                     }
                  }
               }
            return false;
            }
         }
      }

   // See if the method is a trusted method for the argument in this position.
   // If so, the argument will not escape via this call.
   //
   // Note that an argument position of "-1" in the list of trusted methods
   // means that any argument is OK.
   //
   if (methodId == TR::unknownMethod)
      return true;

   for (i = 0; trustedMethods[i].method != TR::unknownMethod; ++i)
      {
      if (trustedMethods[i].method == methodId)
         {
         if (trustedMethods[i].argNum < 0 ||
             trustedMethods[i].argNum == argIndex)
            {
            return false;
            }
         }
      }

   return true;
   }

#define BDCLASSLEN 20
const char * recognizedBigDecimalClasses [] =
   {
   "java/math/BigDecimal" //length = BDCLASSLEN
   };

bool
TR_J9VMBase::isBigDecimalClass(J9UTF8 * className)
   {
   return (J9UTF8_LENGTH(className) == BDCLASSLEN &&
           !strcmp(utf8Data(className), recognizedBigDecimalClasses[0]));
   }

bool
TR_J9VMBase::isBigDecimalConvertersClass(J9UTF8 * className)
   {
   return (J9UTF8_LENGTH(className) == 32 &&
           !strcmp(utf8Data(className), "com/ibm/BigDecimalConverters"));
   }

bool
TR_J9VMBase::isThunkArchetype(J9Method * method)
   {
   J9ROMMethod *romMethod = J9_ROM_METHOD_FROM_RAM_METHOD(method);
   J9ROMClass  *romClass  = J9_CLASS_FROM_METHOD(method)->romClass;
   if (_J9ROMMETHOD_J9MODIFIER_IS_SET(romMethod, J9AccMethodFrameIteratorSkip))
      {
      J9UTF8 *classUTF8 = J9ROMCLASS_CLASSNAME(romClass);
      const char *jliPrefix = "java/lang/invoke";

      bool isInJLI =
           J9UTF8_LENGTH(classUTF8) >= strlen(jliPrefix)
        && !strncmp((char*)J9UTF8_DATA(classUTF8), jliPrefix, strlen(jliPrefix));

      J9UTF8 *nameUTF8  = J9ROMMETHOD_NAME(romMethod);
      const char *thunkArchetypePrefix = "invokeExact_thunkArchetype_";

      bool isThunkArchetype =
           J9UTF8_LENGTH(nameUTF8) >= strlen(thunkArchetypePrefix)
        && !strncmp((char*)J9UTF8_DATA(nameUTF8), thunkArchetypePrefix, strlen(thunkArchetypePrefix));

      return isInJLI && isThunkArchetype;
      }

   return false;
   }

TR_OpaqueClassBlock *
TR_J9VMBase::getHostClass(TR_OpaqueClassBlock *clazzOffset)
   {
   J9Class *clazzPtr = TR::Compiler->cls.convertClassOffsetToClassPtr(clazzOffset);
   return convertClassPtrToClassOffset(clazzPtr->hostClass);
   }

bool
TR_J9VMBase::canAllocateInlineClass(TR_OpaqueClassBlock *clazzOffset)
   {
   J9Class *clazz = TR::Compiler->cls.convertClassOffsetToClassPtr(clazzOffset);
   // Can not inline the allocation if the class is not fully initialized
   if (clazz->initializeStatus != 1)
      return false;

   // Can not inline the allocation if the class is an interface or abstract
   if (clazz->romClass->modifiers & (J9AccAbstract | J9AccInterface))
      return false;
   return true;
   }

bool
TR_J9VMBase::isClassLoadedBySystemClassLoader(TR_OpaqueClassBlock *clazz)
   {
   return getSystemClassLoader() == getClassLoader(clazz);
   }

intptrj_t
TR_J9VMBase::getVFTEntry(TR_OpaqueClassBlock *clazz, int32_t offset)
   {
   return *(intptrj_t*) (((uint8_t *)clazz) + offset);
   }

TR_OpaqueClassBlock *
TR_J9VMBase::convertClassPtrToClassOffset(J9Class *clazzPtr)
   {
   //return (TR_OpaqueClassBlock*)clazzPtr;
   // NOTE : We could pass down vmThread() in the call below if the conversion
   // required the VM thread. Currently it does not. If we did change that
   // such that the VM thread was reqd, we would need to handle AOT where the
   // TR_FrontEnd is created with a NULL J9VMThread object.
   //
   return J9JitMemory::convertClassPtrToClassOffset(clazzPtr);
   }

J9Method *
TR_J9VMBase::convertMethodOffsetToMethodPtr(TR_OpaqueMethodBlock *methodOffset)
   {
   return J9JitMemory::convertMethodOffsetToMethodPtr(methodOffset);
   }

TR_OpaqueMethodBlock *
TR_J9VMBase::convertMethodPtrToMethodOffset(J9Method *methodPtr)
   {
   return J9JitMemory::convertMethodPtrToMethodOffset(methodPtr);
   }

const char *
TR_J9VMBase::getJ9MonitorName(J9ThreadMonitor* monitor) { return monitor->name; }

TR_OpaqueClassBlock *
TR_J9VMBase::getClassFromNewArrayType(int32_t arrayType)
   {
   struct J9Class ** arrayClasses = &_jitConfig->javaVM->booleanArrayClass;
   return convertClassPtrToClassOffset(arrayClasses[arrayType - 4]);
   }

TR_OpaqueClassBlock *
TR_J9VMBase::getClassFromNewArrayTypeNonNull(int32_t arrayType)
   {
   // This query is needed for inline allocation, which requires array class to
   // be non-NULL, but getClassFromNewArrayType returns NULL in AOT mode
   auto clazz = TR_J9VMBase::getClassFromNewArrayType(arrayType);
   TR_ASSERT(clazz, "class must not be NULL");
   return clazz;
   }

bool
TR_J9VMBase::getReportByteCodeInfoAtCatchBlock()
   {
   return _compInfoPT->getCompilation()->getOptions()->getReportByteCodeInfoAtCatchBlock();
   }

/////////////////////////////////////////////////////
// TR_J9VM
/////////////////////////////////////////////////////

TR_J9VM::TR_J9VM(J9JITConfig * jitConfig, TR::CompilationInfo * compInfo, J9VMThread * vmThread)
   : TR_J9VMBase(jitConfig, compInfo, vmThread)
   {
   }

//d169771 [2177]
uintptrj_t
TR_J9VMBase::getPersistentClassPointerFromClassPointer(TR_OpaqueClassBlock * clazz)
   {
   return (uintptrj_t)TR::Compiler->cls.romClassOf(clazz);
   }

void *
TR_J9VMBase::getClassLoader(TR_OpaqueClassBlock * classPointer)
   {
   return (void *) (TR::Compiler->cls.convertClassOffsetToClassPtr(classPointer)->classLoader);
   }

void *
TR_J9VMBase::getLocationOfClassLoaderObjectPointer(TR_OpaqueClassBlock *classPointer)
   {
   return (void *)&(TMP_J9CLASSLOADER_CLASSLOADEROBJECT(TR::Compiler->cls.convertClassOffsetToClassPtr(classPointer)->classLoader));
   }


int32_t
TR_J9VMBase::maxInternalPlusPinningArrayPointers(TR::Compilation* comp)
 {
 if (comp->getOption(TR_DisableInternalPointers))
 return 0;
 else
 return 256;
 }


TR_OpaqueClassBlock *
TR_J9VM::getClassOfMethod(TR_OpaqueMethodBlock *method)
   {
   return (TR_OpaqueClassBlock *)J9_CLASS_FROM_METHOD(((J9Method *)method));
   }


I_32
TR_J9VMBase::getLocalObjectAlignmentInBytes()
   {
   return 1 << TR::Compiler->om.compressedReferenceShift();
   }

I_32
TR_J9VM::getObjectAlignmentInBytes()
   {
   J9JavaVM *jvm = _jitConfig->javaVM;
   if (!jvm)
      return 0;
   J9MemoryManagerFunctions * mmf = jvm->memoryManagerFunctions;
   uintptr_t result = 0;
   result = mmf->j9gc_modron_getConfigurationValueForKey(jvm, j9gc_modron_configuration_objectAlignment, &result) ? result : 0;
   return (I_32)result;
   }


TR_ResolvedMethod *
TR_J9VM::getObjectNewInstanceImplMethod(TR_Memory * trMemory)
   {
   TR_OpaqueMethodBlock *protoMethod = getObjectNewInstanceImplMethod();
   TR_ResolvedMethod * result = createResolvedMethod(trMemory, protoMethod, 0);
   return result;
   }

TR_OpaqueMethodBlock *
TR_J9VM::getObjectNewInstanceImplMethod()
   {
   TR::VMAccessCriticalSection getObjectNewInstanceImplMethod(this);
   J9Method * protoMethod;
   J9InternalVMFunctions * intFunc = vmThread()->javaVM->internalVMFunctions;

   // make sure that internal functions return true class pointers
   J9Class * jlObject = intFunc->internalFindKnownClass(vmThread(), J9VMCONSTANTPOOL_JAVALANGOBJECT, J9_FINDKNOWNCLASS_FLAG_EXISTING_ONLY);
   protoMethod = (J9Method *) intFunc->javaLookupMethod(vmThread(), jlObject, (J9ROMNameAndSignature *) &newInstancePrototypeNameAndSig, NULL, J9_LOOK_DIRECT_NAS | J9_LOOK_VIRTUAL | J9_LOOK_NO_JAVA);
   protoMethod->constantPool = (J9ConstantPool *) ((UDATA) protoMethod->constantPool | J9_STARTPC_METHOD_IS_OVERRIDDEN);
   return (TR_OpaqueMethodBlock *)protoMethod;
   }

uintptrj_t
TR_J9VMBase::getBytecodePC(TR_OpaqueMethodBlock *method, TR_ByteCodeInfo &bcInfo)
   {
   uintptrj_t methodStart = TR::Compiler->mtd.bytecodeStart(method);
   return methodStart + (uintptrj_t)(bcInfo.getByteCodeIndex());
   }


//Given a class signature classSig, find the symbol references of all classSig's methods
//whose signatures are given in methodSig. methodCount is the number of methods.
//Returns the number of methods found in the class
//This function handles static and virtual functions only.
int TR_J9VMBase::findOrCreateMethodSymRef(TR::Compilation* comp, TR::ResolvedMethodSymbol* owningMethodSym, char* classSig, char** methodSig, TR::SymbolReference** symRefs, int methodCount)
   {
   TR_OpaqueClassBlock *c = getClassFromSignature(classSig,
                                                  strlen(classSig),
                                                  comp->getCurrentMethod());
   if (!c)
      {
      if (comp->getOption(TR_TraceILGen))
         traceMsg(comp, "class %s not found\n", classSig);
      return 0;
      }

   // From here, on, stack memory allocations will expire / die when the function returns
   TR::StackMemoryRegion stackMemoryRegion(*comp->trMemory());

   TR_ScratchList<TR_ResolvedMethod> methods(comp->trMemory());
   getResolvedMethods(comp->trMemory(), c, &methods);
   ListIterator<TR_ResolvedMethod> it(&methods);
   int numMethodsFound = 0;
   //I couldn't make "new (comp->trStackMemory()) int[methodCount]" to compile so I
   //wrote the following ugly code. Please fix this if you know how to do that
   int *methodSigLen = (int*)comp->trMemory()->allocateStackMemory(sizeof(int)*methodCount);
   for (int i = 0; i < methodCount; i++)
      {
      methodSigLen[i] = strlen(methodSig[i]);
      if (symRefs[i])
         numMethodsFound++;
      }
   for (TR_ResolvedMethod *method = it.getCurrent(); method && numMethodsFound < methodCount; method = it.getNext())
      {
      if (method->isConstructor()) continue;
      const char *sig = method->signature(comp->trMemory());
      int32_t len = strlen(sig);
      for (int i = 0; i < methodCount; i++)
         {
         if (!symRefs[i] && !strncmp(sig, methodSig[i], methodSigLen[i]))
            {
            if (method->isStatic())
               {
               symRefs[i] = comp->getSymRefTab()->
                  findOrCreateMethodSymbol(owningMethodSym
                                           ?owningMethodSym->getResolvedMethodIndex()
                                           :JITTED_METHOD_INDEX,
                                           -1, method, TR::MethodSymbol::Static);
               }
            else
               {
               symRefs[i] = comp->getSymRefTab()->
                  findOrCreateMethodSymbol(owningMethodSym
                                           ?owningMethodSym->getResolvedMethodIndex()
                                           :JITTED_METHOD_INDEX,
                                           -1, method, TR::MethodSymbol::Virtual);
               symRefs[i]->setOffset(getVTableSlot(method->getPersistentIdentifier() ,c));
               }
            numMethodsFound++;
            }
         }
      }

   return numMethodsFound;
   }

//Given a class signature and a method signature returns a symref for that method.
//If the method is not resolved or doesn't exist in that class, it returns NULL
//This function handles static and virtual functions only.
TR::SymbolReference* TR_J9VMBase::findOrCreateMethodSymRef(TR::Compilation* comp, TR::ResolvedMethodSymbol* owningMethodSym, char* classSig, char* methodSig)
   {
   TR::SymbolReference* symRef = NULL;
   int numMethodsFound = findOrCreateMethodSymRef(comp, owningMethodSym, classSig, &methodSig, &symRef, 1);
   return ( numMethodsFound == 1)? symRef : NULL;
   }

//Given a complete method signature (i.e., including the full class name)
//returns a symref for that method. If the method is not resolved or doesn't exist
//in that class, it returns NULL
//This function handles static and virtual functions only.
TR::SymbolReference* TR_J9VMBase::findOrCreateMethodSymRef(TR::Compilation* comp, TR::ResolvedMethodSymbol* owningMethodSym, char* methodSig) {
   int methodSigLen = strlen(methodSig);
   char* classSig = (char*)comp->trMemory()->allocateStackMemory(sizeof(char)*methodSigLen);
   char* separator = strchr(methodSig, '.');
   TR_ASSERT(separator, ". not found in method name");
   int classSigLen = separator - methodSig;
   strncpy(classSig, methodSig, classSigLen);
   classSig[classSigLen] = 0;
   TR::SymbolReference* result = findOrCreateMethodSymRef(comp, owningMethodSym, classSig, methodSig);
   return result;
}

//Given an array of full method signatures (i.e., including full class name), this method
//gives symrefs for those methods. The number of input methods are given in methodCount.
//The function returns the number of methods found
//this function handles static and virtual functions only
int TR_J9VMBase::findOrCreateMethodSymRef(TR::Compilation* comp, TR::ResolvedMethodSymbol* owningMethodSym, char** methodSig, TR::SymbolReference** symRefs, int methodCount) {
   int numMethodsFound = 0;
   for (int i = 0; i < methodCount; i++) {
      if (!methodSig[i]) continue;
      symRefs[i] = findOrCreateMethodSymRef(comp, owningMethodSym, methodSig[i]);
      if (symRefs[i])
    numMethodsFound++;
   }
   return numMethodsFound;
}

//returns true if a subclass of java.util.concurrent.locks.AbstractOwnableSynchronizer
bool
TR_J9VMBase::isOwnableSyncClass(TR_OpaqueClassBlock *clazz)
   {
   J9Class* j9class = TR::Compiler->cls.convertClassOffsetToClassPtr(clazz);
   return ((J9CLASS_FLAGS(j9class) & J9AccClassOwnableSynchronizer) != 0);
   }

const char *
TR_J9VMBase::getByteCodeName(uint8_t opcode)
   {
   return JavaBCNames[opcode];
   }

void
TR_J9VMBase::getResolvedMethods(TR_Memory * trMemory, TR_OpaqueClassBlock * classPointer, List<TR_ResolvedMethod> * resolvedMethodsInClass)
   {
   TR::VMAccessCriticalSection getResolvedMethods(this); // Prevent HCR
   J9Method * resolvedMethods = (J9Method *) getMethods(classPointer);
   uint32_t i;
   uint32_t numMethods = getNumMethods(classPointer);
   for (i=0;i<numMethods;i++)
      {
      resolvedMethodsInClass->add(createResolvedMethod(trMemory, (TR_OpaqueMethodBlock *) &(resolvedMethods[i]), 0));
      }
   }

/*
 * Should be called with VMAccess
 */
TR_OpaqueMethodBlock *
TR_J9VMBase::getMatchingMethodFromNameAndSignature(TR_OpaqueClassBlock * classPointer,
                                                   const char* methodName, const char *signature, bool validate)
   {
   size_t nameLength = strlen(methodName);
   size_t sigLength = strlen(signature);

   J9ROMClass *romClass = TR::Compiler->cls.romClassOf(classPointer);
   J9Method *j9Methods = (J9Method *)getMethods(classPointer);
   uint32_t numMethods = getNumMethods(classPointer);

   J9ROMMethod *romMethod = J9ROMCLASS_ROMMETHODS(romClass);

   TR_OpaqueMethodBlock *method = NULL;

   // Iterate over all romMethods until the desired one is found
   for (uint32_t i = 0; i < numMethods; i++)
      {
      J9UTF8 *mName = J9ROMMETHOD_NAME(romMethod);
      J9UTF8 *mSig = J9ROMMETHOD_SIGNATURE(romMethod);
      if (J9UTF8_LENGTH(mName) == nameLength &&
         J9UTF8_LENGTH(mSig) == sigLength &&
         memcmp(utf8Data(mName), methodName, nameLength) == 0 &&
         memcmp(utf8Data(mSig), signature, sigLength) == 0)
         {
         method = (TR_OpaqueMethodBlock *)(j9Methods + i);
         if (validate)
            {
            TR::Compilation *comp = TR::comp();
            if (comp && comp->getOption(TR_UseSymbolValidationManager))
               {
               comp->getSymbolValidationManager()->addMethodFromClassRecord(method, classPointer, i);
               }
            }
         break;
         }
      romMethod = nextROMMethod(romMethod);
      }

   return method;
   }

TR_ResolvedMethod *
TR_J9VMBase::getResolvedMethodForNameAndSignature(TR_Memory * trMemory, TR_OpaqueClassBlock * classPointer,
                                                  const char* methodName, const char *signature)
   {
   TR::VMAccessCriticalSection vmCS(this); // Prevent HCR
   TR_ResolvedMethod *rm = NULL;

   TR_OpaqueMethodBlock *method = getMatchingMethodFromNameAndSignature(classPointer, methodName, signature);
   if (method)
      rm = createResolvedMethod(trMemory, method, 0);

   return rm;
   }



void *
TR_J9VMBase::getMethods(TR_OpaqueClassBlock * classPointer)
   {
   return (J9Method *) TR::Compiler->cls.convertClassOffsetToClassPtr(classPointer)->ramMethods;
   }

uint32_t
TR_J9VMBase::getNumMethods(TR_OpaqueClassBlock * classPointer)
   {
   return TR::Compiler->cls.romClassOf(classPointer)->romMethodCount;
   }

/* This API takes a J9Class (TR_OpaqueClassBlock) and a J9Method (TR_OpaqueMethodBlock) and returns the
 * index of the J9Method in the J9Class' array of J9Methods.
 */
uintptr_t
TR_J9VMBase::getMethodIndexInClass(TR_OpaqueClassBlock *classPointer, TR_OpaqueMethodBlock *methodPointer)
   {
   void *methodsInClass = getMethods(classPointer);
   uint32_t numMethods = getNumMethods(classPointer);

   uintptr_t methodOffset = reinterpret_cast<uintptr_t>(methodPointer) - reinterpret_cast<uintptr_t>(methodsInClass);
   TR_ASSERT_FATAL((methodOffset % sizeof (J9Method)) == 0, "methodOffset %llx isn't a multiple of sizeof(J9Method)\n",
                                                             static_cast<uint64_t>(methodOffset));

   uintptr_t methodIndex = methodOffset / sizeof (J9Method);
   TR_ASSERT_FATAL(methodIndex < numMethods, "methodIndex %llx greater than numMethods %llx for method %p in class %p\n",
                                              static_cast<uint64_t>(methodIndex),
                                              static_cast<uint64_t>(numMethods),
                                              methodPointer, classPointer);

   return methodIndex;
   }

uint32_t
TR_J9VMBase::getNumInnerClasses(TR_OpaqueClassBlock * classPointer)
   {
   return TR::Compiler->cls.romClassOf(classPointer)->innerClassCount;
   }


uint32_t
TR_J9VMBase::getInstanceFieldOffsetIncludingHeader(char* classSignature, char * fieldName, char * fieldSig,
   TR_ResolvedMethod* method)
   {
   TR_OpaqueClassBlock *classBlock=getClassFromSignature(classSignature, strlen(classSignature), method, true);
   return getInstanceFieldOffset(classBlock, fieldName, fieldSig) + getObjectHeaderSizeInBytes();
   }


TR_OpaqueClassBlock *
TR_J9VMBase::getProfiledClassFromProfiledInfo(TR_ExtraAddressInfo *profiledInfo)
   {
   return (TR_OpaqueClassBlock *)(profiledInfo->_value);
   }

uint32_t
TR_J9VMBase::getInstanceFieldOffset(TR_OpaqueClassBlock * clazz, char * fieldName, uint32_t fieldLen,
                               char * sig, uint32_t sigLen, UDATA options)
   {
   TR::VMAccessCriticalSection getInstanceFieldOffset(this);
   TR_ASSERT(clazz, "clazz should be set!");
   uint32_t result = (uint32_t) vmThread()->javaVM->internalVMFunctions->instanceFieldOffset(
                        vmThread(), (J9Class *)clazz, (unsigned char *) fieldName,
                        fieldLen, (unsigned char *)sig, sigLen, (J9Class **)&clazz, (UDATA *)NULL, options);
   if (result == FIELD_OFFSET_NOT_FOUND)
      return ~0;
   return result;
   }

uint32_t
TR_J9VMBase::getInstanceFieldOffset(TR_OpaqueClassBlock * clazz, char * fieldName, uint32_t fieldLen,
                                    char * sig, uint32_t sigLen)
   {
   return getInstanceFieldOffset(clazz, fieldName, fieldLen, sig, sigLen, J9_LOOK_NO_JAVA);
   }

TR_OpaqueClassBlock *
TR_J9VM::getSuperClass(TR_OpaqueClassBlock * classPointer)
   {
   J9Class * clazz = TR::Compiler->cls.convertClassOffsetToClassPtr(classPointer);
   UDATA classDepth = J9CLASS_DEPTH(clazz) - 1;
   return convertClassPtrToClassOffset(classDepth >= 0 ? clazz->superclasses[classDepth]: 0);
   }

bool
TR_J9VM::isSameOrSuperClass(J9Class * superClass, J9Class * subClass)
   {
   return VM_VMHelpers::isSameOrSuperclass(superClass, subClass);
   }

bool
TR_J9VMBase::sameClassLoaders(TR_OpaqueClassBlock * class1, TR_OpaqueClassBlock * class2)
   {
   return (getClassLoader(class1) == getClassLoader(class2));
   }

bool
TR_J9VM::isUnloadAssumptionRequired(TR_OpaqueClassBlock * clazzPointer, TR_ResolvedMethod * methodBeingCompiled)
   {
   TR_OpaqueClassBlock *classOfMethod = methodBeingCompiled->classOfMethod();

   if (clazzPointer == classOfMethod ||
       ((getClassLoader(clazzPointer) == getSystemClassLoader() ||
       sameClassLoaders(clazzPointer, classOfMethod)) && !isAnonymousClass(clazzPointer))
      )
      return false;

   return true;
   }

bool
TR_J9VM::classHasBeenExtended(TR_OpaqueClassBlock * clazzPointer)
   {
   return (J9CLASS_FLAGS(TR::Compiler->cls.convertClassOffsetToClassPtr(clazzPointer)) & J9AccClassHasBeenOverridden) != 0;
   }

bool
TR_J9VM::classHasBeenReplaced(TR_OpaqueClassBlock * clazzPointer)
   {
   return (J9CLASS_FLAGS(TR::Compiler->cls.convertClassOffsetToClassPtr(clazzPointer)) & J9AccClassHotSwappedOut) != 0;
   }

bool
TR_J9VMBase::isGetImplInliningSupported()
   {
   J9JavaVM * jvm = _jitConfig->javaVM;
   return jvm->memoryManagerFunctions->j9gc_modron_isFeatureSupported(jvm, j9gc_modron_feature_inline_reference_get) != 0;
   }

/** \brief
 *     Get the raw modifier from the class pointer.
 *
 *  \param clazzPointer
 *     The class whose raw modifier is requested.
 *
 *  \return
 *     The raw modifier of clazzPointer.
 *
 *  \note
 *     Value should not be inspected by the JIT but simply returned, capability queries should be used to extract bits from the field.
 */
bool
TR_J9VMBase::javaLangClassGetModifiersImpl(TR_OpaqueClassBlock * clazzPointer, int32_t &result)
   {
   J9ROMClass *romClass = NULL;

   bool isArray = isClassArray(clazzPointer);
   if (isArray)
      romClass = TR::Compiler->cls.romClassOf(getLeafComponentClassFromArrayClass(clazzPointer));
   else
      romClass = TR::Compiler->cls.romClassOf(clazzPointer);

   result = 0;
   if (J9_ARE_NO_BITS_SET(romClass->extraModifiers, J9AccClassInnerClass))
      {
      // Not an inner class - use the modifiers field
      result = romClass->modifiers;
      }
   else
      {
      // Use memberAccessFlags if the receiver is an inner class
      result = romClass->memberAccessFlags;
      }

   if (isArray)
      {
      // OR in the required Sun bits
      result |= (J9AccAbstract + J9AccFinal);
      }
   return true;
   }

/** \brief
 *     Get hash code for the java/lang/Class object for a class
 *
 *  \param comp
 *     The compilation object.
 *
 *  \param clazzPointer
 *     The J9Class pointer whose java/lang/Class object's hash code is requested.
 *
 *  \param hashCodeComputed
 *     A boolean to be modified by the API to reflect whether the query is successful.

 *  \return
 *     The hash code of clazzPointer's java/lang/Class object if the query is successful (indicated by hashCodeComputed), otherwise return 0.
 */
int32_t
TR_J9VMBase::getJavaLangClassHashCode(TR::Compilation * comp, TR_OpaqueClassBlock * clazzPointer, bool &hashCodeComputed)
   {
   J9MemoryManagerFunctions * mmf = jitConfig->javaVM->memoryManagerFunctions;
   bool haveAcquiredVMAccess = false;
   if (tryToAcquireAccess(comp, &haveAcquiredVMAccess))
      {
      uintptrj_t structure = (uintptrj_t) clazzPointer;
      J9Object *ref = *(J9Object **)(structure + getOffsetOfJavaLangClassFromClassField());
      int32_t hashCode = mmf->j9gc_objaccess_getObjectHashCode(jitConfig->javaVM, ref);

      if (haveAcquiredVMAccess)
         releaseAccess(comp);

      hashCodeComputed = true;
      return hashCode;
      }
   else
      hashCodeComputed = false;

   return 0;
   }

bool
TR_J9VMBase::isInterfaceClass(TR_OpaqueClassBlock * clazzPointer)
   {
   return (TR::Compiler->cls.romClassOf(clazzPointer)->modifiers & J9AccInterface) ? true : false;
   }

bool
TR_J9VMBase::isEnumClass(TR_OpaqueClassBlock * clazzPointer, TR_ResolvedMethod *method)
   {
   int32_t modifiersForClass = 0;
   if (isClassArray(clazzPointer))
      return false;
   bool success = javaLangClassGetModifiersImpl(clazzPointer, modifiersForClass);
   if (!success)
      return false;
   bool isModFlagSet = (modifiersForClass & J9AccEnum) ? true : false;
   TR_OpaqueClassBlock *enumClass = getClassFromSignature("java/lang/Enum", 14, method);
   TR_OpaqueClassBlock *superClass = getSuperClass(clazzPointer);
   return (isModFlagSet && (enumClass == superClass));
   }


bool
TR_J9VMBase::isAbstractClass(TR_OpaqueClassBlock * clazzPointer)
   {
   if (isInterfaceClass(clazzPointer))
      return false;
   return (TR::Compiler->cls.romClassOf(clazzPointer)->modifiers & J9AccAbstract) ? true : false;
   }

bool
TR_J9VM::isPublicClass(TR_OpaqueClassBlock * clazz)
   {
   return (TR::Compiler->cls.romClassOf(clazz)->modifiers & J9AccPublic) ? true : false;
   }

bool
TR_J9VMBase::hasFinalizer(TR_OpaqueClassBlock * classPointer)
   {
   return (J9CLASS_FLAGS(TR::Compiler->cls.convertClassOffsetToClassPtr(classPointer)) & (J9AccClassFinalizeNeeded | J9AccClassOwnableSynchronizer)) != 0;
   }

uintptrj_t
TR_J9VMBase::getClassDepthAndFlagsValue(TR_OpaqueClassBlock * classPointer)
   {
   return (TR::Compiler->cls.convertClassOffsetToClassPtr(classPointer)->classDepthAndFlags);
   }

uintptrj_t
TR_J9VMBase::getClassFlagsValue(TR_OpaqueClassBlock * classPointer)
   {
   return (TR::Compiler->cls.convertClassOffsetToClassPtr(classPointer)->classFlags);
   }

#define LOOKUP_OPTION_JNI 1024
#define LOOKUP_OPTION_NO_CLIMB 32
#define LOOKUP_OPTION_NO_THROW 8192

TR_OpaqueMethodBlock *
TR_J9VM::getMethodFromName(char *className, char *methodName, char *signature)
   {
   TR::VMAccessCriticalSection getMethodFromName(this);
   TR_OpaqueClassBlock *methodClass = getSystemClassFromClassName(className, strlen(className), true);
   TR_OpaqueMethodBlock * result = NULL;
   if (methodClass)
      result = (TR_OpaqueMethodBlock *)getMethodFromClass(methodClass, methodName, signature);

   return result;
   }

/** \brief
 *     Look up a method from a given class by name
 *
 *  \parm methodClass
 *     Class of the method
 *
 *  \parm methodName
 *     The method name in a char array
 *
 *  \parm signature
 *     The method signature in a char array
 *
 *  \parm callingClass
 *     The caller class where the method will be used
 *
 *  \return
 *     The method being asked for when look up succeeds or null when it fails.
 *
 *  \note
 *     If callingClass is non-null, a visibility check will be done during the look up.
 *     Only methods visible to the callingClass will be returned.
 */
TR_OpaqueMethodBlock *
TR_J9VMBase::getMethodFromClass(TR_OpaqueClassBlock * methodClass, char * methodName, char * signature, TR_OpaqueClassBlock * callingClass)
   {
   J9JNINameAndSignature nameAndSig;
   nameAndSig.name = methodName;
   nameAndSig.nameLength = (U_32)strlen(methodName);
   nameAndSig.signature = signature;
   nameAndSig.signatureLength = (U_32) strlen(signature);
   TR_OpaqueMethodBlock *result;

      {
      TR::VMAccessCriticalSection getMethodFromClass(this);
      result = (TR_OpaqueMethodBlock *) vmThread()->javaVM->internalVMFunctions->javaLookupMethod(vmThread(),
         (J9Class *)methodClass, (J9ROMNameAndSignature *) &nameAndSig, (J9Class *)callingClass, J9_LOOK_JNI | J9_LOOK_NO_JAVA);
      }

   return result;
   }

const char *
TR_J9VM::sampleSignature(TR_OpaqueMethodBlock * aMethod, char *buf, int32_t bufLen, TR_Memory *memory)
   {
   J9UTF8 * className;
   J9UTF8 * name;
   J9UTF8 * signature;
   getClassNameSignatureFromMethod(((J9Method *)aMethod), className, name, signature);

   int32_t len = J9UTF8_LENGTH(className)+J9UTF8_LENGTH(name)+J9UTF8_LENGTH(signature)+3;
   char * s = len <= bufLen ? buf : (memory ? (char*)memory->allocateHeapMemory(len) : NULL);
   if (s)
      sprintf(s, "%.*s.%.*s%.*s", J9UTF8_LENGTH(className), utf8Data(className), J9UTF8_LENGTH(name), utf8Data(name), J9UTF8_LENGTH(signature), utf8Data(signature));
   return s;
   }

bool
TR_J9VMBase::isPrimitiveClass(TR_OpaqueClassBlock * clazz)
   {
   return J9ROMCLASS_IS_PRIMITIVE_TYPE(TR::Compiler->cls.romClassOf(clazz)) ? true : false;
   }

bool
TR_J9VMBase::isClassInitialized(TR_OpaqueClassBlock *clazz)
   {
   if (!clazz)
      return false;

   return (TR::Compiler->cls.convertClassOffsetToClassPtr(clazz)->initializeStatus == 1);
   }

/** \brief
 *     Query to check whether a class is visible to other class
 *
 *  \parm sourceClass
 *
 *  \parm destClass
 *
 *  \return
 *     True if destClass is visible to sourceClass
 */
bool
TR_J9VMBase::isClassVisible(TR_OpaqueClassBlock * sourceClass, TR_OpaqueClassBlock * destClass)
   {
   TR::VMAccessCriticalSection isClassVisible(this);
   J9InternalVMFunctions * intFunc = vmThread()->javaVM->internalVMFunctions;
   J9Class *sourceJ9Class = TR::Compiler->cls.convertClassOffsetToClassPtr(sourceClass);
   J9Class *destJ9Class = TR::Compiler->cls.convertClassOffsetToClassPtr(destClass);

   IDATA result = intFunc->checkVisibility(vmThread(), sourceJ9Class, destJ9Class, destJ9Class->romClass->modifiers, J9_LOOK_REFLECT_CALL | J9_LOOK_NO_JAVA);
   if (result != J9_VISIBILITY_ALLOWED)
      return false;
   else
      return true;
   }

TR_OpaqueClassBlock *
TR_J9VM::getComponentClassFromArrayClass(TR_OpaqueClassBlock * arrayClass)
   {
   return convertClassPtrToClassOffset(((J9ArrayClass*)TR::Compiler->cls.convertClassOffsetToClassPtr(arrayClass))->componentType);
   }

TR_OpaqueClassBlock *
TR_J9VM::getArrayClassFromComponentClass(TR_OpaqueClassBlock * componentClass)
   {
   return convertClassPtrToClassOffset(TR::Compiler->cls.convertClassOffsetToClassPtr(componentClass)->arrayClass);
   }

TR_OpaqueClassBlock *
TR_J9VM::getLeafComponentClassFromArrayClass(TR_OpaqueClassBlock * arrayClass)
   {
   return convertClassPtrToClassOffset(((J9ArrayClass*)TR::Compiler->cls.convertClassOffsetToClassPtr(arrayClass))->leafComponentType);
   }

int32_t
TR_J9VM::getNewArrayTypeFromClass(TR_OpaqueClassBlock *clazz)
   {
   struct J9Class ** arrayClasses = &_jitConfig->javaVM->booleanArrayClass;
   for (int32_t i = 0; i < 8; ++i)
      {
      if ((void*)convertClassPtrToClassOffset(arrayClasses[i]) == (void*)clazz)
         return i + 4;
      }
   return -1;
   }

uint32_t
TR_J9VM::getPrimitiveArrayOffsetInJavaVM(uint32_t arrayType)
   {
   TR_ASSERT(arrayType >= 4 && arrayType <= 11, "primitive array types must be between 4 and 11");
   return offsetof(J9JavaVM, booleanArrayClass) + (arrayType-4) * sizeof(J9Class*);
   }

bool
TR_J9VMBase::isCloneable(TR_OpaqueClassBlock *clazzPointer)
   {
   return (J9CLASS_FLAGS(TR::Compiler->cls.convertClassOffsetToClassPtr(clazzPointer)) & J9AccClassCloneable) != 0;
   }

bool
TR_J9VMBase::isReferenceArray(TR_OpaqueClassBlock *klass)
   {
   return isClassArray(klass) && !isPrimitiveArray(klass);
   }

TR_OpaqueClassBlock *
TR_J9VM::getSystemClassFromClassName(const char * name, int32_t length, bool isVettedForAOT)
   {
   TR::VMAccessCriticalSection getSystemClassFromClassName(this);
   TR_OpaqueClassBlock * result = convertClassPtrToClassOffset(jitGetClassInClassloaderFromUTF8(vmThread(),
                                                                                                (J9ClassLoader*)vmThread()->javaVM->systemClassLoader,
                                                                                                (void *)name,
                                                                                                length));
   return result;
   }

void *
TR_J9VMBase::getSystemClassLoader()
   {
   return vmThread()->javaVM->systemClassLoader;
   }

bool
TR_J9VMBase::acquireClassTableMutex()
   {
   // Get VM access before acquiring the ClassTableMutex and keep it until after
   // we release the ClassTableMutex
   bool haveAcquiredVMAccess = acquireVMAccessIfNeeded();
   jitAcquireClassTableMutex(vmThread());
   return haveAcquiredVMAccess;
   }

void
TR_J9VMBase::releaseClassTableMutex(bool releaseVMAccess)
   {
   jitReleaseClassTableMutex(vmThread());
   releaseVMAccessIfNeeded(releaseVMAccess);
   }

bool
TR_J9VMBase::jitFieldsAreSame(TR_ResolvedMethod * method1, I_32 cpIndex1, TR_ResolvedMethod * method2, I_32 cpIndex2, int32_t isStatic)
   {
   TR::VMAccessCriticalSection jitFieldsAreSame(this);
   bool result = false;

   bool sigSame = true;
   if (method1->fieldsAreSame(cpIndex1, method2, cpIndex2, sigSame))
      result = true;
   else
      {
      if (sigSame)
         result = jitFieldsAreIdentical(vmThread(), (J9ConstantPool *)method1->ramConstantPool(), cpIndex1, (J9ConstantPool *)method2->ramConstantPool(), cpIndex2, isStatic) != 0;
      }

   return result;
   }

bool
TR_J9VMBase::jitStaticsAreSame(TR_ResolvedMethod *method1, I_32 cpIndex1, TR_ResolvedMethod *method2, I_32 cpIndex2)
   {
   TR::VMAccessCriticalSection jitStaticsAreSame(this);
   bool result = false;
   bool sigSame = true;
   if (method1->staticsAreSame(cpIndex1, method2, cpIndex2, sigSame))
      result = true;
   else
      {
      if (sigSame)
         result = jitFieldsAreIdentical(vmThread(), (J9ConstantPool *)method1->ramConstantPool(), cpIndex1, (J9ConstantPool *)method2->ramConstantPool(), cpIndex2, true) != 0;
      }

   return result;
   }


TR::CodeCache *
TR_J9VM::getResolvedTrampoline(TR::Compilation *comp, TR::CodeCache* curCache, J9Method * method, bool inBinaryEncoding)
   {
   bool hadClassUnloadMonitor;
   bool hadVMAccess = releaseClassUnloadMonitorAndAcquireVMaccessIfNeeded(comp, &hadClassUnloadMonitor);
   TR::CodeCache* newCache = curCache; // optimistically assume as can allocate from current code cache

   int32_t retValue = curCache->reserveResolvedTrampoline((TR_OpaqueMethodBlock *)method, inBinaryEncoding);
   if (retValue != OMR::CodeCacheErrorCode::ERRORCODE_SUCCESS)
      {
      curCache->unreserve();  // delete the old reservation
      if (retValue == OMR::CodeCacheErrorCode::ERRORCODE_INSUFFICIENTSPACE && !inBinaryEncoding) // code cache full, allocate a new one
         {
         if (!isAOT_DEPRECATED_DO_NOT_USE())
            {
            // Allocate a new code cache and try again
            newCache = TR::CodeCacheManager::instance()->getNewCodeCache(comp->getCompThreadID()); // class unloading may happen here
            if (newCache)
               {
               // check for class unloading that can happen in getNewCodeCache
               TR::CompilationInfoPerThreadBase * const compInfoPTB =
                  _compInfo->getCompInfoForCompOnAppThread() ?
                     _compInfo->getCompInfoForCompOnAppThread() :
                     _compInfoPT;
               if (compInfoPTB->compilationShouldBeInterrupted())
                  {
                  newCache->unreserve(); // delete the reservation
                  newCache = NULL;
                  // this will allow retrial of the compilation
                  comp->failCompilation<TR::CompilationInterrupted>("Compilation interrupted in getResolvedTrampoline");
                  }
               else
                  {
                  int32_t retValue = newCache->reserveResolvedTrampoline((TR_OpaqueMethodBlock *) method, inBinaryEncoding);
                  if (retValue != OMR::CodeCacheErrorCode::ERRORCODE_SUCCESS)
                     {
                     newCache->unreserve(); // delete the reservation
                     newCache = NULL;
                     comp->failCompilation<TR::TrampolineError>("Failed to reserve resolved trampoline");
                     }
                  }
               }
            else
               {
               comp->failCompilation<TR::TrampolineError>("Failed to allocate new code cache");
               }
            }
         else
            {
            comp->failCompilation<TR::TrampolineError>("AOT Compile failed to delete the old reservation");
            }
         }
      else
         {
         newCache = NULL;
         if (inBinaryEncoding)
            {
            comp->failCompilation<TR::RecoverableTrampolineError>("Failed to delete the old reservation");
            }
         else
            {
            comp->failCompilation<TR::TrampolineError>("Failed to delete the old reservation");
            }
         }
      }
   acquireClassUnloadMonitorAndReleaseVMAccessIfNeeded(comp, hadVMAccess, hadClassUnloadMonitor);

   return newCache;
   }

intptrj_t
TR_J9VM::methodTrampolineLookup(TR::Compilation *comp, TR::SymbolReference * symRef, void * callSite)
   {
   TR::VMAccessCriticalSection methodTrampolineLookup(this);
   TR_ASSERT(!symRef->isUnresolved(), "No need to lookup trampolines for unresolved methods.\n");
   TR_OpaqueMethodBlock * method = symRef->getSymbol()->castToResolvedMethodSymbol()->getResolvedMethod()->getPersistentIdentifier();

   intptrj_t tramp;
   TR::MethodSymbol *methodSym = symRef->getSymbol()->castToMethodSymbol();
   switch (methodSym->getMandatoryRecognizedMethod())
      {
      case TR::java_lang_invoke_ComputedCalls_dispatchJ9Method:
         tramp = TR::CodeCacheManager::instance()->findHelperTrampoline(TR_j2iTransition, callSite);
         break;
      default:
         tramp = (intptrj_t)TR::CodeCacheManager::instance()->findMethodTrampoline(method, callSite);
         break;
      }

   TR_ASSERT(tramp, "It should not fail since it is reserved first.\n");
   return tramp;
   }

TR_OpaqueClassBlock *
TR_J9VM::getBaseComponentClass(TR_OpaqueClassBlock * clazz, int32_t & numDims)
   {
   J9Class * myClass = TR::Compiler->cls.convertClassOffsetToClassPtr(clazz);
   while (J9ROMCLASS_IS_ARRAY(myClass->romClass))
      {
      J9Class * componentClass = (J9Class *)(((J9ArrayClass*)myClass)->componentType);
      if (J9ROMCLASS_IS_PRIMITIVE_TYPE(componentClass->romClass))
         break;
      numDims++;
      myClass = componentClass;
      }
   return convertClassPtrToClassOffset(myClass);
   }





TR_YesNoMaybe
TR_J9VM::isInstanceOf(TR_OpaqueClassBlock * a, TR_OpaqueClassBlock *b, bool objectTypeIsFixed, bool castTypeIsFixed, bool optimizeForAOT)
   {
   TR::VMAccessCriticalSection isInstanceOf(this);
   TR_YesNoMaybe result = TR_maybe;
   while (isClassArray(a) && isClassArray(b))
      {
      // too many conversions back and forth in this loop
      // maybe we should have specialized methods that work on J9Class pointers
      a = getComponentClassFromArrayClass(a);
      b = getComponentClassFromArrayClass(b);
      }
   J9Class * objectClass   = TR::Compiler->cls.convertClassOffsetToClassPtr(a);
   J9Class * castTypeClass = TR::Compiler->cls.convertClassOffsetToClassPtr(b);
   bool objectClassIsInstanceOfCastTypeClass = jitCTInstanceOf(objectClass, castTypeClass) != 0;

   if (castTypeIsFixed && objectClassIsInstanceOfCastTypeClass)
      result = TR_yes;
   else if (objectTypeIsFixed && !objectClassIsInstanceOfCastTypeClass)
      result = TR_no;
   else if (!isInterfaceClass(b) && !isInterfaceClass(a) &&
            !objectClassIsInstanceOfCastTypeClass &&
            !jitCTInstanceOf(castTypeClass, objectClass))
      result = TR_no;

   return result;
   }

bool
TR_J9VMBase::isPrimitiveArray(TR_OpaqueClassBlock *klass)
   {
   J9Class * j9class = TR::Compiler->cls.convertClassOffsetToClassPtr(klass);
   if (!J9ROMCLASS_IS_ARRAY(j9class->romClass))
      return false;
   j9class = (J9Class *)(((J9ArrayClass*)j9class)->componentType);
   return J9ROMCLASS_IS_PRIMITIVE_TYPE(j9class->romClass) ? true : false;
   }

TR_OpaqueClassBlock *
TR_J9VM::getClassFromSignature(const char * sig, int32_t sigLength, TR_ResolvedMethod * method, bool isVettedForAOT)
   {
   return getClassFromSignature(sig, sigLength, (TR_OpaqueMethodBlock *)method->getPersistentIdentifier(), isVettedForAOT);
   }

TR_OpaqueClassBlock *
TR_J9VM::getClassFromSignature(const char * sig, int32_t sigLength, TR_OpaqueMethodBlock * method, bool isVettedForAOT)
   {
   J9ConstantPool * constantPool = (J9ConstantPool *) (J9_CP_FROM_METHOD((J9Method*)method));
   return getClassFromSignature(sig, sigLength, constantPool);
   }

TR_OpaqueClassBlock *
TR_J9VM::getClassFromSignature(const char * sig, int32_t sigLength, J9ConstantPool * constantPool)
   {
   TR::VMAccessCriticalSection getClassFromSignature(this);
   J9Class * j9class = NULL;
   TR_OpaqueClassBlock * returnValue = NULL;

   // For a non-array class type, strip off the first 'L' and last ';' of the
   // signature
   //
   if (* sig == 'L' && sigLength > 2)
      {
      sig += 1;
      sigLength -= 2;
      }

   j9class = jitGetClassFromUTF8(vmThread(), constantPool, (void *)sig, sigLength);

   if (j9class == NULL)
      {
      // special case -- classes in java.* and jit helper packages MUST be defined in the bootstrap class loader
      // however callers must account for the possibility that certain ClassLoaders may refuse to
      // allow these classes to be loaded at all. i.e. a non-NULL return from this helper DOES NOT
      // mean that a resolve can be safely removed
      // TODO: this will not find arrays
      if ((sigLength > 5 && strncmp(sig, "java/", 5) == 0) ||
         (sigLength == 31 && strncmp(sig, "com/ibm/jit/DecimalFormatHelper", 31) == 0) ||
         (sigLength > 21 && strncmp(sig, "com/ibm/jit/JITHelpers", 22) == 0))
         {
         returnValue = getSystemClassFromClassName(sig, sigLength);
         }
      }
   else
      {
      returnValue = convertClassPtrToClassOffset(j9class);
      }
   return returnValue; // 0 means failure
   }

bool
TR_J9VM::isDecimalFormatPattern(TR::Compilation *comp, TR_ResolvedMethod *method)
   {
   // look for the NumberFormat pattern
   //
   //  [   0],     0, JBaload0getfield
   //  [   1],     1, JBgetfield              Ljava/text/NumberFormat;
   //  [   4],     4, JBaload1                Ljava/math/BigDecimal;
   //  [   5],     5, JBinvokevirtual         BigDecimal.doubleValue()D or BigDecimal.floatValue()F
   //  [   8],     8, JBf2d                   if floatValue
   //  [   8],     8, JBinvokevirtual         NumberFormat.format(D)Ljava/lang/String;
   //  [   b],    11, JBreturn1
   //
   // don't inline such methods as we want to run stringpeepholes when compiled on their own
   // so that the decimalFormat optimization can be applied
   //

   TR_J9ByteCodeIterator bci(0, static_cast<TR_ResolvedJ9Method *> (method), this, comp);
   ///traceMsg(comp, "DFP signature: %s\n", traceSignature(method));
   ///traceMsg(comp, "DFP: maxbytecodeindex = %d\n", bci.maxByteCodeIndex());

   // maxbytecode could be 12 or 13 depending on whether
   // doubleValue or floatValue is called
   //
   if (bci.maxByteCodeIndex() > 13)
      return false;
   int32_t bcCount = 0;
   TR::DataType type = TR::NoType;
   uint32_t fieldOffset;
   bool isUnresolvedInCP;
   TR_J9ByteCode bc = bci.first();
   if (bc == J9BCunknown) return false;
   if (bc != J9BCaload0) return false;
   bc = bci.next(); // matched 1st bc

   if (bc == J9BCgetfield)
      {
      bool isVolatile, isPrivate, resolved;
      resolved = method->fieldAttributes(comp, bci.next2Bytes(), &fieldOffset, &type, &isVolatile, 0, &isPrivate, false, &isUnresolvedInCP);
      if (!resolved || isUnresolvedInCP)
         return false;
      else if (type != TR::Address)
         return false;

      // TODO: make sure the field is recognized as a NumberFormat
      //
      bc = bci.next(); //matched 2nd bc
      }
   else
      return false;

   if (bc != J9BCaload1)
      return false;
   bc = bci.next(); // matched 3rd bc

   bool isFloat = false;
   if (bc == J9BCinvokevirtual)
      {
      int32_t cpIndex = bci.next2Bytes();
      TR_ResolvedMethod *resolvedMethod = method->getResolvedVirtualMethod(comp, cpIndex, true, &isUnresolvedInCP);
      if (resolvedMethod &&
            (resolvedMethod->getRecognizedMethod() == TR::java_math_BigDecimal_doubleValue ||
             resolvedMethod->getRecognizedMethod() == TR::java_math_BigDecimal_floatValue))
         {
         if (resolvedMethod->getRecognizedMethod() == TR::java_math_BigDecimal_floatValue)
            isFloat = true;
         bc = bci.next(); // matched 4th bc
         }
      else
         return false;
      }
   else
      return false;

   if (isFloat)
      {
      if (bc != J9BCf2d)
         return false;
      bc = bci.next(); // matched 5th bc if floatValue
      }

   if (bc == J9BCinvokevirtual)
      {
      int32_t cpIndex = bci.next2Bytes();
      TR_ResolvedMethod *resolvedMethod = method->getResolvedVirtualMethod(comp, cpIndex, true, &isUnresolvedInCP);
      if (resolvedMethod &&
            resolvedMethod->getRecognizedMethod() == TR::java_text_NumberFormat_format)
         {
         bc = bci.next(); // matched 5th (or 6th) bc
         }
      else
         return false;
      }
   else
      return false;

   if (bc != J9BCgenericReturn)
      return false; // matched 6th (or 7th) bc

   ///traceMsg(comp, "pattern matched successfully\n");
   return true;
   }

TR_EstimateCodeSize *
TR_J9VMBase::getCodeEstimator(TR::Compilation *comp)
   {
   return new (comp->allocator()) TR_J9EstimateCodeSize();
   }

void
TR_J9VMBase::releaseCodeEstimator(TR::Compilation *comp, TR_EstimateCodeSize *estimator)
   {
   comp->allocator().deallocate(estimator, sizeof(TR_J9EstimateCodeSize));
   }

void
TR_J9VM::transformJavaLangClassIsArray(TR::Compilation * comp, TR::Node * callNode, TR::TreeTop * treeTop)
   {
   // Example for the transformation
   // treetop (may be null check)
   //   icalli                   <= callNode
   //     aload <parm 1>         <= jlClass
   //
   //
   // Final: (when target.is32Bit() == true)
   //
   // NULLCHK (if there is a null check)
   //   PassThrough
   //     aload <parm 1>         <= jlClass
   // treetop
   //   iushr
   //    iand
   //     iloadi <classAndDepthFlags>
   //       aloadi <classFromJavaLangClass>
   //        aload <parm 1>         <= jlClass
   //    iconst J9AccClassArray
   //   iconst shiftAmount

   int andMask = comp->fej9()->getFlagValueForArrayCheck();
   TR::Node * classFlag, *jlClass, * andConstNode;
   TR::SymbolReferenceTable *symRefTab = comp->getSymRefTab();

   jlClass = callNode->getFirstChild();

   if (treeTop->getNode()->getOpCode().isNullCheck())
      {
      // Put the call under its own tree after the NULLCHK
      //
      TR::TreeTop::create(comp, treeTop, TR::Node::create(TR::treetop, 1, callNode));

      // Replace the call under the nullchk with a PassThrough of the jlClass
      //
      TR::Node *nullChk = treeTop->getNode();
      nullChk->getAndDecChild(0); // Decrement ref count of callNode
      nullChk->setAndIncChild(0, TR::Node::create(TR::PassThrough, 1, jlClass));
      }

   TR::Node * vftLoad = TR::Node::createWithSymRef(callNode, TR::aloadi, 1, jlClass, comp->getSymRefTab()->findOrCreateClassFromJavaLangClassSymbolRef());

   if (TR::Compiler->target.is32Bit())
      {
      classFlag = TR::Node::createWithSymRef(callNode, TR::iloadi, 1, vftLoad, symRefTab->findOrCreateClassAndDepthFlagsSymbolRef());
      }
   else
      {
      classFlag = TR::Node::createWithSymRef(callNode, TR::lloadi, 1, vftLoad, symRefTab->findOrCreateClassAndDepthFlagsSymbolRef());
      classFlag = TR::Node::create(callNode, TR::l2i, 1, classFlag);
      }

   // Decrement the ref count of jlClass since the call is going to be transmuted and its first child is not needed anymore
   callNode->getAndDecChild(0);
   TR::Node::recreate(callNode, TR::iushr);
   callNode->setNumChildren(2);

   andConstNode = TR::Node::create(callNode, TR::iconst, 0, andMask);
   TR::Node * andNode   = TR::Node::create(TR::iand, 2, classFlag, andConstNode);
   callNode->setAndIncChild(0, andNode);

   int32_t shiftAmount = trailingZeroes(andMask);
   callNode->setAndIncChild(1, TR::Node::iconst(callNode, shiftAmount));
   }

void
TR_J9VM::transformJavaLangClassIsArrayOrIsPrimitive(TR::Compilation * comp, TR::Node * callNode, TR::TreeTop * treeTop, int32_t andMask)
   {
   // Original for J2SE (jclmax may be different):
   //
   // treetop (may be resolve check and/or null check)
   //   iicall                   <= callNode
   //     aload <parm 1>         <= vftField
   //
   //
   // Final:
   //
   // treetop
   //   i2b                      <= callNode
   //     ishr                   <= shiftNode
   //       iand                 <= andNode
   //         iiload             <= isArrayField
   //           iaload
   // if (generateClassesOnHeap())
   //             iaload
   // endif
   //               aload <parm 1> <= vftField
   //         iconst <andMask>   <= andConstNode
   //       iconst 16
   //
   TR::Node * isArrayField, * vftField, * andConstNode;
   TR::SymbolReferenceTable *symRefTab = comp->getSymRefTab();

   vftField = callNode->getFirstChild();

   TR::Node * vftFieldInd;

   if (TR::Compiler->cls.classesOnHeap())
      {
      vftFieldInd = TR::Node::createWithSymRef(TR::aloadi, 1, 1, vftField, comp->getSymRefTab()->findOrCreateClassFromJavaLangClassSymbolRef());
      isArrayField = TR::Node::createWithSymRef(TR::aloadi, 1, 1,vftFieldInd,symRefTab->findOrCreateClassRomPtrSymbolRef());
      }
   else
      {
      isArrayField = TR::Node::createWithSymRef(TR::aloadi, 1, 1,vftField,symRefTab->findOrCreateClassRomPtrSymbolRef());
      vftFieldInd  = isArrayField; //pkalle
      }

   if (treeTop->getNode()->getOpCode().isNullCheck())
      {
      // Original tree had a null check before we transformed it, so we still
      // need one after
      //
      TR::ResolvedMethodSymbol *owningMethodSymbol = treeTop->getNode()->getSymbolReference()->getOwningMethodSymbol(comp);
      TR::TreeTop::create(comp, treeTop->getPrevTreeTop(),
         TR::Node::createWithSymRef(TR::NULLCHK, 1, 1, vftFieldInd, symRefTab->findOrCreateNullCheckSymbolRef(owningMethodSymbol)));
      }

   TR::Node::recreate(callNode, TR::idiv);
   callNode->setNumChildren(2);

   isArrayField = TR::Node::createWithSymRef(TR::iloadi, 1, 1, isArrayField, comp->getSymRefTab()->findOrCreateClassIsArraySymbolRef());
   andConstNode = TR::Node::create(isArrayField, TR::iconst, 0, andMask);

   TR::Node * andNode   = TR::Node::create(TR::iand, 2, isArrayField, andConstNode);

   callNode->setAndIncChild(0, andNode);
   callNode->setAndIncChild(1, TR::Node::create(TR::iconst, 0, andMask));
   TR::Node::recreate(treeTop->getNode(), TR::treetop);

   vftField->decReferenceCount();
   }

// Hack markers
//
#define HELPERS_ARE_NEITHER_RESOLVED_NOR_UNRESOLVED (1)

TR::Node *
TR_J9VM::inlineNativeCall(TR::Compilation * comp, TR::TreeTop * callNodeTreeTop, TR::Node * callNode)
   {
   // Mandatory recognized methods: if we don't handle these specially, we
   // generate incorrect code.
   //
   TR::RecognizedMethod mandatoryMethodID = callNode->getSymbol()->castToResolvedMethodSymbol()->getMandatoryRecognizedMethod();
   switch (mandatoryMethodID)
      {
      case TR::java_lang_invoke_ComputedCalls_dispatchDirect:
      case TR::java_lang_invoke_ComputedCalls_dispatchVirtual:
         {
         // The first argument to these calls is actually the target address masquerading as a long argument
         TR::MethodSymbol *methodSymbol = callNode->getSymbol()->castToMethodSymbol();
         methodSymbol->setMethodKind(TR::MethodSymbol::ComputedStatic);
         TR::Node::recreate(callNode, methodSymbol->getMethod()->indirectCallOpCode());
         return callNode;
         }
      case TR::java_lang_invoke_ComputedCalls_dispatchJ9Method:
         {
         TR::MethodSymbol *sym = callNode->getSymbol()->castToMethodSymbol();
         sym->setVMInternalNative(false);
         sym->setInterpreted(false);
         TR::Method *method = sym->getMethod();

         TR::SymbolReference *helperSymRef = comp->getSymRefTab()->findOrCreateRuntimeHelper(TR_j2iTransition, true, true, false);
         sym->setMethodAddress(helperSymRef->getMethodAddress());
#if defined(JITSERVER_SUPPORT)
         // JITServer: store the helper reference number in the node for use in creating TR_HelperAddress relocation
         callNode->getSymbolReference()->setReferenceNumber(helperSymRef->getReferenceNumber());
#endif /* defined(JITSERVER_SUPPORT) */
         return callNode;
         }
      case TR::java_lang_invoke_MethodHandle_invokeWithArgumentsHelper:
         {
         // This method is implemented as a VM helper.  It must alter the stack
         // frame shape insuch bizarre ways that it needs special treatment.
         //
         TR::SymbolReference *helperSymRef = comp->getSymRefTab()->findOrCreateRuntimeHelper(TR_icallVMprJavaSendInvokeWithArguments, true, true, false);
         if (HELPERS_ARE_NEITHER_RESOLVED_NOR_UNRESOLVED)
            {
            // Can't just use the the helper symbol because those aren't
            // unresolved yet don't use TR::ResolvedMethodSymbol.  That confuses
            // everyone.  We ought to fix that.  Instead, for now, transmute
            // the existing symbol so it acts like the helper.
            //
            TR::MethodSymbol *sym = callNode->getSymbol()->castToMethodSymbol();
            sym->setVMInternalNative(false);
            sym->setJITInternalNative(false);
            sym->setInterpreted(false);
            sym->setMethodAddress(helperSymRef->getMethodAddress());
            }
         else
            {
            callNode->setSymbolReference(helperSymRef);
            }
         return callNode;
         }
      default:
        break;
      }


   TR_ResolvedMethod *resolvedMethod = callNode->getSymbol()->castToResolvedMethodSymbol()->getResolvedMethod();

   //this is commented out to test recognized methods for AOT
   //if (isAnyMethodTracingEnabled(resolvedMethod->getPersistentIdentifier()))
   //   return NULL;

   // Ordinary recognized methods: these are for performance, and can be
   // disabled without harming correctness.
   //
   TR::RecognizedMethod methodID = callNode->getSymbol()->castToResolvedMethodSymbol()->getRecognizedMethod();
   switch (methodID)
      {
      case TR::java_lang_Class_isArray:
         transformJavaLangClassIsArray(comp, callNode, callNodeTreeTop);
         return callNode;
      case TR::java_lang_Class_isPrimitive:
         transformJavaLangClassIsArrayOrIsPrimitive(comp, callNode, callNodeTreeTop, J9AccClassInternalPrimitiveType);
         return callNode;
      case TR::java_lang_Class_isInstance:
         if (  comp->cg()->supportsInliningOfIsInstance()
            && performTransformation(comp, "O^O inlineNativeCall: generate instanceof [%p] for Class.isInstance at bytecode %d\n", callNode, callNode->getByteCodeInfo().getByteCodeIndex()) )
            {
            if (comp->getOption(TR_TraceILGen) && comp->getDebug())
               {
               TR_BitVector nodeChecklistBeforeDump(comp->getNodeCount(), comp->trMemory(), stackAlloc, growable);
               traceMsg(comp, "   /--- Class.isInstance call tree --\n");

               comp->getDebug()->saveNodeChecklist(nodeChecklistBeforeDump);
               comp->getDebug()->dumpSingleTreeWithInstrs(callNodeTreeTop, NULL, true, false, true, false);
               comp->getDebug()->restoreNodeChecklist(nodeChecklistBeforeDump);

               traceMsg(comp, "\n");
               }

            TR_ASSERT(!callNode->getOpCode().isIndirect(), "Expecting direct call to Class.isInstance");

            TR::Node *jlClass = callNode->getChild(0);
            TR::Node *object  = callNode->getChild(1);

            // If there's a NULLCHK on the j/l/Class, we must retain that.  We
            // do this by pulling the call out from under the nullchk before
            // attempting to transform the call.
            //
            if (callNodeTreeTop->getNode()->getOpCode().isNullCheck())
               {
               // Put the call under its own tree after the NULLCHK
               //
               TR::TreeTop::create(comp, callNodeTreeTop, TR::Node::create(TR::treetop, 1, callNode));

               // Replace the call under the nullchk with a PassThrough of the jlClass
               //
               TR::Node *nullchk = callNodeTreeTop->getNode();
               nullchk->getAndDecChild(0);
               nullchk->setAndIncChild(0, TR::Node::create(TR::PassThrough, 1, jlClass));
               }

            // Transmute the call into an instanceof.
            // Note that the arguments on the call are backward.
            //
            TR::Node *j9class = TR::Node::createWithSymRef(TR::aloadi, 1, 1, jlClass,
                                                comp->getSymRefTab()->findOrCreateClassFromJavaLangClassSymbolRef());
            TR::Node::recreate(callNode, TR::instanceof);
            callNode->setSymbolReference(comp->getSymRefTab()->findOrCreateInstanceOfSymbolRef(comp->getMethodSymbol()));
            callNode->getAndDecChild(0); // jlClass
            callNode->setChild(0, object);
            callNode->setAndIncChild(1, j9class);

            return callNode;
            }
         else
            {
            return NULL;
            }
      case TR::java_lang_Object_getClass:
         TR::Node::recreate(callNode, TR::aloadi);
         callNode->setSymbolReference(comp->getSymRefTab()->findOrCreateVftSymbolRef());
         if (TR::Compiler->cls.classesOnHeap())
            {
            callNode = TR::Node::createWithSymRef(TR::aloadi, 1, 1, callNode, comp->getSymRefTab()->findOrCreateJavaLangClassFromClassSymbolRef());
            }
         return callNode;
#if 1 // Java 6 SR1 code
      // Note: these cases are not tested and thus are commented out:
      // - com.ibm.oti.vm.VM.getStackClass(int)
      // - com.ibm.oti.vm.VM.getStackClassLoader(int)
      // - java/lang/Class.getStackClass(int)

      //case TR::com_ibm_oti_vm_VM_getStackClass:
      //   // A() -> B() -> c/i/o/v/VM.getStackClass(1) => A()
      //   // 1      0      -1
      //   // fall through intended
      //case TR::com_ibm_oti_vm_VM_getStackClassLoader:
      //   // A() -> B() -> c/i/o/v/VM.getStackClassLoader(1) => A()
      //   // 1      0      -1
      //   // fall through intended
      //case TR::java_lang_Class_getStackClass:
      //   // A() -> B() -> j/l/C.getStackClass(1) => A()
      //   // 1      0      -1
      //   // fall through intended

      case TR::java_lang_ClassLoader_getStackClassLoader:
         // A() -> B() -> j/l/CL.getStackClassLoader(1) => A()
         // 1      0      -1
         // fall through intended
         return 0;   // FIXME:: disabled for now
      case TR::java_lang_invoke_MethodHandles_getStackClass:
      case TR::sun_reflect_Reflection_getCallerClass:
         // A() -> B() -> s/r/R.getCallerClass(1) => B()
         // 2      1      0
         {
         //we need to bail out since we create a class pointer const with cpIndex of -1
         if ((isAOT_DEPRECATED_DO_NOT_USE() && !comp->getOption(TR_UseSymbolValidationManager)) ||
             ((!(vmThread()->javaVM->extendedRuntimeFlags &  J9_EXTENDED_RUNTIME_ALLOW_GET_CALLER_CLASS)) &&
              methodID == TR::sun_reflect_Reflection_getCallerClass))
            {
            return 0;
            }

         // char *caseName = (methodID == TR::sun_reflect_Reflection_getCallerClass) ? "s/r/R.getCallerClass" : "j/l/CL.getStackClassLoader";
         TR::Node *iconstNode = callNode->getFirstChild();
         if (iconstNode->getOpCodeValue() == TR::iconst)
            {
            int32_t stackDepth = iconstNode->getInt();
            if (stackDepth <= 0)
               return 0;   // getCallerClass is meaningless when invoked with depth <= 0
            int32_t callerIndex = callNode->getByteCodeInfo().getCallerIndex();
            int32_t inlineDepth;
            J9Class *callerClass;
            J9Method *callerMethod;

            if (methodID == TR::sun_reflect_Reflection_getCallerClass)
               inlineDepth = 1;
            else
               inlineDepth = 0;   // traverse one frame more than getCallerClass

            bool skipFrame;  // the logic of computing skipFrame should match with what vm does
            while (true)
               {
               if (callerIndex != -1)
                  {
                  callerMethod = (J9Method *) comp->getInlinedCallSite(callerIndex)._methodInfo;
                  if (isAOT_DEPRECATED_DO_NOT_USE())
                     {
                     callerClass = (J9Class*) ((TR_AOTMethodInfo *)callerMethod)->resolvedMethod->containingClass();
                     }
                  else
                     {
                     callerClass = (J9Class*) getClassOfMethod((TR_OpaqueMethodBlock*) callerMethod);
                     }
                  }
               else
                  {
                  TR::ResolvedMethodSymbol *callerMethodSymbol = comp->getJittedMethodSymbol();
                  callerMethod = (J9Method *) callerMethodSymbol->getResolvedMethod()->getPersistentIdentifier();
                  callerClass = (J9Class*) callerMethodSymbol->getResolvedMethod()->classOfMethod();
                  }

               skipFrame = transformJlrMethodInvoke(callerMethod, callerClass);

               if (!skipFrame && inlineDepth == stackDepth)
                  break;
               if (callerIndex == -1)
                  break;
               if (!skipFrame)
                  inlineDepth++;
               callerIndex = comp->getInlinedCallSite(callerIndex)._byteCodeInfo.getCallerIndex();
               }

            if (!skipFrame && (inlineDepth == stackDepth))
               {
               bool returnClassLoader;
               switch (methodID)
                  {
                  case TR::sun_reflect_Reflection_getCallerClass:
                  case TR::java_lang_invoke_MethodHandles_getStackClass:
                  //case TR::com_ibm_oti_vm_VM_getStackClass:
                  //case TR::java_lang_Class_getStackClass:
                     returnClassLoader = false;
                     break;
                  default:
                     returnClassLoader = true;
                     break;
                  }

               if (returnClassLoader)
                  {
                  if (performTransformation(comp, "O^O inlineNativeCall: inline classloader load [%p] for '%s' at bytecode %d\n",
                        callNode, callNode->getSymbolReference()->getName(comp->getDebug()), callNode->getByteCodeInfo().getByteCodeIndex()))
                     {
                     TR::Node::recreate(callNode, TR::aload);
                     callNode->removeAllChildren();
                     TR::SymbolReference *callerClassLoaderSymRef = comp->getSymRefTab()->findOrCreateClassLoaderSymbolRef(comp->getMethodSymbol()->getResolvedMethod());
                     callNode->setSymbolReference(callerClassLoaderSymRef);
                     }
                  }
               else
                  {
                  int32_t classNameLength;
                  char *className = getClassNameChars((TR_OpaqueClassBlock *) callerClass, classNameLength);
                  if (performTransformation(comp, "O^O inlineNativeCall: inline class load [%p] of %.*s for '%s' at bytecode %d\n", callNode,
                        classNameLength, className,
                        callNode->getSymbolReference()->getName(comp->getDebug()), callNode->getByteCodeInfo().getByteCodeIndex()))
                     {
                     TR::Node::recreate(callNode, TR::loadaddr);
                     callNode->removeAllChildren();
                     TR::SymbolReference *callerClassSymRef = comp->getSymRefTab()->findOrCreateClassSymbol(comp->getMethodSymbol(), -1, convertClassPtrToClassOffset(callerClass));
                     callNode->setSymbolReference(callerClassSymRef);
                     if (TR::Compiler->cls.classesOnHeap())
                        {
                        callNode = TR::Node::createWithSymRef(TR::aloadi, 1, 1, callNode, comp->getSymRefTab()->findOrCreateJavaLangClassFromClassSymbolRef());
                        }
                     }
                  }
               }
            else
               {
               return 0;
               }
            }
         else
            {
            return 0;
            }
         //fflush(stdout);
         }
         return callNode;
#endif // Java 6 SR1 code
      case TR::java_lang_Thread_currentThread:
         if (comp->cg()->getGRACompleted())
            {
            return 0;
            }
         else
            {
            comp->cg()->setInlinedGetCurrentThreadMethod();
            TR::Node::recreate(callNode, TR::aload);
            callNode->setSymbolReference(comp->getSymRefTab()->findOrCreateCurrentThreadSymbolRef());

            return callNode;
            }
      case TR::java_lang_Float_intBitsToFloat:
         if (comp->cg()->getSupportsInliningOfTypeCoersionMethods())
            TR::Node::recreate(callNode, TR::ibits2f);
         return callNode;
      case TR::java_lang_Float_floatToIntBits:
         if (comp->cg()->getSupportsInliningOfTypeCoersionMethods())
            {
            TR::Node::recreate(callNode, TR::fbits2i);
            callNode->setNormalizeNanValues(true);
            }
         return callNode;
      case TR::java_lang_Float_floatToRawIntBits:
         if (comp->cg()->getSupportsInliningOfTypeCoersionMethods())
            {
            TR::Node::recreate(callNode, TR::fbits2i);
            callNode->setNormalizeNanValues(false);
            }
         return callNode;
      case TR::java_lang_Double_longBitsToDouble:
         if (comp->cg()->getSupportsInliningOfTypeCoersionMethods())
            {
            TR::Node::recreate(callNode, TR::lbits2d);
            }
         return callNode;
      case TR::java_lang_Double_doubleToLongBits:
         if (comp->cg()->getSupportsInliningOfTypeCoersionMethods())
            {
            TR::Node::recreate(callNode, TR::dbits2l);
            callNode->setNormalizeNanValues(true);
            }
         return callNode;
      case TR::java_lang_Double_doubleToRawLongBits:
         if (comp->cg()->getSupportsInliningOfTypeCoersionMethods())
            {
            TR::Node::recreate(callNode, TR::dbits2l);
            callNode->setNormalizeNanValues(false);
            }
         return callNode;
      case TR::java_lang_ref_Reference_getImpl:
         if (comp->getGetImplInlineable())
            {
            // Retrieve the offset of the instance "referent" field from Reference class
            TR::SymbolReference * callerSymRef = callNode->getSymbolReference();
            TR_ResolvedMethod * owningMethod = callerSymRef->getOwningMethod(comp);
            int32_t len = owningMethod->classNameLength();
            char * s = classNameToSignature(owningMethod->classNameChars(), len, comp);
            TR_OpaqueClassBlock * ReferenceClass = getClassFromSignature(s, len, owningMethod);
            // defect 143867, ReferenceClass == 0 and crashed later in findFieldInClass()
            if (!ReferenceClass)
               return 0;
            int32_t offset =
               getInstanceFieldOffset(ReferenceClass, REFERENCEFIELD, REFERENCEFIELDLEN, REFERENCERETURNTYPE, REFERENCERETURNTYPELEN, J9_RESOLVE_FLAG_INIT_CLASS);
            offset += (int32_t)getObjectHeaderSizeInBytes();  // size of a J9 object header to move past it

            // Generate reference symbol
            TR::SymbolReference * symRefField = comp->getSymRefTab()->findOrCreateJavaLangReferenceReferentShadowSymbol(callerSymRef->getOwningMethodSymbol(comp),
                                                                                                              true, TR::Address, offset, false);

            // This pointer
            TR::Node * thisNode = callNode->getFirstChild();

            // Generate indirect load of referent into the callNode
            TR::Node::recreate(callNode, comp->il.opCodeForIndirectLoad(TR::Address));
            callNode->setSymbolReference(symRefField);
            callNode->removeAllChildren();
            callNode->setNumChildren(1);
            callNode->setAndIncChild(0, thisNode);
            }
            return callNode;
      case TR::java_lang_J9VMInternals_rawNewArrayInstance:
         {
         TR::Node::recreate(callNode, TR::variableNewArray);
         callNode->setSymbolReference(comp->getSymRefTab()->findOrCreateANewArraySymbolRef(callNode->getSymbol()->castToResolvedMethodSymbol()));
         TR::Node *newNode = TR::Node::createWithSymRef(callNode, TR::aloadi, 1, comp->getSymRefTab()->findOrCreateArrayComponentTypeSymbolRef());
         TR::Node *newNodeChild = TR::Node::createWithSymRef(callNode, TR::aloadi, 1, comp->getSymRefTab()->findOrCreateClassFromJavaLangClassAsPrimitiveSymbolRef());
         newNode->setAndIncChild(0, newNodeChild);
         newNode->setNumChildren(1);
         newNodeChild->setChild(0, callNode->getChild(1));
         newNodeChild->setNumChildren(1);
         callNode->setAndIncChild(1,newNode);
         return callNode;
         }
      case TR::java_lang_J9VMInternals_getArrayLengthAsObject:
         {
         TR::Node::recreate(callNode, TR::iloadi);
         callNode->setSymbolReference(comp->getSymRefTab()->findOrCreateContiguousArraySizeSymbolRef());
         return callNode;
         }
      case TR::java_lang_J9VMInternals_rawNewInstance:
         {
         TR::Node::recreate(callNode, TR::variableNew);
         callNode->setSymbolReference(comp->getSymRefTab()->findOrCreateNewObjectSymbolRef(callNode->getSymbol()->castToResolvedMethodSymbol()));
         TR::Node *newNode = TR::Node::createWithSymRef(callNode, TR::aloadi, 1, comp->getSymRefTab()->findOrCreateClassFromJavaLangClassAsPrimitiveSymbolRef());
         newNode->setChild(0, callNode->getFirstChild());
         newNode->setNumChildren(1);
         callNode->setAndIncChild(0,newNode);
         return callNode;
         }
      case TR::java_lang_J9VMInternals_defaultClone:
         {
         TR_OpaqueClassBlock *bdClass = getClassFromSignature("java/lang/Object", 16, comp->getCurrentMethod());
         TR_ScratchList<TR_ResolvedMethod> bdMethods(comp->trMemory());
         getResolvedMethods(comp->trMemory(), bdClass, &bdMethods);
         ListIterator<TR_ResolvedMethod> bdit(&bdMethods);

         TR_ResolvedMethod *method = NULL;
         for (method = bdit.getCurrent(); method; method = bdit.getNext())
            {
            const char *sig = method->signature(comp->trMemory());
            int32_t len = strlen(sig);
            if(!strncmp(sig, "java/lang/Object.clone()Ljava/lang/Object;", len))
               {
               callNode->setSymbolReference(comp->getSymRefTab()->findOrCreateMethodSymbol(callNode->getSymbolReference()->getOwningMethodIndex(), -1, method, TR::MethodSymbol::Special));
               break;
               }
            }
         return callNode;
         }
      case TR::java_lang_J9VMInternals_isClassModifierPublic:
         {
         TR::Node::recreate(callNode, TR::iand);
         callNode->setAndIncChild(1, TR::Node::create(TR::iconst, 0, J9AccPublic));
         callNode->setNumChildren(2);
         return callNode;
         }
      case TR::com_ibm_jit_JITHelpers_is32Bit:
         {
         // instance method so receiver object is first child, and other nodes may hold onto it so need to decrement its ref count
         // following code hammers this call node into an iconst which disconnects the child
         callNode->getFirstChild()->decReferenceCount();
         // intentionally fall through to next case
         }
      case TR::java_lang_J9VMInternals_is32Bit:
      case TR::com_ibm_oti_vm_ORBVMHelpers_is32Bit:
         {
         // these methods are static so there are no child to worry about
         int32_t intValue = 0;
         if (TR::Compiler->target.is32Bit())
            intValue = 1;
         TR::Node::recreate(callNode, TR::iconst);
         callNode->setNumChildren(0);
         callNode->setInt(intValue);
         if (callNodeTreeTop &&
               callNodeTreeTop->getNode()->getOpCode().isResolveOrNullCheck())
            TR::Node::recreate(callNodeTreeTop->getNode(), TR::treetop);
         return callNode;
         }
      case TR::java_lang_J9VMInternals_getNumBitsInReferenceField:
      case TR::com_ibm_oti_vm_ORBVMHelpers_getNumBitsInReferenceField:
      case TR::com_ibm_jit_JITHelpers_getNumBitsInReferenceField:
         {
         int32_t intValue = 8*TR::Compiler->om.sizeofReferenceField();
         TR::Node::recreate(callNode, TR::iconst);
         callNode->setNumChildren(0);
         callNode->setInt(intValue);
         return callNode;
         }
      case TR::java_lang_J9VMInternals_getNumBytesInReferenceField:
      case TR::com_ibm_oti_vm_ORBVMHelpers_getNumBytesInReferenceField:
      case TR::com_ibm_jit_JITHelpers_getNumBytesInReferenceField:
         {
         int32_t intValue = TR::Compiler->om.sizeofReferenceField();
         TR::Node::recreate(callNode, TR::iconst);
         callNode->setNumChildren(0);
         callNode->setInt(intValue);
         return callNode;
         }
      case TR::java_lang_J9VMInternals_getNumBitsInDescriptionWord:
      case TR::com_ibm_oti_vm_ORBVMHelpers_getNumBitsInDescriptionWord:
      case TR::com_ibm_jit_JITHelpers_getNumBitsInDescriptionWord:
         {
         int32_t intValue = 8*sizeof(UDATA);
         TR::Node::recreate(callNode, TR::iconst);
         callNode->setNumChildren(0);
         callNode->setInt(intValue);
         return callNode;
         }
      case TR::java_lang_J9VMInternals_getNumBytesInDescriptionWord:
      case TR::com_ibm_oti_vm_ORBVMHelpers_getNumBytesInDescriptionWord:
      case TR::com_ibm_jit_JITHelpers_getNumBytesInDescriptionWord:
         {
         int32_t intValue = sizeof(UDATA);
         TR::Node::recreate(callNode, TR::iconst);
         callNode->setNumChildren(0);
         callNode->setInt(intValue);
         return callNode;
         }
      case TR::java_lang_J9VMInternals_getNumBytesInJ9ObjectHeader:
      case TR::com_ibm_oti_vm_ORBVMHelpers_getNumBytesInJ9ObjectHeader:
      case TR::com_ibm_jit_JITHelpers_getNumBytesInJ9ObjectHeader:
         {
         int32_t intValue = sizeof(J9Object);
         TR::Node::recreate(callNode, TR::iconst);
         callNode->setNumChildren(0);
         callNode->setInt(intValue);
         return callNode;
         }
      case TR::java_lang_J9VMInternals_getJ9ClassFromClass32:
      case TR::com_ibm_oti_vm_ORBVMHelpers_getJ9ClassFromClass32:
         {
         TR::Node::recreate(callNode, TR::iloadi);
         callNode->setSymbolReference(comp->getSymRefTab()->findOrCreateClassFromJavaLangClassAsPrimitiveSymbolRef());

         return callNode;
         }
      case TR::java_lang_J9VMInternals_getInstanceShapeFromJ9Class32:
      case TR::com_ibm_oti_vm_ORBVMHelpers_getInstanceShapeFromJ9Class32:
         {
         TR::Node::recreate(callNode, TR::iloadi);
         callNode->setSymbolReference(comp->getSymRefTab()->findOrCreateInstanceShapeSymbolRef());
         return callNode;
         }
      case TR::java_lang_J9VMInternals_getInstanceDescriptionFromJ9Class32:
      case TR::com_ibm_oti_vm_ORBVMHelpers_getInstanceDescriptionFromJ9Class32:
      case TR::com_ibm_jit_JITHelpers_getInstanceDescriptionFromJ9Class32:
         {
         TR::Node::recreate(callNode, TR::iloadi);
         callNode->setSymbolReference(comp->getSymRefTab()->findOrCreateInstanceDescriptionSymbolRef());
         return callNode;
         }
      case TR::java_lang_J9VMInternals_getDescriptionWordFromPtr32:
      case TR::com_ibm_oti_vm_ORBVMHelpers_getDescriptionWordFromPtr32:
      case TR::com_ibm_jit_JITHelpers_getDescriptionWordFromPtr32:
         {
         TR::Node::recreate(callNode, TR::iloadi);
         callNode->setSymbolReference(comp->getSymRefTab()->findOrCreateDescriptionWordFromPtrSymbolRef());
         return callNode;
         }
      case TR::java_lang_J9VMInternals_getJ9ClassFromClass64:
      case TR::com_ibm_oti_vm_ORBVMHelpers_getJ9ClassFromClass64:
         {
         TR::Node::recreate(callNode, TR::lloadi);
         callNode->setSymbolReference(comp->getSymRefTab()->findOrCreateClassFromJavaLangClassAsPrimitiveSymbolRef());
         return callNode;
         }
      case TR::java_lang_J9VMInternals_getInstanceShapeFromJ9Class64:
      case TR::com_ibm_oti_vm_ORBVMHelpers_getInstanceShapeFromJ9Class64:
         {
         TR::Node::recreate(callNode, TR::lloadi);
         callNode->setSymbolReference(comp->getSymRefTab()->findOrCreateInstanceShapeSymbolRef());
         return callNode;
         }
      case TR::java_lang_J9VMInternals_getInstanceDescriptionFromJ9Class64:
      case TR::com_ibm_oti_vm_ORBVMHelpers_getInstanceDescriptionFromJ9Class64:
      case TR::com_ibm_jit_JITHelpers_getInstanceDescriptionFromJ9Class64:
         {
         TR::Node::recreate(callNode, TR::lloadi);
         callNode->setSymbolReference(comp->getSymRefTab()->findOrCreateInstanceDescriptionSymbolRef());
         return callNode;
         }
      case TR::java_lang_J9VMInternals_getDescriptionWordFromPtr64:
      case TR::com_ibm_oti_vm_ORBVMHelpers_getDescriptionWordFromPtr64:
      case TR::com_ibm_jit_JITHelpers_getDescriptionWordFromPtr64:
         {
         TR::Node::recreate(callNode, TR::lloadi);
         callNode->setSymbolReference(comp->getSymRefTab()->findOrCreateDescriptionWordFromPtrSymbolRef());
         return callNode;
         }
      case TR::java_lang_J9VMInternals_getSuperclass:
         {
         TR_OpaqueClassBlock *jitHelpersClass = comp->getJITHelpersClassPointer();
         ///traceMsg(comp, "jithelpersclass = %p\n", jitHelpersClass);
         if (jitHelpersClass && isClassInitialized(jitHelpersClass))
            {
            // fish for the getSuperclass method in JITHelpers
            //
            const char *callerSig = comp->signature();
            const char *getHelpersSig = "jitHelpers";
            int32_t getHelpersSigLength = 10;
            TR::SymbolReference *getSuperclassSymRef = NULL;
            TR::SymbolReference *getHelpersSymRef = NULL;
            TR_ScratchList<TR_ResolvedMethod> helperMethods(comp->trMemory());
            getResolvedMethods(comp->trMemory(), jitHelpersClass, &helperMethods);
            ListIterator<TR_ResolvedMethod> it(&helperMethods);
            for (TR_ResolvedMethod *m = it.getCurrent(); m; m = it.getNext())
               {
               char *sig = m->nameChars();
               if (!strncmp(sig, "getSuperclass", 13))
                  {
                  getSuperclassSymRef = comp->getSymRefTab()->findOrCreateMethodSymbol(callNode->getSymbolReference()->getOwningMethodIndex(), -1, m, TR::MethodSymbol::Virtual);
                  getSuperclassSymRef->setOffset(getVTableSlot(m->getPersistentIdentifier(), jitHelpersClass));
                  ///break;
                  }
               else if (!strncmp(sig, getHelpersSig, getHelpersSigLength))
                  {
                  getHelpersSymRef = comp->getSymRefTab()->findOrCreateMethodSymbol(callNode->getSymbolReference()->getOwningMethodIndex(), -1, m, TR::MethodSymbol::Static);
                  }
               }

            // redirect the call to the new Java implementation
            // instead of calling the native
            //
            if (getSuperclassSymRef && getHelpersSymRef)
               {
               // first get the helpers object
               // acall getHelpers
               //
               TR::Method *method = getHelpersSymRef->getSymbol()->castToMethodSymbol()->getMethod();
               TR::Node *helpersCallNode = TR::Node::createWithSymRef(callNode, method->directCallOpCode(), 0, getHelpersSymRef);
               TR::TreeTop *helpersCallTT = TR::TreeTop::create(comp, TR::Node::create(TR::treetop, 1, helpersCallNode));
               callNodeTreeTop->insertBefore(helpersCallTT);

               //TR::Node *vftLoad = TR::Node::create(TR::aloadi, 1, helpersCallNode, comp->getSymRefTab()->findOrCreateVftSymbolRef());
               method = getSuperclassSymRef->getSymbol()->castToMethodSymbol()->getMethod();
               TR::Node::recreate(callNode, method->directCallOpCode());
               TR::Node *firstChild = callNode->getFirstChild();
               firstChild->decReferenceCount();
               callNode->setNumChildren(2);
               //callNode->setAndIncChild(0, vftLoad);
               callNode->setAndIncChild(0, helpersCallNode);
               callNode->setAndIncChild(1, firstChild);
               ///traceMsg(comp, "replaced call node for getSuperclass at node = %p\n", callNode);
               callNode->setSymbolReference(getSuperclassSymRef);
               }
            }
         return callNode;
         }
      case TR::com_ibm_jit_JITHelpers_getBackfillOffsetFromJ9Class32:
      case TR::com_ibm_jit_JITHelpers_getBackfillOffsetFromJ9Class64:
      case TR::com_ibm_jit_JITHelpers_getRomClassFromJ9Class32:
      case TR::com_ibm_jit_JITHelpers_getRomClassFromJ9Class64:
      case TR::com_ibm_jit_JITHelpers_getArrayShapeFromRomClass32:
      case TR::com_ibm_jit_JITHelpers_getArrayShapeFromRomClass64:
      case TR::com_ibm_jit_JITHelpers_getModifiersFromRomClass32:
      case TR::com_ibm_jit_JITHelpers_getModifiersFromRomClass64:
      case TR::com_ibm_jit_JITHelpers_getSuperClassesFromJ9Class32:
      case TR::com_ibm_jit_JITHelpers_getSuperClassesFromJ9Class64:
         {
         // TODO: These methods should really have proper symrefs
         TR::Node *firstChild = callNode->getFirstChild();
         TR::Node *secondChild = callNode->getSecondChild();
         firstChild->decReferenceCount();
         secondChild->decReferenceCount();
         TR::Node *konstNode = NULL;
         TR::ILOpCodes addOp = TR::BadILOp;
         TR::DataType type = TR::NoType;
         switch (methodID)
            {
            case TR::com_ibm_jit_JITHelpers_getBackfillOffsetFromJ9Class32:
               {
               int32_t konst = (int32_t)getOffsetOfBackfillOffsetField();
               konstNode = TR::Node::iconst(callNode, konst);
               addOp = TR::iadd;
               type = TR::Int32;
               break;
               }
            case TR::com_ibm_jit_JITHelpers_getBackfillOffsetFromJ9Class64:
               {
               int64_t konst = getOffsetOfBackfillOffsetField();
               konstNode = TR::Node::lconst(callNode, konst);
               addOp = TR::ladd;
               type = TR::Int64;
               break;
               }
            case TR::com_ibm_jit_JITHelpers_getRomClassFromJ9Class32:
               {
               int32_t konst = (int32_t)getOffsetOfClassRomPtrField();
               konstNode = TR::Node::iconst(callNode, konst);
               addOp = TR::iadd;
               type = TR::Int32;
               break;
               }
            case TR::com_ibm_jit_JITHelpers_getRomClassFromJ9Class64:
               {
               int64_t konst = getOffsetOfClassRomPtrField();
               konstNode = TR::Node::lconst(callNode, konst);
               addOp = TR::ladd;
               type = TR::Int64;
               break;
               }
            case TR::com_ibm_jit_JITHelpers_getArrayShapeFromRomClass32:
            case TR::com_ibm_jit_JITHelpers_getArrayShapeFromRomClass64:
               {
               int32_t konst = (int32_t)getOffsetOfIndexableSizeField();
               konstNode = TR::Node::iconst(callNode, konst);
               addOp = TR::iadd;
               type = TR::Int32;
               break;
               }
            case TR::com_ibm_jit_JITHelpers_getModifiersFromRomClass32:
            case TR::com_ibm_jit_JITHelpers_getModifiersFromRomClass64:
               {
               int32_t konst = (int32_t)getOffsetOfIsArrayFieldFromRomClass();
               konstNode = TR::Node::iconst(callNode, konst);
               addOp = TR::iadd;
               type = TR::Int32;
               break;
               }
            case TR::com_ibm_jit_JITHelpers_getSuperClassesFromJ9Class32:
               {
               int32_t konst = (int32_t)getOffsetOfSuperclassesInClassObject();
               konstNode = TR::Node::iconst(callNode, konst);
               addOp = TR::iadd;
               type = TR::Int32;
               break;
               }
            case TR::com_ibm_jit_JITHelpers_getSuperClassesFromJ9Class64:
               {
               int64_t konst = getOffsetOfSuperclassesInClassObject();
               konstNode = TR::Node::lconst(callNode, konst);
               addOp = TR::ladd;
               type = TR::Int64;
               break;
               }
            default:
                break;
            }
         secondChild = TR::Node::create(addOp, 2, secondChild, konstNode);
         TR::SymbolReference *newSymRef = comp->getSymRefTab()->findOrCreateUnsafeSymbolRef(type);
         TR::Node::recreate(callNode, comp->il.opCodeForIndirectArrayLoad(type));
         // now remove the receiver (firstChild)
         //
         callNode->setSymbolReference(newSymRef);
         callNode->setAndIncChild(0, secondChild);
         callNode->setNumChildren(1);
         if (callNodeTreeTop && callNodeTreeTop->getNode()->getOpCode().isCheck())
            TR::Node::recreate(callNodeTreeTop->getNode(), TR::treetop);

         return callNode;
         }
      case TR::com_ibm_jit_JITHelpers_getJ9ClassFromClass32:
      case TR::com_ibm_jit_JITHelpers_getJ9ClassFromClass64:
      case TR::com_ibm_jit_JITHelpers_getClassFromJ9Class32:
      case TR::com_ibm_jit_JITHelpers_getClassFromJ9Class64:
      case TR::com_ibm_jit_JITHelpers_getClassFlagsFromJ9Class32:
      case TR::com_ibm_jit_JITHelpers_getClassFlagsFromJ9Class64:
      case TR::com_ibm_jit_JITHelpers_getClassDepthAndFlagsFromJ9Class32:
      case TR::com_ibm_jit_JITHelpers_getClassDepthAndFlagsFromJ9Class64:
      case TR::com_ibm_jit_JITHelpers_getComponentTypeFromJ9Class32:
      case TR::com_ibm_jit_JITHelpers_getComponentTypeFromJ9Class64:
         {
         TR::Node *firstChild = callNode->getFirstChild();
         TR::Node *secondChild = callNode->getSecondChild();
         firstChild->decReferenceCount();
         secondChild->decReferenceCount();
         TR::ILOpCodes loadOp = TR::BadILOp;
         TR::SymbolReference *newSymRef = NULL;

         switch (methodID)
            {
         case TR::com_ibm_jit_JITHelpers_getJ9ClassFromClass32:
            {
            newSymRef = comp->getSymRefTab()->findOrCreateClassFromJavaLangClassAsPrimitiveSymbolRef();
            loadOp = TR::iloadi;
            break;
            }
         case TR::com_ibm_jit_JITHelpers_getJ9ClassFromClass64:
            {
            newSymRef = comp->getSymRefTab()->findOrCreateClassFromJavaLangClassAsPrimitiveSymbolRef();
            loadOp = TR::lloadi;
            break;
            }
         case TR::com_ibm_jit_JITHelpers_getClassFromJ9Class32:
         case TR::com_ibm_jit_JITHelpers_getClassFromJ9Class64:
            {
            newSymRef = comp->getSymRefTab()->findOrCreateJavaLangClassFromClassSymbolRef();
            loadOp = TR::aloadi;
            break;
            }
         case TR::com_ibm_jit_JITHelpers_getClassFlagsFromJ9Class32:
         case TR::com_ibm_jit_JITHelpers_getClassFlagsFromJ9Class64:
            {
            loadOp = TR::iloadi;
            newSymRef = comp->getSymRefTab()->findOrCreateClassFlagsSymbolRef();
            break;
            }
         case TR::com_ibm_jit_JITHelpers_getClassDepthAndFlagsFromJ9Class32:
            {
            loadOp = TR::iloadi;
            newSymRef = comp->getSymRefTab()->findOrCreateClassAndDepthFlagsSymbolRef();
            break;
            }
         case TR::com_ibm_jit_JITHelpers_getClassDepthAndFlagsFromJ9Class64:
            {
            loadOp = TR::lloadi;
            newSymRef = comp->getSymRefTab()->findOrCreateClassAndDepthFlagsSymbolRef();
            break;
            }
         case TR::com_ibm_jit_JITHelpers_getComponentTypeFromJ9Class32:
            {
            loadOp = TR::lloadi;
            newSymRef = comp->getSymRefTab()->findOrCreateArrayComponentTypeAsPrimitiveSymbolRef();
            break;
            }
         case TR::com_ibm_jit_JITHelpers_getComponentTypeFromJ9Class64:
            {
            loadOp = TR::lloadi;
            newSymRef = comp->getSymRefTab()->findOrCreateArrayComponentTypeAsPrimitiveSymbolRef();
            break;
            }
         default:
            break;
            }
         // now remove the receiver (firstChild)
         //
         TR::Node::recreate(callNode, loadOp);
         callNode->setSymbolReference(newSymRef);
         callNode->setAndIncChild(0, secondChild);
         callNode->setNumChildren(1);
         return callNode;
         }

      default:
         break;
      }

#ifdef J9VM_OPT_JAVA_CRYPTO_ACCELERATION
   if (inlineNativeCryptoMethod(callNode, comp))
      {
      return callNode;
      }
#endif

   return 0;
   }

bool TR_J9VM::transformJlrMethodInvoke(J9Method *callerMethod, J9Class *callerClass)
   {
      {
      TR::VMAccessCriticalSection jlrMethodInvoke(this);

      if (vmThread()->javaVM->jlrMethodInvoke == NULL)
         return false;
      }

   return stackWalkerMaySkipFrames((TR_OpaqueMethodBlock *)callerMethod, (TR_OpaqueClassBlock *)callerClass);
   }

int32_t
TR_J9VMBase::adjustedInliningWeightBasedOnArgument(int32_t origWeight, TR::Node *argNode, TR::ParameterSymbol *parmSymbol, TR::Compilation *comp)
   {
   int32_t weight = origWeight;
   int32_t argTypeLength, parmTypeLength;

   const char * argType = argNode->getTypeSignature(argTypeLength);
   const char * parmType = parmSymbol->getTypeSignature(parmTypeLength);
   if (argType && parmType && (argTypeLength != parmTypeLength || strncmp(argType, parmType, argTypeLength)))
      {
      int32_t fraction = comp->getOptions()->getInlinerArgumentHeuristicFraction();
      weight = weight * (fraction-1) / fraction;
      }
   return weight;
   }

bool
TR_J9VMBase::canAllowDifferingNumberOrTypesOfArgsAndParmsInInliner()
   {
   return false;
   }

void
TR_J9VMBase::setInlineThresholds (TR::Compilation *comp, int32_t &callerWeightLimit, int32_t &maxRecursiveCallByteCodeSizeEstimate, int32_t &methodByteCodeSizeThreshold, int32_t &methodInWarmBlockByteCodeSizeThreshold, int32_t &methodInColdBlockByteCodeSizeThreshold, int32_t &nodeCountThreshold, int32_t size)
   {

   if (comp->isServerInlining())
      {
      callerWeightLimit = 4096;
      methodInWarmBlockByteCodeSizeThreshold = methodByteCodeSizeThreshold = 200;
      }


   int32_t _adjustSizeBoundary = 1750;
   int32_t _adjustMaxCGCutOff = 2500;

   static const char * adjustSizeBoundary = feGetEnv("TR_WarmInlineAdjustSizeBoundary");
   static const char * adjustMaxCGCutOff = feGetEnv("TR_WarmInlineAdjustCallGraphMaxCutOff");

   if (adjustSizeBoundary)
     _adjustSizeBoundary = atoi(adjustSizeBoundary);

   if (adjustMaxCGCutOff)
     _adjustMaxCGCutOff = atoi(adjustMaxCGCutOff);

   if (comp->isServerInlining())
     {
     maxRecursiveCallByteCodeSizeEstimate = (int)((float)maxRecursiveCallByteCodeSizeEstimate * (float)((float)(_adjustSizeBoundary)/(float)(size)));
     if (maxRecursiveCallByteCodeSizeEstimate > _adjustMaxCGCutOff) maxRecursiveCallByteCodeSizeEstimate = _adjustMaxCGCutOff;
     }


   int32_t _adjustMaxCutOff = 200; //decrease the threshold to make it similar to r11 while we are big app

   static const char * adjustMaxCutOff = feGetEnv("TR_WarmInlineAdjustMaxCutOff");

   if (adjustMaxCutOff)
      _adjustMaxCutOff = atoi(adjustMaxCutOff);

   if (comp->isServerInlining())
      {
      methodInWarmBlockByteCodeSizeThreshold = (int)((float)150 * (float)((float)(_adjustSizeBoundary)/(float)(size)));
      if (methodInWarmBlockByteCodeSizeThreshold > _adjustMaxCutOff)
         methodInWarmBlockByteCodeSizeThreshold = _adjustMaxCutOff;
      }
   else
      {
      if (methodInWarmBlockByteCodeSizeThreshold > methodByteCodeSizeThreshold)
         methodInWarmBlockByteCodeSizeThreshold = methodByteCodeSizeThreshold;
      }


   return;
   }

bool
TR_J9VMBase::isStringCompressionEnabledVM()
   {
   return IS_STRING_COMPRESSION_ENABLED_VM(getJ9JITConfig()->javaVM);
   }

void *
TR_J9VMBase::getInvokeExactThunkHelperAddress(TR::Compilation *comp, TR::SymbolReference *glueSymRef, TR::DataType dataType)
   {
   return glueSymRef->getMethodAddress();
   }

TR_OpaqueClassBlock *
TR_J9VM::getClassClassPointer(TR_OpaqueClassBlock *objectClassPointer)
   {
   TR::VMAccessCriticalSection getClassClassPointer(this);
   J9Class *j9class;
   j9class = TR::Compiler->cls.convertClassOffsetToClassPtr(objectClassPointer);

   if (TR::Compiler->cls.classesOnHeap())
      {
      void *javaLangClass = J9VM_J9CLASS_TO_HEAPCLASS(TR::Compiler->cls.convertClassOffsetToClassPtr(objectClassPointer));

      // j9class points to the J9Class corresponding to java/lang/Object
      if (TR::Compiler->om.generateCompressedObjectHeaders())
         j9class = (J9Class *)(uintptrj_t) *((uint32_t *) ((uintptrj_t) javaLangClass + (uintptrj_t) TR::Compiler->om.offsetOfObjectVftField()));
      else
         j9class = (J9Class *)(*((J9Class **) ((uintptrj_t) javaLangClass + (uintptrj_t) TR::Compiler->om.offsetOfObjectVftField())));
      }
   else
      j9class = (J9Class *)(*((J9Class **) ((uintptrj_t)j9class + (uintptrj_t) TR::Compiler->om.offsetOfObjectVftField())));

   j9class = (J9Class *)((uintptrj_t)j9class & TR::Compiler->om.maskOfObjectVftField());

   return convertClassPtrToClassOffset(j9class);
   }


TR_OpaqueClassBlock *
TR_J9VM::getClassFromMethodBlock(TR_OpaqueMethodBlock *mb)
   {
   J9Class *ramClass = J9_CLASS_FROM_METHOD((J9Method *)mb);
   return (TR_OpaqueClassBlock *)ramClass;
   }

// interpreter profiling support
TR_IProfiler *
TR_J9VM::getIProfiler()
   {
   if (!_iProfiler)
      {
      // This used to use a global variable called 'jitConfig' instead of the local object's '_jitConfig'.  In early out of memory scenarios, the global jitConfig may be NULL.
      _iProfiler = ((TR_JitPrivateConfig*)(_jitConfig->privateConfig))->iProfiler;
      }
   return _iProfiler;
   }

// HWProfiler support
void
TR_J9VM::createHWProfilerRecords(TR::Compilation *comp)
   {
   if(comp->getPersistentInfo()->isRuntimeInstrumentationEnabled())
      _compInfo->getHWProfiler()->createRecords(comp);
   }


TR_OpaqueClassBlock *
TR_J9VM::getClassOffsetForAllocationInlining(J9Class *clazzPtr)
   {
   return convertClassPtrToClassOffset(clazzPtr);
   }

J9Class *
TR_J9VM::getClassForAllocationInlining(TR::Compilation *comp, TR::SymbolReference *classSymRef)
   {
   if (!classSymRef->isUnresolved())
      return TR::Compiler->cls.convertClassOffsetToClassPtr((TR_OpaqueClassBlock *)classSymRef->getSymbol()->getStaticSymbol()->getStaticAddress());

   return NULL;
   }

uint32_t
TR_J9VMBase::getAllocationSize(TR::StaticSymbol *classSym, TR_OpaqueClassBlock * opaqueClazz)
   {
   J9Class * clazz = (J9Class * ) opaqueClazz;
   int32_t headerSize = sizeof(J9Object);
   int32_t objectSize = (int32_t)clazz->totalInstanceSize + headerSize;

   // gc requires objects to have
   // header + size >= 16
   objectSize = objectSize >= J9_GC_MINIMUM_OBJECT_SIZE ? objectSize : J9_GC_MINIMUM_OBJECT_SIZE;
   return objectSize;
   }

bool
TR_J9VM::supportAllocationInlining(TR::Compilation *comp, TR::Node *node)
   {
   return true;
   }

TR_OpaqueClassBlock *
TR_J9VM::getPrimitiveArrayAllocationClass(J9Class *clazz)
   {
   return (TR_OpaqueClassBlock *) clazz;
   }

TR_StaticFinalData
TR_J9VM::dereferenceStaticFinalAddress(void *staticAddress, TR::DataType addressType)
   {
   TR_StaticFinalData data;
   if (!staticAddress)
      {
      data.dataAddress = 0;
      return data;
      }
   TR::VMAccessCriticalSection dereferenceStaticFinalAddress(this);
   switch (addressType)
      {
      case TR::Int8:
         data.dataInt8Bit = *(int8_t *) staticAddress;
         break;
      case TR::Int16:
         data.dataInt16Bit = *(int16_t *) staticAddress;
         break;
      case TR::Int32:
         data.dataInt32Bit = *(int32_t *) staticAddress;
         break;
      case TR::Int64:
         data.dataInt64Bit = *(int64_t *) staticAddress;
         break;
      case TR::Float:
         data.dataFloat = *(float *) staticAddress;
         break;
      case TR::Double:
         data.dataDouble = *(double *) staticAddress;
         break;
      case TR::Address:
         data.dataAddress = *(uintptrj_t *) staticAddress;
         break;
      default:
         TR_ASSERT(0, "Unexpected type %s", addressType.toString());
      }
   return data;
   }

TR_OpaqueClassBlock *
TR_J9VM::getClassFromCP(J9ConstantPool *cp)
   {
   return reinterpret_cast<TR_OpaqueClassBlock *>(J9_CLASS_FROM_CP(cp));
   }

J9ROMMethod *
TR_J9VM::getROMMethodFromRAMMethod(J9Method *ramMethod)
   {
   return J9_ROM_METHOD_FROM_RAM_METHOD(ramMethod);
   }

//////////////////////////////////////////////////////////
// TR_J9SharedCacheVM
//////////////////////////////////////////////////////////

#if defined(J9VM_INTERP_AOT_COMPILE_SUPPORT)

bool
TR_J9SharedCacheVM::isClassVisible(TR_OpaqueClassBlock * sourceClass, TR_OpaqueClassBlock * destClass)
   {
   TR::Compilation* comp = _compInfo->getCompInfoForCompOnAppThread() ? _compInfo->getCompInfoForCompOnAppThread()->getCompilation() : _compInfoPT->getCompilation();
   TR_ASSERT(comp, "Should be called only within a compilation");

   bool validated = false;

   if (comp->getOption(TR_UseSymbolValidationManager))
      {
      TR::SymbolValidationManager *svm = comp->getSymbolValidationManager();
      SVM_ASSERT_ALREADY_VALIDATED(svm, sourceClass);
      SVM_ASSERT_ALREADY_VALIDATED(svm, destClass);
      validated = true;
      }
   else
      {
      validated = ((TR_ResolvedRelocatableJ9Method *) comp->getCurrentMethod())->validateArbitraryClass(comp, (J9Class *) sourceClass) &&
                  ((TR_ResolvedRelocatableJ9Method *) comp->getCurrentMethod())->validateArbitraryClass(comp, (J9Class *) destClass);
      }

   return (validated ? TR_J9VMBase::isClassVisible(sourceClass, destClass) : false);
   }

bool
TR_J9SharedCacheVM::stackWalkerMaySkipFrames(TR_OpaqueMethodBlock *method, TR_OpaqueClassBlock *methodClass)
   {
   bool skipFrames = TR_J9VM::stackWalkerMaySkipFrames(method, methodClass);
   TR::Compilation *comp = TR::comp();
   if (comp && comp->getOption(TR_UseSymbolValidationManager))
      {
      bool recordCreated = comp->getSymbolValidationManager()->addStackWalkerMaySkipFramesRecord(method, methodClass, skipFrames);
      SVM_ASSERT(recordCreated, "Failed to validate addStackWalkerMaySkipFramesRecord");
      }

   return skipFrames;
   }

bool
TR_J9SharedCacheVM::isMethodTracingEnabled(TR_OpaqueMethodBlock *method)
   {
   // We want to return the same answer as TR_J9VMBase unless we want to force it to allow tracing
   return TR_J9VMBase::isMethodTracingEnabled(method) || TR::Options::getAOTCmdLineOptions()->getOption(TR_EnableAOTMethodEnter) || TR::Options::getAOTCmdLineOptions()->getOption(TR_EnableAOTMethodExit);
   }

bool
TR_J9SharedCacheVM::traceableMethodsCanBeInlined()
   {
   return true;
   }

bool
TR_J9SharedCacheVM::canMethodEnterEventBeHooked()
   {
   // We want to return the same answer as TR_J9VMBase unless we want to force it to allow tracing
   return TR_J9VMBase::canMethodEnterEventBeHooked() || TR::Options::getAOTCmdLineOptions()->getOption(TR_EnableAOTMethodEnter);
   }

bool
TR_J9SharedCacheVM::canMethodExitEventBeHooked()
   {
   // We want to return the same answer as TR_J9VMBase unless we want to force it to allow tracing
   return TR_J9VMBase::canMethodExitEventBeHooked() || TR::Options::getAOTCmdLineOptions()->getOption(TR_EnableAOTMethodExit);
   }

bool
TR_J9SharedCacheVM::methodsCanBeInlinedEvenIfEventHooksEnabled()
   {
   return true;
   }

int32_t
TR_J9SharedCacheVM::getJavaLangClassHashCode(TR::Compilation * comp, TR_OpaqueClassBlock * clazzPointer, bool &hashCodeComputed)
   {
   hashCodeComputed = false;
   return 0;
   }

bool
TR_J9SharedCacheVM::javaLangClassGetModifiersImpl(TR_OpaqueClassBlock * clazzPointer, int32_t &result)
   {
   return false;
   }

uint32_t
TR_J9SharedCacheVM::getInstanceFieldOffset(TR_OpaqueClassBlock * classPointer, char * fieldName, uint32_t fieldLen,
                                    char * sig, uint32_t sigLen, UDATA options)
   {

   TR::Compilation* comp = _compInfo->getCompInfoForCompOnAppThread() ? _compInfo->getCompInfoForCompOnAppThread()->getCompilation() : _compInfoPT->getCompilation();
   TR_ASSERT(comp, "Should be called only within a compilation");

   bool validated = false;

   if (comp->getOption(TR_UseSymbolValidationManager))
      {
      SVM_ASSERT_ALREADY_VALIDATED(comp->getSymbolValidationManager(), classPointer);
      validated = true;
      }
   else
      {
      validated = ((TR_ResolvedRelocatableJ9Method*) comp->getCurrentMethod())->validateArbitraryClass(comp, (J9Class*)classPointer);
      }

   if (validated)
      return this->TR_J9VM::getInstanceFieldOffset (classPointer, fieldName, fieldLen, sig, sigLen, options);

   return ~0;
   }

TR_OpaqueClassBlock *
TR_J9SharedCacheVM::getClassOfMethod(TR_OpaqueMethodBlock *method)
   {
   TR_OpaqueClassBlock *classPointer = TR_J9VM::getClassOfMethod(method);

   TR::Compilation* comp = _compInfo->getCompInfoForCompOnAppThread() ? _compInfo->getCompInfoForCompOnAppThread()->getCompilation() : _compInfoPT->getCompilation();
   TR_ASSERT(comp, "Should be called only within a compilation");

   bool validated = false;

   if (comp->getOption(TR_UseSymbolValidationManager))
      {
      SVM_ASSERT_ALREADY_VALIDATED(comp->getSymbolValidationManager(), classPointer);
      validated = true;
      }
   else
      {
      validated = ((TR_ResolvedRelocatableJ9Method *) comp->getCurrentMethod())->validateArbitraryClass(comp, (J9Class *) classPointer);
      }

   if (validated)
      return classPointer;

   return NULL;
   }

TR_OpaqueClassBlock *
TR_J9SharedCacheVM::getSuperClass(TR_OpaqueClassBlock * classPointer)
   {
   TR::Compilation* comp = _compInfo->getCompInfoForCompOnAppThread() ? _compInfo->getCompInfoForCompOnAppThread()->getCompilation() : _compInfoPT->getCompilation();
   TR_ASSERT(comp, "Should be called only within a compilation");

   bool validated = false;
   TR_OpaqueClassBlock *superClass = TR_J9VM::getSuperClass(classPointer);

   if (comp->getOption(TR_UseSymbolValidationManager))
      {
      validated = comp->getSymbolValidationManager()->addSuperClassFromClassRecord(superClass, classPointer);
      }
   else
      {
      validated = ((TR_ResolvedRelocatableJ9Method *) comp->getCurrentMethod())->validateArbitraryClass(comp, (J9Class *) classPointer);
      }

   if (validated)
      return superClass;

   return NULL;
   }

void
TR_J9SharedCacheVM::getResolvedMethods(TR_Memory *trMemory, TR_OpaqueClassBlock * classPointer, List<TR_ResolvedMethod> * resolvedMethodsInClass)
   {
   TR::Compilation* comp = _compInfo->getCompInfoForCompOnAppThread() ? _compInfo->getCompInfoForCompOnAppThread()->getCompilation() : _compInfoPT->getCompilation();
   TR_ASSERT(comp, "Should be called only within a compilation");

   bool validated = false;

   if (comp->getOption(TR_UseSymbolValidationManager))
      {
      SVM_ASSERT_ALREADY_VALIDATED(comp->getSymbolValidationManager(), classPointer);
      validated = true;
      }
   else
      {
      validated = ((TR_ResolvedRelocatableJ9Method *) comp->getCurrentMethod())->validateArbitraryClass(comp, (J9Class *) classPointer);
      }

   if (validated)
      {
      if (comp->getOption(TR_UseSymbolValidationManager))
         {
         TR::VMAccessCriticalSection getResolvedMethods(this); // Prevent HCR
         J9Method * resolvedMethods = (J9Method *) getMethods(classPointer);
         uint32_t indexIntoArray;
         uint32_t numMethods = getNumMethods(classPointer);
         for (indexIntoArray = 0; indexIntoArray < numMethods; indexIntoArray++)
            {
            comp->getSymbolValidationManager()->addMethodFromClassRecord((TR_OpaqueMethodBlock *) &(resolvedMethods[indexIntoArray]),
                                                                         classPointer,
                                                                         indexIntoArray);
            }
         }

      TR_J9VM::getResolvedMethods(trMemory, classPointer, resolvedMethodsInClass);
      }
   }


TR_ResolvedMethod *
TR_J9SharedCacheVM::getResolvedMethodForNameAndSignature(TR_Memory * trMemory, TR_OpaqueClassBlock * classPointer,
                                                         const char* methodName, const char *signature)
   {
   TR::Compilation* comp = _compInfo->getCompInfoForCompOnAppThread() ? _compInfo->getCompInfoForCompOnAppThread()->getCompilation() : _compInfoPT->getCompilation();
   TR_ASSERT(comp, "Should be called only within a compilation");

   bool validated = false;
   TR_ResolvedMethod *resolvedMethod = TR_J9VM::getResolvedMethodForNameAndSignature(trMemory, classPointer, methodName, signature);

   if (comp->getOption(TR_UseSymbolValidationManager))
      {
      TR_OpaqueMethodBlock *method = (TR_OpaqueMethodBlock *)((TR_ResolvedJ9Method *)resolvedMethod)->ramMethod();
      TR_OpaqueClassBlock *clazz = getClassFromMethodBlock(method);
      SVM_ASSERT_ALREADY_VALIDATED(comp->getSymbolValidationManager(), clazz);
      validated = true;
      }
   else
      {
      validated = ((TR_ResolvedRelocatableJ9Method *)comp->getCurrentMethod())->validateArbitraryClass(comp, (J9Class *)classPointer);
      }

   if (validated)
      return resolvedMethod;
   else
      return NULL;
   }

bool
TR_J9SharedCacheVM::isClassLibraryMethod(TR_OpaqueMethodBlock *method, bool vettedForAOT)
   {
   TR_ASSERT(vettedForAOT, "The TR_J9SharedCacheVM version of this method is expected to be called only from isClassLibraryMethod.\n"
                                          "Please consider whether you call is vetted for AOT!");

   if (getSupportsRecognizedMethods())
      return this->TR_J9VM::isClassLibraryMethod(method, vettedForAOT);

   return false;
   }

TR_OpaqueMethodBlock *
TR_J9SharedCacheVM::getMethodFromClass(TR_OpaqueClassBlock * methodClass, char * methodName, char * signature, TR_OpaqueClassBlock *callingClass)
   {
   TR_OpaqueMethodBlock* omb = this->TR_J9VM::getMethodFromClass(methodClass, methodName, signature, callingClass);
   if (omb)
      {
      TR::Compilation* comp = _compInfo->getCompInfoForCompOnAppThread() ? _compInfo->getCompInfoForCompOnAppThread()->getCompilation() : _compInfoPT->getCompilation();
      TR_ASSERT(comp, "Should be called only within a compilation");

      if (comp->getOption(TR_UseSymbolValidationManager))
         {
         bool validated = comp->getSymbolValidationManager()->addMethodFromClassAndSignatureRecord(omb, methodClass, callingClass);
         if (!validated)
            omb = NULL;
         }
      else
         {
         if (!((TR_ResolvedRelocatableJ9Method*) comp->getCurrentMethod())->validateArbitraryClass(comp, (J9Class*)methodClass))
            omb = NULL;
         if (callingClass && !((TR_ResolvedRelocatableJ9Method*) comp->getCurrentMethod())->validateArbitraryClass(comp, (J9Class*)callingClass))
            omb = NULL;
         }
      }

   return omb;
   }

bool
TR_J9SharedCacheVM::supportAllocationInlining(TR::Compilation *comp, TR::Node *node)
   {
   if (comp->getOptions()->realTimeGC())
      return false;

   if ((TR::Compiler->target.cpu.isX86() ||
        TR::Compiler->target.cpu.isPower() ||
        TR::Compiler->target.cpu.isZ()) &&
       !comp->getOption(TR_DisableAllocationInlining))
      return true;

   return false;
   }

TR_YesNoMaybe
TR_J9SharedCacheVM::isInstanceOf(TR_OpaqueClassBlock * a, TR_OpaqueClassBlock *b, bool objectTypeIsFixed, bool castTypeIsFixed, bool optimizeForAOT)
   {
   TR::Compilation *comp = TR::comp();
   TR_YesNoMaybe isAnInstanceOf = TR_J9VM::isInstanceOf(a, b, objectTypeIsFixed, castTypeIsFixed);
   bool validated = false;

   if (comp && comp->getOption(TR_UseSymbolValidationManager))
      {
      if (isAnInstanceOf != TR_maybe)
         validated = comp->getSymbolValidationManager()->addClassInstanceOfClassRecord(a, b, objectTypeIsFixed, castTypeIsFixed, (isAnInstanceOf == TR_yes));
      }
   else
      {
      validated = optimizeForAOT;
      }

   if (validated)
      return isAnInstanceOf;
   else
      return TR_maybe;
   }

TR_OpaqueClassBlock *
TR_J9SharedCacheVM::getClassFromSignature(const char * sig, int32_t sigLength, TR_ResolvedMethod * method, bool isVettedForAOT)
   {
   return getClassFromSignature(sig, sigLength, (TR_OpaqueMethodBlock *)method->getPersistentIdentifier(), isVettedForAOT);
   }

TR_OpaqueClassBlock *
TR_J9SharedCacheVM::getClassFromSignature(const char * sig, int32_t sigLength, TR_OpaqueMethodBlock * method, bool isVettedForAOT)
   {
   TR_OpaqueClassBlock* j9class = TR_J9VM::getClassFromSignature(sig, sigLength, method, true);
   bool validated = false;
   TR::Compilation* comp = TR::comp();

   if (j9class)
      {
      if (comp->getOption(TR_UseSymbolValidationManager))
         {
         TR::SymbolValidationManager *svm = comp->getSymbolValidationManager();
         SVM_ASSERT_ALREADY_VALIDATED(svm, method);
         validated = svm->addClassByNameRecord(j9class, getClassFromMethodBlock(method));
         }
      else
         {
         if (isVettedForAOT)
            {
            if (((TR_ResolvedRelocatableJ9Method *) comp->getCurrentMethod())->validateArbitraryClass(comp, (J9Class *) j9class))
               validated = true;
            }
         }
      }

   if (validated)
      return j9class;
   else
      return NULL;
   }

TR_OpaqueClassBlock *
TR_J9SharedCacheVM::getSystemClassFromClassName(const char * name, int32_t length, bool isVettedForAOT)
   {
   TR::Compilation *comp = TR::comp();
   TR_OpaqueClassBlock *classPointer = TR_J9VM::getSystemClassFromClassName(name, length);
   bool validated = false;

   if (comp && comp->getOption(TR_UseSymbolValidationManager))
      {
      validated = comp->getSymbolValidationManager()->addSystemClassByNameRecord(classPointer);
      }
   else
      {
      if (isVettedForAOT)
         {
         if (((TR_ResolvedRelocatableJ9Method *) TR::comp()->getCurrentMethod())->validateArbitraryClass(TR::comp(), (J9Class *) classPointer))
            validated = true;
         }
      }

   if (validated)
      return classPointer;
   else
      return NULL;
   }

TR_OpaqueClassBlock *
TR_J9SharedCacheVM::getProfiledClassFromProfiledInfo(TR_ExtraAddressInfo *profiledInfo)
   {
   TR_OpaqueClassBlock * classPointer = (TR_OpaqueClassBlock *)(profiledInfo->_value);
   TR::Compilation* comp = _compInfo->getCompInfoForCompOnAppThread() ? _compInfo->getCompInfoForCompOnAppThread()->getCompilation() : _compInfoPT->getCompilation();
   TR_ASSERT(comp, "Should be called only within a compilation");

   if (comp->getPersistentInfo()->isObsoleteClass((void *)classPointer, comp->fe()))
      return NULL;

   bool validated = false;

   if (comp->getOption(TR_UseSymbolValidationManager))
      {
      validated = comp->getSymbolValidationManager()->addProfiledClassRecord(classPointer);
      }
   else
      {
      if (((TR_ResolvedRelocatableJ9Method*) comp->getCurrentMethod())->validateArbitraryClass(comp, (J9Class*)classPointer))
         validated = true;
      }

   if (validated)
      return classPointer;
   else
      return NULL;
   }

bool
TR_J9SharedCacheVM::isPublicClass(TR_OpaqueClassBlock * classPointer)
   {
   TR::Compilation* comp = _compInfo->getCompInfoForCompOnAppThread() ? _compInfo->getCompInfoForCompOnAppThread()->getCompilation() : _compInfoPT->getCompilation();
   TR_ASSERT(comp, "Should be called only within a compilation");

   bool publicClass = TR_J9VM::isPublicClass(classPointer);
   bool validated = false;

   if (comp->getOption(TR_UseSymbolValidationManager))
      {
      SVM_ASSERT_ALREADY_VALIDATED(comp->getSymbolValidationManager(), classPointer);
      validated = true;
      }
   else
      {
      if (((TR_ResolvedRelocatableJ9Method *) comp->getCurrentMethod())->validateArbitraryClass(comp, (J9Class *) classPointer))
         validated = true;
      }

   if (validated)
      return publicClass;
   else
      return true;
   }

bool
TR_J9SharedCacheVM::hasFinalizer(TR_OpaqueClassBlock * classPointer)
   {
   TR::Compilation* comp = _compInfo->getCompInfoForCompOnAppThread() ? _compInfo->getCompInfoForCompOnAppThread()->getCompilation() : _compInfoPT->getCompilation();
   TR_ASSERT(comp, "Should be called only within a compilation");

   bool classHasFinalizer = TR_J9VM::hasFinalizer(classPointer);
   bool validated = false;

   if (comp->getOption(TR_UseSymbolValidationManager))
      {
      SVM_ASSERT_ALREADY_VALIDATED(comp->getSymbolValidationManager(), classPointer);
      validated = true;
      }
   else
      {
      if (((TR_ResolvedRelocatableJ9Method *) comp->getCurrentMethod())->validateArbitraryClass(comp, (J9Class *) classPointer))
         validated = true;
      }

   if (validated)
      return classHasFinalizer;
   else
      return true;
   }

uintptrj_t
TR_J9SharedCacheVM::getClassDepthAndFlagsValue(TR_OpaqueClassBlock * classPointer)
   {
   TR::Compilation* comp = _compInfo->getCompInfoForCompOnAppThread() ? _compInfo->getCompInfoForCompOnAppThread()->getCompilation() : _compInfoPT->getCompilation();
   TR_ASSERT(comp, "Should be called only within a compilation");

   bool validated = false;
   uintptrj_t classDepthFlags = TR_J9VM::getClassDepthAndFlagsValue(classPointer);

   if (comp->getOption(TR_UseSymbolValidationManager))
      {
      SVM_ASSERT_ALREADY_VALIDATED(comp->getSymbolValidationManager(), classPointer);
      validated = true;
      }
   else
      {
      if (((TR_ResolvedRelocatableJ9Method *) comp->getCurrentMethod())->validateArbitraryClass(comp, (J9Class *) classPointer))
         validated = true;
      }

   if (validated)
      return classDepthFlags;
   else
      return 0;
   }

uintptrj_t
TR_J9SharedCacheVM::getClassFlagsValue(TR_OpaqueClassBlock * classPointer)
   {
   TR::Compilation* comp = _compInfoPT->getCompilation();
   TR_ASSERT(comp, "Should be called only within a compilation");

   bool validated = false;
   uintptrj_t classFlags = TR_J9VM::getClassFlagsValue(classPointer);

   if (comp->getOption(TR_UseSymbolValidationManager))
      {
      SVM_ASSERT_ALREADY_VALIDATED(comp->getSymbolValidationManager(), classPointer);
      validated = true;
      }

   if (validated)
      return classFlags;
   else
      return 0;
   }

bool
TR_J9SharedCacheVM::isPrimitiveClass(TR_OpaqueClassBlock * classPointer)
   {
   TR::Compilation* comp = _compInfo->getCompInfoForCompOnAppThread() ? _compInfo->getCompInfoForCompOnAppThread()->getCompilation() : _compInfoPT->getCompilation();
   TR_ASSERT(comp, "Should be called only within a compilation");

   bool validated = false;
   bool isPrimClass = TR_J9VMBase::isPrimitiveClass(classPointer);;

   if (comp->getOption(TR_UseSymbolValidationManager))
      {
      SVM_ASSERT_ALREADY_VALIDATED(comp->getSymbolValidationManager(), classPointer);
      validated = true;
      }
   else
      {
      if (((TR_ResolvedRelocatableJ9Method *) comp->getCurrentMethod())->validateArbitraryClass(comp, (J9Class *) classPointer))
         validated = true;
      }

   if (validated)
      return isPrimClass;
   else
      return false;
   }

TR_OpaqueClassBlock *
TR_J9SharedCacheVM::getComponentClassFromArrayClass(TR_OpaqueClassBlock * arrayClass)
   {
   TR::Compilation* comp = _compInfo->getCompInfoForCompOnAppThread() ? _compInfo->getCompInfoForCompOnAppThread()->getCompilation() : _compInfoPT->getCompilation();
   TR_ASSERT(comp, "Should be called only within a compilation");

   bool validated = false;
   TR_OpaqueClassBlock *componentClass = TR_J9VM::getComponentClassFromArrayClass(arrayClass);

   if (comp->getOption(TR_UseSymbolValidationManager))
      {
      SVM_ASSERT_ALREADY_VALIDATED(comp->getSymbolValidationManager(), componentClass);
      validated = true;
      }
   else
      {
      if (((TR_ResolvedRelocatableJ9Method *) comp->getCurrentMethod())->validateArbitraryClass(comp, (J9Class *) arrayClass))
         validated = true;
      }

   if (validated)
      return componentClass;
   else
      return NULL;
   }

TR_OpaqueClassBlock *
TR_J9SharedCacheVM::getArrayClassFromComponentClass(TR_OpaqueClassBlock * componentClass)
   {
   TR::Compilation* comp = _compInfo->getCompInfoForCompOnAppThread() ? _compInfo->getCompInfoForCompOnAppThread()->getCompilation() : _compInfoPT->getCompilation();
   TR_ASSERT(comp, "Should be called only within a compilation");

   bool validated = false;
   TR_OpaqueClassBlock *arrayClass = TR_J9VM::getArrayClassFromComponentClass(componentClass);

   if (comp->getOption(TR_UseSymbolValidationManager))
      {
      validated = comp->getSymbolValidationManager()->addArrayClassFromComponentClassRecord(arrayClass, componentClass);
      }
   else
      {
      if (((TR_ResolvedRelocatableJ9Method *) comp->getCurrentMethod())->validateArbitraryClass(comp, (J9Class *) componentClass))
         validated = true;
      }

   if (validated)
      return arrayClass;
   else
      return NULL;
   }

TR_OpaqueClassBlock *
TR_J9SharedCacheVM::getLeafComponentClassFromArrayClass(TR_OpaqueClassBlock * arrayClass)
   {
   TR::Compilation* comp = _compInfo->getCompInfoForCompOnAppThread() ? _compInfo->getCompInfoForCompOnAppThread()->getCompilation() : _compInfoPT->getCompilation();
   TR_ASSERT(comp, "Should be called only within a compilation");

   bool validated = false;
   TR_OpaqueClassBlock *leafComponent = TR_J9VM::getLeafComponentClassFromArrayClass(arrayClass);

   if (comp->getOption(TR_UseSymbolValidationManager))
      {
      SVM_ASSERT_ALREADY_VALIDATED(comp->getSymbolValidationManager(), leafComponent);
      validated = true;
      }
   else
      {
      if (((TR_ResolvedRelocatableJ9Method *) comp->getCurrentMethod())->validateArbitraryClass(comp, (J9Class *) arrayClass))
         validated = true;
      }

   if (validated)
      return leafComponent;
   else
      return NULL;
   }

TR_OpaqueClassBlock *
TR_J9SharedCacheVM::getBaseComponentClass(TR_OpaqueClassBlock * classPointer, int32_t & numDims)
   {
   TR::Compilation* comp = _compInfo->getCompInfoForCompOnAppThread() ? _compInfo->getCompInfoForCompOnAppThread()->getCompilation() : _compInfoPT->getCompilation();
   TR_ASSERT(comp, "Should be called only within a compilation");

   bool validated = false;
   TR_OpaqueClassBlock *baseComponent = TR_J9VM::getBaseComponentClass(classPointer, numDims);

   if (comp->getOption(TR_UseSymbolValidationManager))
      {
      SVM_ASSERT_ALREADY_VALIDATED(comp->getSymbolValidationManager(), baseComponent);
      validated = true;
      }
   else
      {
      if (((TR_ResolvedRelocatableJ9Method *) comp->getCurrentMethod())->validateArbitraryClass(comp, (J9Class *) classPointer))
         validated = true;
      }

   if (validated)
      return baseComponent;
   else
      return classPointer;  // not sure about this return value, but it's what we used to return before we got "smart"
   }

TR_OpaqueClassBlock *
TR_J9SharedCacheVM::getClassFromNewArrayType(int32_t arrayType)
   {
   TR::Compilation *comp = TR::comp();
   if (comp && comp->getOption(TR_UseSymbolValidationManager))
      return TR_J9VM::getClassFromNewArrayType(arrayType);
   return NULL;
   }


bool
TR_J9SharedCacheVM::isPrimitiveArray(TR_OpaqueClassBlock *classPointer)
   {
   TR::Compilation* comp = _compInfo->getCompInfoForCompOnAppThread() ? _compInfo->getCompInfoForCompOnAppThread()->getCompilation() : _compInfoPT->getCompilation();
   TR_ASSERT(comp, "Should be called only within a compilation");

   bool validated = false;
   bool isPrimArray = TR_J9VMBase::isPrimitiveArray(classPointer);

   if (comp->getOption(TR_UseSymbolValidationManager))
      {
      SVM_ASSERT_ALREADY_VALIDATED(comp->getSymbolValidationManager(), classPointer);
      validated = true;
      }
   else
      {
      if (((TR_ResolvedRelocatableJ9Method *) comp->getCurrentMethod())->validateArbitraryClass(comp, (J9Class *) classPointer))
         validated = true;
      }

   if (validated)
      return isPrimArray;
   else
      return false;
   }

bool
TR_J9SharedCacheVM::isReferenceArray(TR_OpaqueClassBlock *classPointer)
   {
   TR::Compilation* comp = _compInfo->getCompInfoForCompOnAppThread() ? _compInfo->getCompInfoForCompOnAppThread()->getCompilation() : _compInfoPT->getCompilation();
   TR_ASSERT(comp, "Should be called only within a compilation");

   bool validated = false;
   bool isRefArray = TR_J9VMBase::isReferenceArray(classPointer);

   if (comp->getOption(TR_UseSymbolValidationManager))
      {
      SVM_ASSERT_ALREADY_VALIDATED(comp->getSymbolValidationManager(), classPointer);
      validated = true;
      }
   else
      {
      if (((TR_ResolvedRelocatableJ9Method *) comp->getCurrentMethod())->validateArbitraryClass(comp, (J9Class *) classPointer))
         validated = true;
      }

   if (validated)
      return isRefArray;
   else
      return false;
   }

TR_OpaqueMethodBlock *
TR_J9SharedCacheVM::getInlinedCallSiteMethod(TR_InlinedCallSite *ics)
   {
   return (TR_OpaqueMethodBlock *)((TR_AOTMethodInfo *)(ics->_vmMethodInfo))->resolvedMethod->getPersistentIdentifier();
   }

// Answer the following conservatively until we know how to do better
bool
TR_J9SharedCacheVM::sameClassLoaders(TR_OpaqueClassBlock * class1, TR_OpaqueClassBlock * class2)
   {
   // conservative answer: need a relocation to validate
   return false;
   }

bool
TR_J9SharedCacheVM::isUnloadAssumptionRequired(TR_OpaqueClassBlock *, TR_ResolvedMethod *)
   {
   return true;
   }

bool
TR_J9SharedCacheVM::classHasBeenExtended(TR_OpaqueClassBlock * classPointer)
   {
   return true;
   }

bool
TR_J9SharedCacheVM::isGetImplInliningSupported()
   {
   return false;
   }

TR_ResolvedMethod *
TR_J9SharedCacheVM::getObjectNewInstanceImplMethod(TR_Memory *)
   {
   return NULL;
   }

////////////////// Under evaluation


TR::CodeCache *
TR_J9SharedCacheVM::getResolvedTrampoline(TR::Compilation *comp, TR::CodeCache *, J9Method * method, bool inBinaryEncoding)
   {
   return 0;
   }

intptrj_t
TR_J9SharedCacheVM::methodTrampolineLookup(TR::Compilation *comp, TR::SymbolReference * symRef, void * callSite)
   {
   TR_ASSERT(0, "methodTrampolineLookup not implemented for AOT");
   return 0;
   }


extern U_8 *align(U_8 *ptr, U_32 alignment);

// Multiple codeCache support
TR::CodeCache *
TR_J9SharedCacheVM::getDesignatedCodeCache(TR::Compilation *comp)
   {
   int32_t numReserved;
   int32_t compThreadID = comp ? comp->getCompThreadID() : -1;
   bool hadClassUnloadMonitor;
   bool hadVMAccess = releaseClassUnloadMonitorAndAcquireVMaccessIfNeeded(comp, &hadClassUnloadMonitor);
   TR::CodeCache * codeCache = TR::CodeCacheManager::instance()->reserveCodeCache(true, 0, compThreadID, &numReserved);
   acquireClassUnloadMonitorAndReleaseVMAccessIfNeeded(comp, hadVMAccess, hadClassUnloadMonitor);
   // For AOT we need some alignment
   if (codeCache)
      {
      codeCache->alignWarmCodeAlloc(_jitConfig->codeCacheAlignment - 1);

      // For AOT we must install the beginning of the code cache
      comp->setRelocatableMethodCodeStart((uint32_t *)codeCache->getWarmCodeAlloc());
      }
   else
      {
      // If this is a temporary condition due to all code caches being reserved for the moment
      // we should retry this compilation
      if (!(jitConfig->runtimeFlags & J9JIT_CODE_CACHE_FULL))
         {
         if (numReserved > 0)
            {
            // set an error code so that the compilation is retried
            if (comp)
               {
               comp->failCompilation<TR::RecoverableCodeCacheError>("Cannot reserve code cache");
               }
            }
         }
      }

   return codeCache;
   }


void *
TR_J9SharedCacheVM::getJ2IThunk(char *signatureChars, uint32_t signatureLength, TR::Compilation *comp)
   {
   return (void *)findPersistentThunk(signatureChars, signatureLength);
   }

void *
TR_J9SharedCacheVM::setJ2IThunk(char *signatureChars, uint32_t signatureLength, void *thunkptr, TR::Compilation *comp)
   {
   return persistThunk(signatureChars, signatureLength, (U_8*)thunkptr - 8 /* start of thunk */, *((U_32 *)((U_8*)thunkptr -8)) + 8 /* size of thunk */);
   }

void *
TR_J9SharedCacheVM::persistJ2IThunk(void *thunk)
   {
   return persistThunk(((TR_J2IThunk *)thunk)->terseSignature(), strlen(((TR_J2IThunk *)thunk)->terseSignature()), (uint8_t*)thunk, ((TR_J2IThunk *)thunk)->totalSize());
   }

void *
TR_J9SharedCacheVM::persistThunk(char *signatureChars, uint32_t signatureLength, uint8_t *thunkStart, uint32_t totalSize)
   {
#if defined(J9VM_INTERP_AOT_COMPILE_SUPPORT) && defined(J9VM_OPT_SHARED_CLASSES) && (defined(TR_HOST_X86) || defined(TR_HOST_POWER) || defined(TR_HOST_S390) || defined(TR_HOST_ARM) || defined(TR_HOST_ARM64))
   J9SharedDataDescriptor dataDescriptor;
   J9VMThread *curThread = getCurrentVMThread();

   dataDescriptor.address = (U_8*)thunkStart;
   dataDescriptor.length = totalSize;
   dataDescriptor.type = J9SHR_DATA_TYPE_AOTTHUNK;
   dataDescriptor.flags = 0;

   if (TR::Options::getAOTCmdLineOptions()->getOption(TR_TraceRelocatableDataDetailsCG))
      {
      TR_VerboseLog::write("<relocatableDataThunksDetailsCG>\n");

      TR_VerboseLog::write("%.*s\n", signatureLength, signatureChars);
      TR_VerboseLog::write("thunkAddress: %p, thunkSize: %x\n", dataDescriptor.address, dataDescriptor.length);
      TR_VerboseLog::write("thunkStart: %p\n", thunkStart);
      TR_VerboseLog::write("</relocatableDataThunksDetailsCG>\n");

      }

   const void* store= _jitConfig->javaVM->sharedClassConfig->storeSharedData(curThread, signatureChars, signatureLength, &dataDescriptor);
   if (!store) /* Store failed */
      {
      TR::Compilation* comp = _compInfo->getCompInfoForCompOnAppThread() ? _compInfo->getCompInfoForCompOnAppThread()->getCompilation() : _compInfoPT->getCompilation();
      if (comp)
         comp->failCompilation<TR::CompilationException>("Failed to persist thunk");
      else
         throw TR::CompilationException();
      }

#endif
   return thunkStart;
   }

bool
TR_J9SharedCacheVM::canRememberClass(TR_OpaqueClassBlock *classPtr)
   {
   if (_sharedCache)
      return (_sharedCache->rememberClass((J9Class *) classPtr, false) != NULL);
   return false;
   }

//////////////////////////////////////////////////////////
// TR_J9SharedCacheVM
//////////////////////////////////////////////////////////

#if defined(J9VM_OPT_SHARED_CLASSES)

TR_J9SharedCacheVM::TR_J9SharedCacheVM(J9JITConfig * jitConfig, TR::CompilationInfo * compInfo, J9VMThread * vmThread)
   : TR_J9VM(jitConfig, compInfo, vmThread)
   {
   }


//d169771 [2177]
J9Class *
TR_J9SharedCacheVM::getClassForAllocationInlining(TR::Compilation *comp, TR::SymbolReference *classSymRef)
   {
   bool returnClassForAOT = true;
   if (!classSymRef->isUnresolved())
      return TR_J9VM::getClassForAllocationInlining(comp, classSymRef);
   else
      return (J9Class *) classSymRef->getOwningMethod(comp)->getClassFromConstantPool(comp, classSymRef->getCPIndex(), returnClassForAOT);
   }

#endif // defined J9VM_OPT_SHARED_CLASSES

#endif // defined J9VM_INTERP_AOT_COMPILE_SUPPORT



char *
TR_J9VMBase::classNameChars(TR::Compilation *comp, TR::SymbolReference * symRef, int32_t & length)
   {
   TR::Symbol * sym = symRef->getSymbol();
   if (sym == NULL || !sym->isClassObject() || symRef->getCPIndex() <= 0)
      {
      if (!symRef->isUnresolved() && (sym->isClassObject() || sym->isAddressOfClassObject()))
         {
         void * classObject = (void *) (sym->castToStaticSymbol()->getStaticAddress());
         if (sym->isAddressOfClassObject())
            classObject = *(void**)classObject;

         return getClassNameChars((TR_OpaqueClassBlock *) classObject, length);
         }

      length = 0;
      return NULL;
      }

   if (sym->addressIsCPIndexOfStatic())
      return symRef->getOwningMethod(comp)->classNameOfFieldOrStatic(symRef->getCPIndex(), length);

   TR_ResolvedMethod * method = symRef->getOwningMethod(comp);
   int32_t cpIndex = symRef->getCPIndex();

   TR_ASSERT(cpIndex != -1, "cpIndex shouldn't be -1");

   uint32_t len;
   char * n = method->getClassNameFromConstantPool(cpIndex, len);
   length = len;
   return n;
   }


// Native method bodies
//
#if defined(TR_HOST_X86)
JIT_HELPER(initialInvokeExactThunkGlue);
#else
JIT_HELPER(_initialInvokeExactThunkGlue);
#endif

JNIEXPORT jlong JNICALL Java_java_lang_invoke_ThunkTuple_initialInvokeExactThunk
   (JNIEnv *env, jclass clazz)
   {
#if defined(J9ZOS390)
   return (jlong)TOC_UNWRAP_ADDRESS(_initialInvokeExactThunkGlue);
#elif defined(TR_HOST_POWER) && (defined(TR_HOST_64BIT) || defined(AIXPPC)) && !defined(__LITTLE_ENDIAN__)
   return (jlong)(*(void **)_initialInvokeExactThunkGlue);
#elif defined(TR_HOST_X86)
   return (jlong)initialInvokeExactThunkGlue;
#else
   return (jlong)_initialInvokeExactThunkGlue;
#endif
   }

/* Note this is the underlying implementation of InterfaceHandle.vTableOffset(). Any special cases
 * (private interface method, methods in Object) have been adapted away by the java code, so this
 * native only ever deals with iTable interface methods.
 */
JNIEXPORT jint JNICALL Java_java_lang_invoke_InterfaceHandle_convertITableIndexToVTableIndex
  (JNIEnv *env, jclass InterfaceMethodHandle, jlong interfaceArg, jint itableIndex, jlong receiverClassArg)
   {
   J9Class  *interfaceClass = (J9Class*)(intptrj_t)interfaceArg;
   J9Class  *receiverClass  = (J9Class*)(intptrj_t)receiverClassArg;
   J9ITable *itableEntry;
   for (itableEntry = (J9ITable*)receiverClass->iTable; itableEntry; itableEntry = itableEntry->next)
      if (itableEntry->interfaceClass == interfaceClass)
         break;
   TR_ASSERT(itableEntry, "Shouldn't call convertITableIndexToVTableIndex without first ensuring the receiver implements the interface");
   UDATA *itableArray = (UDATA*)(itableEntry+1);
   return (itableArray[itableIndex] - sizeof(J9Class))/sizeof(intptrj_t);
#if 0 // TODO:JSR292: We probably want to do something more like this instead, so it will properly handle exceptional cases
   struct
      {
      UDATA interfaceClass;
      UDATA methodIndex;
      } indexAndLiterals =
      {
      (UDATA)interfaceClass,
      (UDATA)itableIndex
      };
   J9Object *receiver = (J9Object*)receiverArg;
   return (jint)jitLookupInterfaceMethod(receiver->clazz, &indexAndLiterals, 0);
#endif
   }


extern "C" {
JNIEXPORT void JNICALL Java_java_lang_invoke_MutableCallSite_invalidate
  (JNIEnv *env, jclass MutableCallSite, jlongArray cookieArrayObject);
}

JNIEXPORT void JNICALL Java_java_lang_invoke_MutableCallSite_invalidate
  (JNIEnv *env, jclass MutableCallSite, jlongArray cookieArrayObject)
   {
   J9VMThread          *vmThread  = (J9VMThread*)env;
   J9JITConfig         *jitConfig = vmThread->javaVM->jitConfig;
   TR_FrontEnd         *fe        = TR_J9VMBase::get(jitConfig, vmThread);
   TR_RuntimeAssumptionTable *rat = TR::CompilationInfo::get(jitConfig)->getPersistentInfo()->getRuntimeAssumptionTable();

   bool verbose = TR::Options::getCmdLineOptions()->getVerboseOption(TR_VerboseHooks);
   bool details = TR::Options::getCmdLineOptions()->getVerboseOption(TR_VerboseHookDetails);
   int threadID = (int)(intptr_t)vmThread;

   if (verbose)
      TR_VerboseLog::writeLineLocked(TR_Vlog_HK, "%x hook %s vmThread=%p ", threadID, "MutableCallSite.invalidate", vmThread);

   jint numSites = env->GetArrayLength(cookieArrayObject);
   if (numSites <= 0)
      {
      if (verbose)
         TR_VerboseLog::writeLineLocked(TR_Vlog_HK, "%x   finished -- nothing to do", threadID);
      return;
      }

   jlong *cookies = (jlong*)alloca(numSites * sizeof(cookies[0]));
   env->GetLongArrayRegion(cookieArrayObject, 0, numSites, cookies);
   if (!env->ExceptionCheck())
      {
      // Because this is a JNI call, a java thread entering this function will not have
      // VM Access. Therefore we should explicitly acquire it.
      bool alreadyHasVMAccess = (vmThread->publicFlags & J9_PUBLIC_FLAGS_VM_ACCESS);
      if (!alreadyHasVMAccess)
         vmThread->javaVM->internalVMFunctions->internalEnterVMFromJNI(vmThread);
      jitAcquireClassTableMutex(vmThread);

      for (int32_t i=0; i < numSites; i++)
         {
         jlong cookie = cookies[i];
         if (cookie)
            {
            if (details)
               TR_VerboseLog::writeLineLocked(TR_Vlog_HD, "%x     notifying cookies[%3d] " UINT64_PRINTF_FORMAT_HEX, threadID, i, cookie);
            rat->notifyMutableCallSiteChangeEvent(fe, cookie);
            }
         else
            {
            if (details)
               TR_VerboseLog::writeLineLocked(TR_Vlog_HD, "%x     skipping nonexistent cookies[%3d]", threadID, i);
            }
         }

      jitReleaseClassTableMutex(vmThread);
      if (!alreadyHasVMAccess)
         vmThread->javaVM->internalVMFunctions->internalExitVMToJNI(vmThread);

      if (verbose)
         TR_VerboseLog::writeLineLocked(TR_Vlog_HK, "%x   finished %d CallSites", threadID, numSites);
      }
   else
      {
      if (verbose)
         TR_VerboseLog::writeLineLocked(TR_Vlog_HK, "%x hook %s vmThread=%p failed exception check", threadID, "MutableCallSite.invalidate", vmThread);
      }
   }

// Log file handling
//
extern "C" {

void feLockRTlog(TR_FrontEnd * fe)
   {
   J9JITConfig * config = getJ9JitConfigFromFE(fe);
   j9jitrt_lock_log(config);
   }

void feUnlockRTlog(TR_FrontEnd * fe)
   {
   J9JITConfig * config = getJ9JitConfigFromFE(fe);
   j9jitrt_unlock_log(config);
   }

void TR_VerboseLog::vlogAcquire()
   {
   j9jit_lock_vlog(_config);
   }

void TR_VerboseLog::vlogRelease()
   {
   j9jit_unlock_vlog(_config);
   }

void TR_VerboseLog::vwrite(const char *format, va_list args)
   {
   j9jit_vprintf((J9JITConfig *)_config, (char*)format, args);
   }

void TR_VerboseLog::writeTimeStamp()
   {
   if (TR::Options::getCmdLineOptions()->getOption(TR_PrintAbsoluteTimestampInVerboseLog))
      {
      char timestamp[32];
      TR::CompilationInfo *compInfo = TR::CompilationInfo::get();
      PORT_ACCESS_FROM_JITCONFIG(compInfo->getJITConfig());
      j9str_ftime(timestamp, sizeof(timestamp), "%b-%d-%Y_%H:%M:%S ", j9time_current_time_millis());
      write(timestamp);
      }
   }

}


// -----------------------------------------------------------------------------


static bool
portLibCall_sysinfo_has_resumable_trap_handler()
   {
   // remove TR_HOST_ and TR_TARGET_ defines once code is moved to each architectures port library

   /* PPC */
   #if defined(TR_HOST_POWER) && defined(TR_TARGET_POWER)
      #if defined(AIXPPC) || defined(LINUX)
         return true;
      #else
         return false;
      #endif
   #endif

   /* X86 */
   #if defined(TR_HOST_X86) && defined(TR_TARGET_X86)
      #if defined(J9HAMMER) || defined(WINDOWS) || defined(LINUX) // LINUX_POST22
         return true;
      #else
         return false;
      #endif
   #endif

   /* ARM */
   #if defined(TR_HOST_ARM) && defined(TR_TARGET_ARM)
      #ifdef LINUX
         return true;
      #else
         return false;
      #endif
   #endif

   /* AArch64 */
   #if defined(TR_HOST_ARM64) && defined(TR_TARGET_ARM64)
      #ifdef LINUX
         return true;
      #else
         return false;
      #endif
   #endif

   /* 390 */
   #if defined(TR_HOST_S390) && defined(TR_TARGET_S390)
      #if defined(J9ZOS390)
         if (!_isPSWInProblemState())
            {
            return false;
            }
      #endif
      #if defined(J9ZTPF)
         return false;
      #else
         return true;
      #endif
   #endif

   }

static bool
portLibCall_sysinfo_has_fixed_frame_C_calling_convention()
   {
   // remove TR_HOST_ and TR_TARGET_ defines once code is moved to each architectures port library

   /* PPC */
  #if defined(TR_HOST_POWER) && defined(TR_TARGET_POWER)
      #if defined(AIXPPC) || defined(LINUX)
         return true;
      #else
         return false;
      #endif
   #endif

   /* S390 */
   #if defined(TR_HOST_S390) && defined(TR_TARGET_S390)
       return true;
   #endif

   /* ARM */
   #if defined(TR_HOST_ARM) && defined(TR_TARGET_ARM)
      return false;
   #endif

   /* AArch64 */
   #if defined(TR_HOST_ARM64) && defined(TR_TARGET_ARM64)
      return false;
   #endif

   /* X86 */
   #if defined(TR_HOST_X86) && defined(TR_TARGET_X86)
      return false;
   #endif

   }<|MERGE_RESOLUTION|>--- conflicted
+++ resolved
@@ -3456,11 +3456,7 @@
 void *
 TR_J9VMBase::getStaticHookAddress(int32_t event)
    {
-<<<<<<< HEAD
-   return &vmThread()->javaVM->hookInterface.flags[event]; 
-=======
    return &vmThread()->javaVM->hookInterface.flags[event];
->>>>>>> 9957530e
    }
 
 static void lowerContiguousArrayLength(TR::Compilation *comp, TR::Node *root)
