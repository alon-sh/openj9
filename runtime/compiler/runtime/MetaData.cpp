/*******************************************************************************
 * Copyright (c) 2000, 2019 IBM Corp. and others
 *
 * This program and the accompanying materials are made available under
 * the terms of the Eclipse Public License 2.0 which accompanies this
 * distribution and is available at https://www.eclipse.org/legal/epl-2.0/
 * or the Apache License, Version 2.0 which accompanies this distribution and
 * is available at https://www.apache.org/licenses/LICENSE-2.0.
 *
 * This Source Code may also be made available under the following
 * Secondary Licenses when the conditions for such availability set
 * forth in the Eclipse Public License, v. 2.0 are satisfied: GNU
 * General Public License, version 2 with the GNU Classpath
 * Exception [1] and GNU General Public License, version 2 with the
 * OpenJDK Assembly Exception [2].
 *
 * [1] https://www.gnu.org/software/classpath/license.html
 * [2] http://openjdk.java.net/legal/assembly-exception.html
 *
 * SPDX-License-Identifier: EPL-2.0 OR Apache-2.0 OR GPL-2.0 WITH Classpath-exception-2.0 OR LicenseRef-GPL-2.0 WITH Assembly-exception
 *******************************************************************************/

#include <algorithm>
#include <ctype.h>
#include <limits.h>
#include <string.h>
#include "jilconsts.h"
#include "jitprotos.h"
#include "j9cfg.h"
#include "j9comp.h"
#include "j9consts.h"
#include "j9list.h"
#include "j9port.h"
#include "cache.h"
#include "codegen/AheadOfTimeCompile.hpp"
#include "codegen/CodeGenerator.hpp"
#include "codegen/GCStackAtlas.hpp"
#include "codegen/GCStackMap.hpp"
#include "codegen/Instruction.hpp"
#include "codegen/PicHelpers.hpp"
#include "codegen/Snippet.hpp"
#include "compile/Compilation.hpp"
#include "compile/OSRData.hpp"
#include "compile/ResolvedMethod.hpp"
#include "control/Recompilation.hpp"
#include "control/RecompilationInfo.hpp"
#include "env/jittypes.h"
#include "env/CompilerEnv.hpp"
#include "exceptions/DataCacheError.hpp"
#include "il/DataTypes.hpp"
#include "il/LabelSymbol.hpp"
#include "il/MethodSymbol.hpp"
#include "il/Node.hpp"
#include "il/Node_inlines.hpp"
#include "il/RegisterMappedSymbol.hpp"
#include "il/ResolvedMethodSymbol.hpp"
#include "il/StaticSymbol.hpp"
#include "il/Symbol.hpp"
#include "il/TreeTop.hpp"
#include "il/TreeTop_inlines.hpp"
#include "runtime/ArtifactManager.hpp"
#include "runtime/CodeCache.hpp"
#include "runtime/MethodMetaData.h"
#include "runtime/asmprotos.h"
#include "env/VMJ9.h"
#include "env/j9fieldsInfo.h"
#include "env/j9method.h"
#include "control/CompilationThread.hpp"
#include "control/CompilationRuntime.hpp"
#include "runtime/HWProfiler.hpp"

typedef std::set<TR_GCStackMap*, std::less<TR_GCStackMap*>, TR::typed_allocator<TR_GCStackMap*, TR::Region&>> GCStackMapSet;

struct TR_StackAtlasStats
   {
#if defined(DEBUG)
   // HACK 1GAN1V9 :: OSE Runtime cannot link with destructors defined
   ~TR_StackAtlasStats();
#endif

   uint32_t _counter;
   uint32_t _maxSlots;
   uint32_t _totalSlots;
   } stackAtlasStats;

static uint8_t * allocateGCData(TR_J9VMBase * vm, uint32_t numBytes, TR::Compilation *comp)
   {
   uint8_t *gcData = NULL;
   uint32_t size = 0;
   bool shouldRetryAllocation;
   gcData = vm->allocateDataCacheRecord(numBytes, comp, vm->needsContiguousCodeAndDataCacheAllocation(), &shouldRetryAllocation,
                                        J9_JIT_DCE_STACK_ATLAS, &size);
   if (!gcData)
      {
      if (shouldRetryAllocation)
         {
         // force a retry
         comp->failCompilation<J9::RecoverableDataCacheError>("Failed to allocate GC Data");
         }
      comp->failCompilation<J9::DataCacheError>("Failed to allocate GC Data");
      }

   return gcData;
   }

///////////////////////////////////////////////////////////////////////////
//  Meta Data Creation
///////////////////////////////////////////////////////////////////////////

#if defined(DEBUG)
TR_StackAtlasStats::~TR_StackAtlasStats()
   {
   if (!debug("stackAtlasStats"))
      return;

   printf("\nStack Atlas Stats\n");
   printf("number of methods jitted:      %d\n", _counter);
   printf("av. # slots * 10:              %d\n", (_totalSlots * 10) / _counter);
   printf("max # slots:                   %d\n", _maxSlots);
   fflush(stdout);
   }

#endif


static void
createByteCodeInfoRange(
      TR_GCStackMap *map,
      uint8_t *location,
      bool fourByteOffsets,
      TR::GCStackAtlas *trStackAtlas,
      TR::Compilation *comp)
   {
   uint32_t lowCode = map->getLowestCodeOffset();

   if (fourByteOffsets)
      {
      *(uint32_t *)location = lowCode;
      location += 4;
      }
   else
      {
      *(uint16_t *)location = lowCode;
      if (comp->isAlignStackMaps())
         location += 4;
      else
         location += 2;
      }

   TR_ByteCodeInfo byteCodeInfo = map->getByteCodeInfo();
   byteCodeInfo.setDoNotProfile(1); // indicate that this map entry does not contain a stack map
   if (map == trStackAtlas->getParameterMap())
      {
      byteCodeInfo.setInvalidCallerIndex(); // hacky fix to make sure parameter map caller index is correct
      }

   memcpy(location, &byteCodeInfo, sizeof(TR_ByteCodeInfo));
   location += sizeof(int32_t);
   }


static void
createExceptionTable(
      TR_MethodMetaData * data,
      TR_ExceptionTableEntryIterator & exceptionIterator,
      bool fourByteOffsets,
      TR::Compilation *comp)
   {
   uint8_t * cursor = (uint8_t *)data + sizeof(TR_MethodMetaData);

   for (TR_ExceptionTableEntry * e = exceptionIterator.getFirst(); e; e = exceptionIterator.getNext())
      {
      if (fourByteOffsets)
         {
         *(uint32_t *)cursor = e->_instructionStartPC, cursor += 4;
         *(uint32_t *)cursor = e->_instructionEndPC, cursor += 4;
         *(uint32_t *)cursor = e->_instructionHandlerPC, cursor += 4;
         *(uint32_t *)cursor = e->_catchType, cursor += 4;
         if (comp->fej9()->isAOT_DEPRECATED_DO_NOT_USE()
#if defined(JITSERVER_SUPPORT)
            || comp->isOutOfProcessCompilation()
#endif
            )
            *(uintptrj_t *)cursor = (uintptrj_t)e->_byteCodeInfo.getCallerIndex(), cursor += sizeof(uintptrj_t);
         else
            *(uintptrj_t *)cursor = (uintptrj_t)e->_method->resolvedMethodAddress(), cursor += sizeof(uintptrj_t);
         }
      else
         {
         TR_ASSERT(e->_catchType <= 0xFFFF, "the cp index for the catch type requires 17 bits!");

         *(uint16_t *)cursor = e->_instructionStartPC, cursor += 2;
         *(uint16_t *)cursor = e->_instructionEndPC, cursor += 2;
         *(uint16_t *)cursor = e->_instructionHandlerPC, cursor += 2;
         *(uint16_t *)cursor = e->_catchType, cursor += 2;
         }

      // Ensure that InstructionBoundaries are initialized properly.
      //
      TR_ASSERT(e->_instructionStartPC != UINT_MAX, "Uninitialized startPC in exception table entry: %p",  e);
      TR_ASSERT(e->_instructionEndPC != UINT_MAX, "Uninitialized endPC in exception table entry: %p",  e);

      if (comp->getOption(TR_FullSpeedDebug) && !debug("dontEmitFSDInfo"))
         {
         *(uint32_t *)cursor = e->_byteCodeInfo.getByteCodeIndex();
         cursor += 4;
         }
      }
   }


// This method is used to calculate the size (in number of bytes)
// that this internal pointer map will require in the J9 GC map
// format. This is based on the following GC map format desired by
// J9 for internal pointers :
//
// <Number of distinct base array temps> (say 2)
// <Index of base array temp1>
// <Number of internal pointers derived from base array temp1> (say 3)
// <Index of internal ptr1 derived from base array temp1>
// <Index of internal ptr2 derived from base array temp1>
// <Index of internal ptr3 derived from base array temp1>
// <Index of base array temp2>
// <Number of internal pointers derived from base array temp2> (say 1)
// <Index of internal ptr1 derived from base array temp2>
//
// Similar scheme is followed for register based internal pointer maps
// with index of internal pointer temp replaced by register number in that case.
//
static int32_t
calculateMapSize(
      TR_InternalPointerMap *map,
      TR::Compilation *comp)
   {
   if (!map)
      {
      return 0;
      }

   int32_t size = 1; // first byte holding number of distinct base array temps

   int32_t numDistinctPinningArrays = 0;
   int32_t numInternalPtrs = 0;
   //
   // The loop below finds the number of distinct pinning array temps
   // by iterating through the various internal pointer/base array temp pairs
   // created by the JIT.
   //
   List<TR_InternalPointerPair> seenInternalPtrPairs(comp->trMemory());
   ListIterator<TR_InternalPointerPair> internalPtrIt(&map->getInternalPointerPairs());
   for (TR_InternalPointerPair *internalPtrPair = internalPtrIt.getFirst(); internalPtrPair; internalPtrPair = internalPtrIt.getNext())
      {
      bool seenPinningArrayBefore = false;
      ListIterator<TR_InternalPointerPair> seenInternalPtrIt(&seenInternalPtrPairs);
      for (TR_InternalPointerPair *seenInternalPtrPair = seenInternalPtrIt.getFirst(); seenInternalPtrPair && (seenInternalPtrPair != internalPtrPair); seenInternalPtrPair = seenInternalPtrIt.getNext())
         {
         if (internalPtrPair->getPinningArrayPointer() == seenInternalPtrPair->getPinningArrayPointer())
            {
            seenPinningArrayBefore = true;
            break;
            }
         }

      if (!seenPinningArrayBefore)
         {
         seenInternalPtrPairs.add(internalPtrPair);
         numDistinctPinningArrays++;
         }

      numInternalPtrs++;
      }

   map->setNumDistinctPinningArrays(numDistinctPinningArrays);


   size = size + (2*numDistinctPinningArrays); // 2 bytes for each distinct base array temp;
                                               // first byte for the index of the base array temp
                                               // second byte for the number of derived internal ptrs

   size = size + numInternalPtrs;              // 1 byte for each internal pointer
   map->setSize(size);                         // store for later use

   return size;
   }


// This method creates the internal ptr data structure (common to entire method;
// so hung off the stack atlas). It contains information specifying the base array
// temps and which internal pointers are derived from each base array temp
// in the format described above.
//
// This method creates the internal ptr data structure (common to entire method;
// so hung off the stack atlas). It contains information specifying the base array
// temps and which internal pointers are derived from each base array temp
// in the format described above.
//
static uint8_t *
createInternalPtrStackMapInJ9Format(
      TR_FrontEnd *vm,
      TR_InternalPointerMap * map,
      TR::GCStackAtlas *trStackAtlas,
      TR::CodeGenerator * cg,
      uint8_t * location,
      TR::Compilation *comp)
   {
   if (!map)
      return NULL;

   TR_J9VMBase *fej9 = (TR_J9VMBase *)vm;

   int32_t numPinningArraysOnlyForInternalPtrRegs = trStackAtlas->getPinningArrayPtrsForInternalPtrRegs().getSize();

   // Calculate the number of bytes occupied by this map
   //
   uint32_t mapSize = calculateMapSize(map, comp) + 2*numPinningArraysOnlyForInternalPtrRegs;

   uint8_t *startOfMapData = location;

   int32_t indexOfFirstInternalPtr = trStackAtlas->getIndexOfFirstInternalPointer();

   //printf("JIT Address %x\n", location);
   //*((int32_t *) location) = (int16_t) trStackAtlas->getNumberOfInternalPtrs();
   //printf("Number of internal pointers = %d\n", (*((int16_t *) location)));
   location += sizeof(intptrj_t);

   // Fill in the data now.
   //
   // First fill in how many bytes the variable internal pointer
   // portion of the map will occupy.
   //
   if (debug("traceIP"))
      printf("JIT Address %x\n", location);
   *location = (uint8_t) mapSize;
   if (debug("traceIP"))
      printf("Internal ptr map size = %d\n", *location);
   if (comp->isAlignStackMaps())
      location+=2;
   else
      location++;


   if (debug("traceIP"))
      printf("JIT Address %x\n", location);
   *((int16_t *) location) = (int16_t) indexOfFirstInternalPtr;
   if (debug("traceIP"))
      printf("Index of first internal pointer = %d\n", (*((int16_t *) location)));
   location += 2;

   int32_t offsetOfFirstInternalPtr = trStackAtlas->getOffsetOfFirstInternalPointer();
   if (debug("traceIP"))
      printf("JIT Address %x\n", location);
   *((int16_t *) location) = (int16_t) offsetOfFirstInternalPtr;
   if (debug("traceIP"))
      printf("Offset of first internal pointer = %d\n", (*((int16_t *) location)));
   location += 2;

   // Fill in how many distinct pinning array temps exist
   //
   if (debug("traceIP"))
      printf("JIT Address %x\n", location);
   *location = (uint8_t) (map->getNumDistinctPinningArrays() + numPinningArraysOnlyForInternalPtrRegs);
   if (debug("traceIP"))
      printf("Number of distinct pinning arrays = %d\n", *location);
   location++;

   // Fill in the information for each distinct pinning array temp
   //
   int32_t totalPointers = 0;
   ListElement<TR_InternalPointerPair> *currElement = map->getInternalPointerPairs().getListHead();
   for (;currElement; currElement = currElement->getNextElement())
       {
       // Index of current base array temp
       //
       *location = (uint8_t) (currElement->getData()->getPinningArrayPointer()->getGCMapIndex() - indexOfFirstInternalPtr);
       if (debug("traceIP"))
          printf("JIT : pinning array ptr index %d firstptr %d\n", currElement->getData()->getPinningArrayPointer()->getGCMapIndex(), indexOfFirstInternalPtr);
       // Skip over the byte corresponding to number of derived pointers
       // per base array; to be filled in later.
       //
       location += 2;

       // Index of this internal pointer temp
       //
       *location = (uint8_t) (currElement->getData()->getInternalPointerAuto()->getGCMapIndex() - indexOfFirstInternalPtr);
       if (debug("traceIP"))
          printf("JIT : location %x first internal ptr index %d firstptr %d\n", location, currElement->getData()->getInternalPointerAuto()->getGCMapIndex(), indexOfFirstInternalPtr);
       location++;
       int32_t numInternalPtrsForThisPinningArray = 1;
       //
       // Search for the remaining internal pointer temps
       // derived from this base pinning array temp and fill out
       // those indices as well.
       //
       ListElement<TR_InternalPointerPair> *prevElement = currElement;
       ListElement<TR_InternalPointerPair> *searchElement = currElement->getNextElement();
       while (searchElement)
         {
         TR_InternalPointerPair *internalPtrPair = searchElement->getData();
         if (searchElement->getData()->getPinningArrayPointer() == currElement->getData()->getPinningArrayPointer())
            {
            *location = (uint8_t) (internalPtrPair->getInternalPointerAuto()->getGCMapIndex() - indexOfFirstInternalPtr);
            if (debug("traceIP"))
               printf("JIT : location %x internal ptr index %d firstptr %d\n", location, internalPtrPair->getInternalPointerAuto()->getGCMapIndex(), indexOfFirstInternalPtr);
            location++;
            numInternalPtrsForThisPinningArray++;
            searchElement = searchElement->getNextElement();
            prevElement->setNextElement(searchElement);
            }
         else
            {
            prevElement = searchElement;
            searchElement = searchElement->getNextElement();
            }
         }

       // Fill in the byte skipped earlier that contains the
       // number of internal pointers created out of this base array temp.
       //
       *((location - numInternalPtrsForThisPinningArray) - 1) = numInternalPtrsForThisPinningArray;
       if (debug("traceIP"))
          printf("In VMJ9 numInternalPtrs = %d and memory %x\n", numInternalPtrsForThisPinningArray, (location - numInternalPtrsForThisPinningArray));
       totalPointers = totalPointers + 1 + numInternalPtrsForThisPinningArray;
       }

   // Fill in the bytes for those pinning array slots that are ONLY used
   // by derived internal pointers in registers (not used by any temp);
   // This required so that GC finds and adjusts these pinning array pointers at
   // program points in the method where the pinning array pointer does NOT have
   // any internal pointer derived from it.
   //
   ListIterator<TR::AutomaticSymbol> autoIt(&trStackAtlas->getPinningArrayPtrsForInternalPtrRegs());
   TR::AutomaticSymbol *autoSymbol;
   for (autoSymbol = autoIt.getFirst(); autoSymbol != NULL; autoSymbol = autoIt.getNext())
      {
      *location = (uint8_t) (autoSymbol->getGCMapIndex() - indexOfFirstInternalPtr);
      location++;
      *location = 0;
      location++;
      totalPointers++;
      }

   if (totalPointers >= fej9->maxInternalPlusPinningArrayPointers(comp))
      {
      comp->failCompilation<TR::ExcessiveComplexity>("Failed to create Internal Ptr Stack Map in J9 Format");
      }
   //printf("Special map : Start of map data %x end of map data %x\n", startOfMapData, location);

   return startOfMapData;
   }


static void
createStackMap(
      TR_GCStackMap *map,
      TR::CodeGenerator *cg,
      uint8_t *location,
      bool fourByteOffsets,
      TR::GCStackAtlas *trStackAtlas,
      uint32_t numberOfMapBytes,
      TR::Compilation *comp)
   {
   uint32_t lowCode = map->getLowestCodeOffset();

   // Set the high order bit on the normal register map
   // to denote that this instruction has internal pointers
   // in registers and hence will need the special internal ptr format
   // register map.
   //
   // NOTE : This format (bit) is only agreed upon between OTI
   // and the JIT on IA32; the bit may be different on PPC or
   // other architectures.
   //
   if (map->getInternalPointerMap())
      {
      map->setRegisterBits((1<<cg->getInternalPtrMapBit()));
      if (debug("traceIP"))
         {
         printf("JIT address %x (lowCode %x) method %s with 4 byte offsets (%d) for register map %d (GC map %x ip map %x)\n", location, lowCode, comp->signature(), fourByteOffsets, map->getRegisterMap(), map, map->getInternalPointerMap());
         fflush(stdout);
         }
      }
   else
      map->resetRegistersBits((1<<cg->getInternalPtrMapBit()));

   uintptrj_t startLocation = (uintptrj_t) location;

   if (fourByteOffsets)
      {
      *(uint32_t *)location = lowCode;
      location += 4;
      }
   else
      {
      *(uint16_t *)location = lowCode;
      if (comp->isAlignStackMaps())
         location += 4;
      else
         location += 2;
      }

   TR_ByteCodeInfo byteCodeInfo = map->getByteCodeInfo();

   byteCodeInfo.setDoNotProfile(0); // indicate that this map entry contains a stack map

   if (map == trStackAtlas->getParameterMap())
      byteCodeInfo.setInvalidCallerIndex(); // hacky fix to make sure parameter map caller index is correct
   if (comp->getCurrentMethod()->isJNINative())
      byteCodeInfo.setInvalidByteCodeIndex();

   memcpy(location, &byteCodeInfo, sizeof(TR_ByteCodeInfo));
   location += sizeof(int32_t);

   ///traceMsg(comp, "map %p rsd %x location %p\n", map, location, map->getRegisterSaveDescription());
   *(int32_t *)location = map->getRegisterSaveDescription();
   location += sizeof(int32_t);

   *(int32_t *)location = map->getRegisterMap();
   location += sizeof(int32_t);

   if (map->getInternalPointerMap())
      {
      TR_InternalPointerMap *internalPtrMap = map->getInternalPointerMap();
      int32_t indexOfFirstInternalPtr = trStackAtlas->getIndexOfFirstInternalPointer();

      // Fill in the data now.
      //
      // First fill in the length of the internal pointer variable portion
      // of the map.
      //
      *location = (uint8_t) internalPtrMap->getSize();

      if (debug("traceIP"))
         printf("JIT Address %x Internal ptr map size = %d\n", location, *location);

      location++;

      // Fill in how many distinct pinning array temps exist
      //
      *location = (uint8_t) internalPtrMap->getNumDistinctPinningArrays();

      if (debug("traceIP"))
         printf("JIT Address %x Num pinning arrays = %d\n", location, *location);

      location++;

      // Fill in the information for each distinct pinning array temp
      //
      ListElement<TR_InternalPointerPair> *currElement = map->getInternalPointerMap()->getInternalPointerPairs().getListHead();
      for (;currElement; currElement = currElement->getNextElement())
         {
         //
         // Fill in the index for this pinning array temp
         //
         *location = (uint8_t) (currElement->getData()->getPinningArrayPointer()->getGCMapIndex() - indexOfFirstInternalPtr);
         if (debug("traceIP"))
            printf("JIT Address %x Pinning array = %d\n", location, *location);
         //
         // Skip over the byte corresponding to number of derived register pointers
         // per base array; to be filled in later.
         //
         location += 2;
         //
         // Fill in the register number for this internal pointer register
         //
         *location = (uint8_t) currElement->getData()->getInternalPtrRegNum();
         if (debug("traceIP"))
            printf("JIT : internal ptr reg num %d address %x\n", *location, location);
         location++;

         int32_t numInternalPtrsForThisPinningArray = 1;
         //
         // Search for the remaining internal pointer registers
         // derived from this base pinning array temp and fill out
         // those register numbers as well.
         //
         ListElement<TR_InternalPointerPair> *prevElement = currElement;
         ListElement<TR_InternalPointerPair> *searchElement = currElement->getNextElement();
         while (searchElement)
            {
            TR_InternalPointerPair *internalPtrPair = searchElement->getData();
            if (searchElement->getData()->getPinningArrayPointer() == currElement->getData()->getPinningArrayPointer())
               {
               *location = (uint8_t) internalPtrPair->getInternalPtrRegNum();
               if (debug("traceIP"))
                  printf("JIT : internal ptr reg num %d address %x\n", *location, location);
               location++;
               numInternalPtrsForThisPinningArray++;
               searchElement = searchElement->getNextElement();
               prevElement->setNextElement(searchElement);
               }
            else
               {
               prevElement = searchElement;
               searchElement = searchElement->getNextElement();
               }
            }

          // Fill in the byte skipped earlier that contains the
          // number of internal pointers created out of this base array temp.
          //
         *((location - numInternalPtrsForThisPinningArray) - 1) = numInternalPtrsForThisPinningArray;
         if (debug("traceIP"))
            printf("JIT Address %x Num internal ptrs for this array = %d\n", ((location - numInternalPtrsForThisPinningArray) - 1),numInternalPtrsForThisPinningArray);
         }
      }

   int32_t mapSize = map->getMapSizeInBytes();
   if (mapSize)
      memcpy(location, map->getMapBits(), mapSize);

   if (map->getLiveMonitorBits())
      {
      location[numberOfMapBytes - 1] |= 128;
      location += numberOfMapBytes;
      memcpy(location, map->getLiveMonitorBits(), mapSize);
      }
   else
      location[numberOfMapBytes - 1] &= 127;

   if (debug("traceIP"))
      {
      printf("Start of map %x end of map %x (lowCode %x)\n", startLocation, (location+mapSize), lowCode);
      diagnostic("Map bits are being emitted at %x\n", location);
      diagnostic("Number of slots mapped %d\n", map->getNumberOfSlotsMapped());
      int mapBytes = (map->getNumberOfSlotsMapped() + 7) >> 3;
      int bits = 0;
      for (int i = 0; i < mapBytes; ++i)
         {
         uint8_t mapByte = map->getMapBits()[i];
         for (int j = 0; j < 8; ++j)
            if (bits < map->getNumberOfSlotsMapped())
               {
               diagnostic("Bit : %d is %d", j, mapByte & 1);
               mapByte >>= 1;
               bits++;
               }
         }

      bits = 0;
      diagnostic("\nNumber of slots mapped %d\n", map->getNumberOfSlotsMapped());
      int descriptionBytes = (map->getNumberOfSlotsMapped() + 7) >> 3;
      uint8_t *traceLocation = location;
      for (int k = 0; k < descriptionBytes; k++)
         {
         U_8 descriptionByte = *traceLocation;
         traceLocation++;
         for (int l = 0; l < 8; l++)
            {
            if (bits < map->getNumberOfSlotsMapped())
               {
               diagnostic("Bit : %d is %d\n", l, (descriptionByte & 0x1 ? 1 : 0));
               descriptionByte = descriptionByte >> 1;
               bits++;
               }
            }
         }
      }//debug
   }

static bool
mapsAreIdentical(
      TR_GCStackMap *mapCursor,
      TR_GCStackMap *nextMapCursor,
      TR::GCStackAtlas *trStackAtlas,
      TR::Compilation *comp,
      const GCStackMapSet& nonmergeableBCI)
   {
   if (!comp->getOption(TR_FullSpeedDebug) && // Must keep maps with different bytecode info even if GC info is identical
       nextMapCursor &&
       nextMapCursor != trStackAtlas->getParameterMap() &&
       mapCursor != trStackAtlas->getParameterMap() &&
       mapCursor->getMapSizeInBytes() == nextMapCursor->getMapSizeInBytes() &&
       mapCursor->getRegisterMap() == nextMapCursor->getRegisterMap() &&
       !memcmp(mapCursor->getMapBits(), nextMapCursor->getMapBits(), mapCursor->getMapSizeInBytes()) &&
       (mapCursor->isByteCodeInfoIdenticalTo(nextMapCursor) || nonmergeableBCI.find(mapCursor) == nonmergeableBCI.end()) &&
       (comp->getOption(TR_DisableLiveMonitorMetadata) ||
        ((mapCursor->getLiveMonitorBits() != 0) == (nextMapCursor->getLiveMonitorBits() != 0) &&
         (mapCursor->getLiveMonitorBits() == 0 ||
          !memcmp(mapCursor->getLiveMonitorBits(), nextMapCursor->getLiveMonitorBits(), mapCursor->getMapSizeInBytes())))) &&
       ((!nextMapCursor->getInternalPointerMap() && !mapCursor->getInternalPointerMap()) ||
        (nextMapCursor->getInternalPointerMap() &&
        mapCursor->getInternalPointerMap() &&
        mapCursor->isInternalPointerMapIdenticalTo(nextMapCursor))))
      return true;

   return false;
   }


static uint32_t
calculateSizeOfStackAtlas(
      TR_FrontEnd *vm,
      TR::CodeGenerator * cg,
      bool fourByteOffsets,
      uint32_t numberOfSlotsMapped,
      uint32_t numberOfMapBytes,
      TR::Compilation *comp,
      const GCStackMapSet& nonmergeableBCI)
   {
   TR::GCStackAtlas * trStackAtlas = cg->getStackAtlas();

   uint32_t mapSize;
   uint32_t sizeOfMapOffset = (comp->isAlignStackMaps() || fourByteOffsets) ? 4 : 2;

   // ByteCodeInfo, RegisterSaveDescription, RegisterMap
   uint32_t sizeOfStackMap = 3*sizeof(U_32) + sizeOfMapOffset;

   uint32_t sizeOfByteCodeInfoMap = sizeof(U_32) + sizeOfMapOffset;

   mapSize = sizeOfStackMap;

   mapSize += numberOfMapBytes;

   // each map splats a TR_ByteCodeInfo (caller index and a bytecode index)

   // Calculate the atlas size; the fixed size portion is the GC stack map
   // and register map. The variable sized portion is the internal
   // pointer information.
   //
   uint32_t atlasSize = sizeof(J9JITStackAtlas);

   atlasSize += numberOfMapBytes; // space for the outerscope live monitor mask

   ListIterator<TR_GCStackMap> mapIterator(&trStackAtlas->getStackMapList());
   TR_GCStackMap *mapCursor = mapIterator.getFirst();

   // Fill in gaps with bogus stack map for tagged information.
   // Also need to create more space for stack maps above
   //
   UDATA methodEndPCOffset = (UDATA)(cg->getCodeEnd() - cg->getCodeStart());
   uint32_t previousLowestCodeOffset = methodEndPCOffset;
   uint32_t internalPtrMapSize = 0;

   while (mapCursor != NULL)
      {
      TR_GCStackMap *nextMapCursor = mapIterator.getNext();

      internalPtrMapSize = 0;
      if (mapCursor->getInternalPointerMap())
         {
         internalPtrMapSize = calculateMapSize(mapCursor->getInternalPointerMap(), comp);
         }

      if (nextMapCursor)
         {
         calculateMapSize(nextMapCursor->getInternalPointerMap(), comp);
         }

      if (mapsAreIdentical(mapCursor, nextMapCursor, trStackAtlas, comp, nonmergeableBCI))
         {
         atlasSize += sizeOfByteCodeInfoMap;
         }
      else
         {
         atlasSize += mapSize;
         if (mapCursor->getInternalPointerMap())
            {
            ++atlasSize; // this accounts for the byte holding the length of the map
            }

         atlasSize += internalPtrMapSize; // shouldn't this be inside the previous 'if' statement?

         if (mapCursor->getLiveMonitorBits())
            {
            atlasSize += numberOfMapBytes;
            }
         }

      previousLowestCodeOffset = mapCursor->getLowestCodeOffset();
      mapCursor = nextMapCursor;
      }

   return atlasSize;
   }


static uint32_t calculateSizeOfInternalPtrMap(TR::Compilation* comp)
   {
   TR::CodeGenerator * cg = comp->cg();
   TR::GCStackAtlas * trStackAtlas = cg->getStackAtlas();
   int32_t sizeOfInternalPtrMap = 0;
   TR_InternalPointerMap * map = trStackAtlas->getInternalPointerMap();
   if (map)
      {
      int32_t numPinningArraysOnlyForInternalPtrRegs = trStackAtlas->getPinningArrayPtrsForInternalPtrRegs().getSize();

      // Calculate the number of bytes occupied by this map
      //
      uint32_t mapSize = calculateMapSize(map, comp) + 2*numPinningArraysOnlyForInternalPtrRegs;

      // Allocate the data structure based on the size; note we allocate
      // memory of size+5 because one byte at the beginning of the map
      // holds the size in bytes, and another 2 bytes byte holds the index
      // of the first internal pointer related auto , and another 2 bytes
      // holds the offset of first internal pointer auto
      //

      sizeOfInternalPtrMap = mapSize + 5 + TR::Compiler->om.sizeofReferenceAddress();
      if(comp->isAlignStackMaps())
         sizeOfInternalPtrMap++;
      }
   return sizeOfInternalPtrMap;
   }

static uint32_t calculateSizeOfOSRInfo(TR::Compilation* comp)
   {
   return comp->getOSRCompilationData()->getSizeOfMetaData();
   }

static uint32_t calculateSizeOfGpuPtx(TR::Compilation* comp)
   {
   uint32_t sizeOfGpuPTX = 0;

   ListIterator<char*> ptxIterator(&(comp->getGPUPtxList()));
   char **cursor = ptxIterator.getFirst();
   while (cursor)
      {
      sizeOfGpuPTX += (strlen(*cursor)+1);
      cursor = ptxIterator.getNext();
      }
   return sizeOfGpuPTX;
   }


static void
createMonitorMask(
      uint8_t *callSiteCursor,
      List<TR::RegisterMappedSymbol> *autos,
      int32_t numberOfMapBytes)
   {
   memset(callSiteCursor, 0, numberOfMapBytes);
   if (autos)
      {
      ListIterator<TR::RegisterMappedSymbol> iterator(autos);
      for (TR::RegisterMappedSymbol * a = iterator.getFirst(); a; a = iterator.getNext())
         {
         int32_t bitNumber = a->getGCMapIndex();
         //TODO: add this important assert in the future
         //TR_ASSERT(bitNumber >= 0, "bitNumber is negative\n");
         callSiteCursor[bitNumber >> 3] |= 1 << (bitNumber & 7);
         }
      }
   }


static uint8_t *
createStackAtlas(
      TR_FrontEnd *vm,
      TR::CodeGenerator *cg,
      bool fourByteOffsets,
      uint32_t numberOfSlotsMapped,
      uint32_t numberOfMapBytes,
      TR::Compilation *comp,
      uint8_t *atlasBits,
      uint32_t atlasSizeInBytes,
      const GCStackMapSet& nonmergeableBCI)
   {
   TR::GCStackAtlas * trStackAtlas = cg->getStackAtlas();

   trStackAtlas->setAtlasBits(atlasBits);

   // TODO: Seems to be quite a bit of overlap/duplication between the code here and calculateSizeOfStackAtlas. Are we
   // able to consolidate this somehow?
   uint32_t mapSizeInBytes;
   uint32_t sizeOfMapOffset = (comp->isAlignStackMaps() || fourByteOffsets) ? 4 : 2;

   // ByteCodeInfo, RegisterSaveDescription, RegisterMap
   uint32_t sizeOfStackMapInBytes = 3*sizeof(U_32) + sizeOfMapOffset; // 3 words in header

   uint32_t sizeOfByteCodeInfoMap = sizeof(U_32) + sizeOfMapOffset;

   mapSizeInBytes = sizeOfStackMapInBytes;

   mapSizeInBytes += numberOfMapBytes;

   //each map splats a TR_ByteCodeInfo (caller index and a bytecode index)

   // Calculate the atlas size; the fixed size portion is the GC stack map
   // and register map. The variable sized portion is the internal
   // pointer information.
   //
   ListIterator<TR_GCStackMap> mapIterator(&trStackAtlas->getStackMapList());
   TR_GCStackMap *mapCursor = mapIterator.getFirst();

   /* Fill in gaps with bogus stack map for tagged information.
    * Also need to create more space for stack maps above */

   UDATA methodEndPCOffset = (UDATA)(cg->getCodeEnd() - cg->getCodeStart());
   uint32_t previousLowestCodeOffset = methodEndPCOffset;

   J9JITStackAtlas *vmAtlas = (J9JITStackAtlas *)atlasBits;
   vmAtlas->numberOfMaps      = trStackAtlas->getNumberOfMaps();
   vmAtlas->numberOfMapBytes  = numberOfMapBytes;
   vmAtlas->parmBaseOffset    = trStackAtlas->getParmBaseOffset();
   vmAtlas->numberOfParmSlots = trStackAtlas->getNumberOfParmSlotsMapped();
   vmAtlas->localBaseOffset   = trStackAtlas->getLocalBaseOffset();

   if (debug("traceIP"))
      printf("Local base offset = %d\n", trStackAtlas->getLocalBaseOffset());

   // Abort if we have overflowed the fields in vmAtlas.
   //
   if (numberOfMapBytes                           > USHRT_MAX ||
       trStackAtlas->getNumberOfMaps()            > USHRT_MAX ||
       trStackAtlas->getNumberOfParmSlotsMapped() > USHRT_MAX ||
       trStackAtlas->getParmBaseOffset()  < SHRT_MIN || trStackAtlas->getParmBaseOffset()  > SHRT_MAX ||
       trStackAtlas->getLocalBaseOffset() < SHRT_MIN || trStackAtlas->getLocalBaseOffset() > SHRT_MAX)
      {
      comp->failCompilation<TR::CompilationException>("Overflowed fields in vmAtlas");
      }

   TR_Array<List<TR::RegisterMappedSymbol> *> & monitorAutos = comp->getMonitorAutos();
   List<TR::RegisterMappedSymbol> * autos = (monitorAutos.isEmpty() ? 0 : monitorAutos[0]);
   createMonitorMask(atlasBits + sizeof(J9JITStackAtlas), autos, numberOfMapBytes);

   // Maps are in reverse order in list from what we want in the atlas
   // so advance to the address where the last map should go and start
   // building the maps moving back toward the beginning of the atlas.
   // The end of stack atlas data is also the location where internal
   // ptr data will be located
   //
   uint8_t *cursor = atlasBits + atlasSizeInBytes;

   if (trStackAtlas->getStackAllocMap())
      {
      vmAtlas->stackAllocMap = cursor;
      cursor += sizeof(uintptrj_t);
      int32_t mapSizeInBytes = trStackAtlas->getStackAllocMap()->getMapSizeInBytes();
      memcpy(cursor, trStackAtlas->getStackAllocMap()->getMapBits(), mapSizeInBytes);
      cursor += numberOfMapBytes;
      }

   vmAtlas->internalPointerMap = createInternalPtrStackMapInJ9Format(vm, trStackAtlas->getInternalPointerMap(), trStackAtlas, cg, cursor, comp);

   if (trStackAtlas->getStackAllocMap())
      {
      cursor -= (numberOfMapBytes + sizeof(uintptrj_t));
      }

   TR::ResolvedMethodSymbol * methodSymbol = comp->getJittedMethodSymbol();
   TR::AutomaticSymbol * syncObjectTemp = methodSymbol->getSyncObjectTemp() ? methodSymbol->getSyncObjectTemp()->getSymbol()->getAutoSymbol() : 0;
   vmAtlas->paddingTo32 = (U_16)(syncObjectTemp && syncObjectTemp->getGCMapIndex() != -1 ? syncObjectTemp->getOffset() : -1);

   if (debug("stackAtlasStats"))
      {
      ++stackAtlasStats._counter;
      stackAtlasStats._totalSlots += numberOfSlotsMapped;
      stackAtlasStats._maxSlots = std::max(stackAtlasStats._maxSlots, numberOfSlotsMapped);
      }

   mapIterator.reset();
   mapCursor = mapIterator.getFirst();
   previousLowestCodeOffset = methodEndPCOffset;  /* initialize to end PC of method to fill in gap between last
   stack map and the end PC*/

   while (mapCursor != NULL)
      {
      /* move back from the end of the atlas till the current map
      can be fitted in; then pass the cursor to the routine
      that actually creates and fills in the stack map
      */
      TR_GCStackMap *nextMapCursor = mapIterator.getNext();

      /* Fill in gaps with bogus stack map for tagged information.
       * Also need to create more space for stack maps above */

      if (mapsAreIdentical(mapCursor, nextMapCursor, trStackAtlas, comp, nonmergeableBCI))
         {
         cursor -= sizeOfByteCodeInfoMap; //GET_SIZEOF_BYTECODEINFO_MAP(fourByteOffsets);
         createByteCodeInfoRange(mapCursor, cursor, fourByteOffsets, trStackAtlas, comp);
         }
      else
         {
         cursor -= mapSizeInBytes;
         if (mapCursor->getInternalPointerMap())
            {
            cursor -= (mapCursor->getInternalPointerMap()->getSize() + 1);
            }

         if (mapCursor->getLiveMonitorBits())
            cursor -= numberOfMapBytes;

         createStackMap(mapCursor, cg, cursor, fourByteOffsets, trStackAtlas, numberOfMapBytes, comp);

         if (vmAtlas->internalPointerMap && mapCursor == trStackAtlas->getParameterMap())
            *((uintptrj_t *) vmAtlas->internalPointerMap) = (uintptrj_t) cursor;
         if (vmAtlas->stackAllocMap && mapCursor == trStackAtlas->getParameterMap())
            *((uintptrj_t *) vmAtlas->stackAllocMap) = (uintptrj_t) cursor;
         }
      previousLowestCodeOffset = mapCursor->getLowestCodeOffset();
      mapCursor = nextMapCursor;
      }

   return atlasBits;
   }


void AOTRAS_traceMetaData(TR_J9VMBase *vm, TR_MethodMetaData *data, TR::Compilation *comp)
   {
   traceMsg(comp, "<relocatableDataMetaDataCG>\n");
   J9JITDataCacheHeader *aotMethodHeader = (J9JITDataCacheHeader *)comp->getAotMethodDataStart();
   TR_AOTMethodHeader *aotMethodHeaderEntry =  (TR_AOTMethodHeader *)(aotMethodHeader + 1);

   traceMsg(comp, "%s\n", comp->signature());
   traceMsg(comp, "%-12s", "startPC");
   traceMsg(comp, "%-12s", "endPC");
   traceMsg(comp, "%-8s", "size");
   traceMsg(comp, "%-14s", "gcStackAtlas");
   traceMsg(comp, "%-12s\n", "bodyInfo");

   traceMsg(comp, "%-12x", data->startPC);
   traceMsg(comp, "%-12x", data->endPC);
   traceMsg(comp, "%-8x", data->size);
   traceMsg(comp, "%-14x", data->gcStackAtlas);
   traceMsg(comp, "%-12x\n", data->bodyInfo);

   traceMsg(comp, "%-12s", "CodeStart");
   traceMsg(comp, "%-12s", "DataStart");
   traceMsg(comp, "%-10s", "CodeSize");
   traceMsg(comp, "%-10s", "DataSize");
   traceMsg(comp, "%-12s\n", "inlinedCalls");

   traceMsg(comp, "%-12x",aotMethodHeaderEntry->compileMethodCodeStartPC);
   traceMsg(comp, "%-12x",aotMethodHeaderEntry->compileMethodDataStartPC);
   traceMsg(comp, "%-10x",aotMethodHeaderEntry->compileMethodCodeSize);
   traceMsg(comp, "%-10x",aotMethodHeaderEntry->compileMethodDataSize);
   traceMsg(comp, "%-12x\n", data->inlinedCalls);

   traceMsg(comp, "</relocatableDataMetaDataCG>\n");
   }

static int32_t calculateExceptionsSize(
   TR::Compilation* comp,
   TR_ExceptionTableEntryIterator& exceptionIterator,
   bool& fourByteExceptionTableEntries,
   uint32_t& numberOfExceptionRangesWithBits)
   {
   uint32_t exceptionsSize = 0;
   uint32_t numberOfExceptionRanges = exceptionIterator.size();
   numberOfExceptionRangesWithBits = numberOfExceptionRanges;
   if (numberOfExceptionRanges)
      {
      if (numberOfExceptionRanges > 0x3FFF)
         return -1; // our meta data representation only has 14 bits for the number of exception ranges

      if (!fourByteExceptionTableEntries)
         for (TR_ExceptionTableEntry * e = exceptionIterator.getFirst(); e; e = exceptionIterator.getNext())
            if (e->_catchType > 0xFFFF || !e->_method->isSameMethod(comp->getCurrentMethod()))
               { fourByteExceptionTableEntries = true; break; }

      int32_t entrySize;
      if (fourByteExceptionTableEntries)
         {
         entrySize = sizeof(J9JIT32BitExceptionTableEntry);
         numberOfExceptionRangesWithBits |= 0x8000;
         }
      else
         entrySize = sizeof(J9JIT16BitExceptionTableEntry);

      if (comp->getOption(TR_FullSpeedDebug))
         {
         numberOfExceptionRangesWithBits |= 0x4000;
         entrySize += 4;
         }

      exceptionsSize = numberOfExceptionRanges * entrySize;
      }
   return exceptionsSize;
   }

static void
populateBodyInfo(
      TR::Compilation *comp,
      TR_J9VMBase *vm,
      TR_MethodMetaData *data)
   {
   TR::Recompilation * recompInfo = comp->getRecompilationInfo();

   // If recompilation is supported, add persistent method info and body info
   // into persistent metadata
   //
   if (recompInfo)
      {
      if (vm->isAOT_DEPRECATED_DO_NOT_USE()
#if defined(JITSERVER_SUPPORT)
         || comp->isOutOfProcessCompilation()
#endif
         )
         {
         // The allocation for the Persistent Method Info and the Persistent Jitted Body Info used to be allocated with the exception table.
         // Exception tables are now being reaped on method recompilation.  As these need to be persistent, we need to allocate them separately.
         // Later, we should probably reconsider what the structure for this whole method is and where it all belongs.
         //
         bool retryCompilation = false;
         uint32_t bytesAllocated = 0;
         uint32_t bytesRequested = sizeof(TR_PersistentMethodInfo) + sizeof(TR_PersistentJittedBodyInfo);
         uint8_t *persistentInfo = vm->allocateDataCacheRecord(
            bytesRequested,
            comp,
            vm->needsContiguousCodeAndDataCacheAllocation(),
            &retryCompilation,
            J9_JIT_DCE_AOT_PERSISTENT_INFO,
            &bytesAllocated
         );

         if (!persistentInfo)
            {
            if (retryCompilation)
               {
               comp->failCompilation<J9::RecoverableDataCacheError>("Failed to allocate persistent info");
               }
            comp->failCompilation<J9::DataCacheError>("Failed to allocate persistent info");
            }

         memset(persistentInfo, 0, bytesAllocated);

         uint8_t *locationPersistentJittedBodyInfo = persistentInfo; // AOT data cache allocations should already be pointer aligned.
         uint8_t *locationPersistentMethodInfo = persistentInfo + sizeof(TR_PersistentJittedBodyInfo);

         TR_PersistentJittedBodyInfo *bodyInfoSrc = recompInfo->getJittedBodyInfo();
         TR_PersistentMethodInfo *methodInfoSrc = recompInfo->getMethodInfo();
         methodInfoSrc->setIsInDataCache(true);
         bodyInfoSrc->setIsRemoteCompileBody(true);
         data->bodyInfo = locationPersistentJittedBodyInfo;
         TR_PersistentJittedBodyInfo *newBodyInfo = (TR_PersistentJittedBodyInfo *)locationPersistentJittedBodyInfo;

         // Generate and copy body/method info into the meta data
         memcpy(locationPersistentJittedBodyInfo, bodyInfoSrc, sizeof(TR_PersistentJittedBodyInfo));
         recompInfo->setJittedBodyInfo(newBodyInfo);

         memcpy(locationPersistentMethodInfo, methodInfoSrc, sizeof(TR_PersistentMethodInfo));
         recompInfo->setMethodInfo((TR_PersistentMethodInfo *)locationPersistentMethodInfo);
         newBodyInfo->setMethodInfo((TR_PersistentMethodInfo *)locationPersistentMethodInfo);

         J9JITDataCacheHeader *aotMethodHeader = (J9JITDataCacheHeader *)comp->getAotMethodDataStart();
         TR_AOTMethodHeader *aotMethodHeaderEntry =  (TR_AOTMethodHeader *)(aotMethodHeader + 1);
         aotMethodHeaderEntry->offsetToPersistentInfo = ((char *) persistentInfo - sizeof(J9JITDataCacheHeader) - (char *)aotMethodHeader);

         //Free the old copies of body/method info
         TR_Memory::jitPersistentFree(bodyInfoSrc);
         TR_Memory::jitPersistentFree(methodInfoSrc);
         }
      else
         {
         data->bodyInfo = recompInfo->getJittedBodyInfo();
         }
      }
   else
      {
      if (vm->isAOT_DEPRECATED_DO_NOT_USE()
#if defined(JITSERVER_SUPPORT)
         || comp->isOutOfProcessCompilation()
#endif
         )
         {
         J9JITDataCacheHeader *aotMethodHeader = (J9JITDataCacheHeader *)comp->getAotMethodDataStart();
         TR_AOTMethodHeader *aotMethodHeaderEntry =  (TR_AOTMethodHeader *)(aotMethodHeader + 1);
         aotMethodHeaderEntry->offsetToPersistentInfo = 0;
         }

      data->bodyInfo = NULL;
      }

   }

static void populateOSRInfo(TR::Compilation* comp, TR_MethodMetaData* data, uint32_t osrInfoOffset)
   {
   uint32_t offset = 0;
   if (comp->getOption(TR_EnableOSR))
      {
      data->osrInfo = (uint8_t*)data + osrInfoOffset;
      comp->getOSRCompilationData()->writeMetaData((uint8_t*)data->osrInfo);
      }
   else
      data->osrInfo = NULL;
   }

static void populateGpuPtx(TR::Compilation* comp, char** gpuPtxArrayCursor, char *gpuPtxArrayEntryLocation)
   {
   ListIterator<char*> ptxIterator(&(comp->getGPUPtxList()));
   char **cursor = ptxIterator.getFirst();
   while (cursor)
      {
      *gpuPtxArrayCursor = gpuPtxArrayEntryLocation;
      gpuPtxArrayCursor++;
      strcpy(gpuPtxArrayEntryLocation, *cursor);
      gpuPtxArrayEntryLocation += (strlen(*cursor)+1);
      cursor = ptxIterator.getNext();
      }
   }

static void populateGpuLineNumbers(TR::Compilation* comp, int* gpuLineNumberArrayCursor)
   {
   ListIterator<int32_t> lineNumberIterator(&(comp->getGPUKernelLineNumberList()));
   int32_t *cursor = lineNumberIterator.getFirst();
   while (cursor)
      {
      *gpuLineNumberArrayCursor = *cursor;
      gpuLineNumberArrayCursor++;
      cursor = lineNumberIterator.getNext();
      }
   }

static void populateInlineCalls(
   TR::Compilation* comp, TR_J9VMBase* vm,
   TR_MethodMetaData* data, uint8_t* callSiteCursor,
   uint32_t numberOfMapBytes)
   {
   TR_Array<List<TR::RegisterMappedSymbol> *> & monitorAutos = comp->getMonitorAutos();
   for (int32_t i = 0; i < comp->getNumInlinedCallSites(); ++i)
      {
      TR_InlinedCallSite * inlinedCallSite = &comp->getInlinedCallSite(i);

      List<TR::RegisterMappedSymbol> * autos = (i + 1 < monitorAutos.size()) ? monitorAutos[i+1] : 0;
      bool hasLiveMonitors = (i + 1 < monitorAutos.size() && monitorAutos[i+1]);

      // _isSameReceiver is an overloaded bit that in this context means that the live monitor data for this
      // inlined call site contains some nonzero bits
      //
      if (autos != 0)
         inlinedCallSite->_byteCodeInfo.setIsSameReceiver(1);

      if (vm->isAOT_DEPRECATED_DO_NOT_USE())
         {
         inlinedCallSite->_methodInfo = (TR_OpaqueMethodBlock*)-1;
         }
      memcpy(callSiteCursor, inlinedCallSite, sizeof(TR_InlinedCallSite) );
<<<<<<< HEAD
      if (comp->getOption(TR_AOT) && (comp->getOption(TR_TraceRelocatableDataCG) || comp->getOption(TR_TraceRelocatableDataDetailsCG) || comp->getOption(TR_TraceReloCG)))
          {
          traceMsg(comp, "inlineIdx %d, callSiteCursor %p, inlinedCallSite->methodInfo = %p\n", i, callSiteCursor, inlinedCallSite->_methodInfo);
          }
=======
      if (comp->getOption(TR_TraceRelocatableDataCG) || comp->getOption(TR_TraceRelocatableDataDetailsCG) || comp->getOption(TR_TraceReloCG))
         {
         traceMsg(comp, "inlineIdx %d, callSiteCursor %p, inlinedCallSite->methodInfo = %p\n", i, callSiteCursor, inlinedCallSite->_methodInfo);
         }
>>>>>>> 9957530e

      if (!vm->isAOT_DEPRECATED_DO_NOT_USE()
#if defined(JITSERVER_SUPPORT)
         && !comp->isOutOfProcessCompilation()
#endif
         ) // For AOT, we should only have returned resolved info about a method if the method came from same class loaders.
         {
         TR_OpaqueClassBlock *clazzOfInlinedMethod = vm->getClassFromMethodBlock(inlinedCallSite->_methodInfo);
         if (comp->fej9()->isUnloadAssumptionRequired(clazzOfInlinedMethod, comp->getCurrentMethod()))
            {
            if (comp->getOption(TR_AOT) && comp->getOption(TR_TraceRelocatableDataDetailsCG))
               {
               TR_OpaqueClassBlock *clazzOfCallerMethod =  comp->getCurrentMethod()->classOfMethod();
               traceMsg(comp, "createClassUnloadPicSite: clazzOfInlinedMethod %p, loader = %p, clazzOfCallerMethod %p, loader = %p, callsiteCursor %p\n",
                       clazzOfInlinedMethod,
                       comp->fej9()->getClassLoader(clazzOfInlinedMethod),
                       clazzOfCallerMethod,
                       comp->fej9()->getClassLoader(clazzOfCallerMethod),
                       callSiteCursor);
               }
#if (defined(TR_HOST_64BIT) && defined(TR_HOST_POWER))
            createClassUnloadPicSite((void*) clazzOfInlinedMethod, (void*) (callSiteCursor+(TR::Compiler->target.cpu.isBigEndian()?4:0)), 4, comp->getMetadataAssumptionList());
#else
            createClassUnloadPicSite((void*) clazzOfInlinedMethod, (void*) callSiteCursor, sizeof(uintptrj_t), comp->getMetadataAssumptionList());
#endif
            }
         }

      callSiteCursor += sizeof(TR_InlinedCallSite);

      createMonitorMask(callSiteCursor, autos, numberOfMapBytes);

      callSiteCursor += numberOfMapBytes;
      }

   uint32_t maxInlineDepth = comp->getMaxInlineDepth();

   if (maxInlineDepth > vm->_jitConfig->maxInlineDepth)
      {
      vm->_jitConfig->maxInlineDepth = maxInlineDepth;
      }
   }


//
//the routine that sequences the creation of the meta-data for the method
//
TR_MethodMetaData *
createMethodMetaData(
   TR_J9VMBase & vmArg,
   TR_ResolvedMethod *vmMethod,
   TR::Compilation *comp
   )
   {
   TR_J9VMBase * vm = &vmArg;
   TR_ExceptionTableEntryIterator exceptionIterator(comp);
   TR::ResolvedMethodSymbol * methodSymbol = comp->getJittedMethodSymbol();
   TR::CodeGenerator * cg = comp->cg();
   TR::GCStackAtlas * trStackAtlas = cg->getStackAtlas();

   TR_Debug *dbg = (TR_Debug *)comp->getDebug();
   if (dbg)
      {
      dbg->setSingleAllocMetaData(true);
      }

   // --------------------------------------------------------------------------
   // Find unmergeable GC maps
   //
   GCStackMapSet nonmergeableBCI(std::less<TR_GCStackMap*>(), cg->trMemory()->heapMemoryRegion());
   if (comp->fej9vm()->getReportByteCodeInfoAtCatchBlock())
      {
      for (TR::TreeTop* treetop = comp->getStartTree(); treetop; treetop = treetop->getNextTreeTop())
         {
         if (treetop->getNode()->getOpCodeValue() == TR::BBStart)
            {
            TR::Block* block = treetop->getNode()->getBlock();
            if (block->getCatchBlockExtension())
               {
               nonmergeableBCI.insert(block->getFirstInstruction()->getGCMap());
               }
            }
         }
      }

   bool fourByteOffsets = RANGE_NEEDS_FOUR_BYTE_OFFSET(cg->getCodeLength());

   uint32_t tableSize = sizeof(TR_MethodMetaData);

   // --------------------------------------------------------------------------
   // Computing the size of the exception table
   // fourByteExceptionTableEntries and numberOfExceptionRangesWithBits will be
   // computed in calculateExceptionSize
   //
   bool fourByteExceptionTableEntries = fourByteOffsets;
   uint32_t numberOfExceptionRangesWithBits = 0;
   int32_t exceptionsSize = calculateExceptionsSize(
         comp,
         exceptionIterator,
         fourByteExceptionTableEntries,
         numberOfExceptionRangesWithBits);

   if (exceptionsSize == -1)
      {
      return NULL;
      }

   tableSize += exceptionsSize;
   uint32_t exceptionTableSize = tableSize; //Size of the meta data header and exception entries

   // --------------------------------------------------------------------------
   // Computing the size of the inlinedCall
   //
   uint32_t numberOfSlotsMapped = trStackAtlas->getNumberOfSlotsMapped();
   uint32_t numberOfMapBytes = (numberOfSlotsMapped + 1 + 7) >> 3; // + 1 to indicate whether there's a live monitor map
   if (comp->isAlignStackMaps())
      {
      numberOfMapBytes = (numberOfMapBytes + 3) & ~3;
      }

   // Space for the number of entries
   //
   uint32_t inlinedCallSize = comp->getNumInlinedCallSites() * (sizeof(TR_InlinedCallSite) + numberOfMapBytes);
   tableSize += inlinedCallSize;

   // Add size of stack atlas to allocate
   //
   int32_t sizeOfStackAtlasInBytes = calculateSizeOfStackAtlas(
         vm,
         cg,
         fourByteOffsets,
         numberOfSlotsMapped,
         numberOfMapBytes,
         comp,
         nonmergeableBCI);

   tableSize += sizeOfStackAtlasInBytes;

   // Add size of internal ptr data structure to allocate
   //
   tableSize += calculateSizeOfInternalPtrMap(comp);

   // Escape analysis change for compressed pointers
   //
   TR_GCStackAllocMap * stackAllocMap = trStackAtlas->getStackAllocMap();
   if (stackAllocMap)
      {
      tableSize += numberOfMapBytes + sizeof(uintptrj_t);
      }

   int32_t osrInfoOffset = -1;
   if (comp->getOption(TR_EnableOSR))
      {
      osrInfoOffset = tableSize;
      tableSize += calculateSizeOfOSRInfo(comp);
      }

   int32_t gpuMetaDataOffset = -1;
   int32_t gpuMethodSignatureOffset = -1;
   int32_t gpuLineNumberArrayOffset = -1;
   int32_t gpuPtxArrayOffset = -1;
   int32_t gpuPtxArrayEntryOffset = -1;
   int32_t gpuCuModuleArrayOffset = -1;

   int32_t maxNumCachedDevices = 8; // max # of GPGPU cards that JIT compile can cache CUmodule for
   int32_t sizeOfCUmodule = 0;

#ifdef ENABLE_GPU
   int getCUmoduleSize();
   sizeOfCUmodule = getCUmoduleSize(); //get size of the CUmodule object from the CUDA library. Only used when the GPU is used
#endif

   if (comp->getGPUPtxCount() > 0)
      {
      //Struct of data and pointers to GPU metadata.
      gpuMetaDataOffset = tableSize;
      tableSize += sizeof(GpuMetaData);

      gpuMethodSignatureOffset = tableSize;
      tableSize += strlen(comp->signature())+1;

      gpuLineNumberArrayOffset = tableSize;
      tableSize += comp->getGPUPtxCount() * sizeof(int);

      gpuPtxArrayOffset = tableSize;
      tableSize += comp->getGPUPtxCount() * sizeof(char*);

      gpuPtxArrayEntryOffset = tableSize;
      tableSize += calculateSizeOfGpuPtx(comp);

      gpuCuModuleArrayOffset = tableSize;
      tableSize += sizeOfCUmodule * comp->getGPUPtxCount() * maxNumCachedDevices;
      }


   int32_t bytecodePCToIAMapOffset = -1;
   if (comp->getPersistentInfo()->isRuntimeInstrumentationEnabled() &&
       comp->getOption(TR_EnableHardwareProfileIndirectDispatch) &&
       comp->getOption(TR_EnableMetadataBytecodePCToIAMap))
      {
      // Array of TR_HWPBytecodePCToIAMap structs
      // The first element is a special; it contains the size of the array and an eyecatcher
      bytecodePCToIAMapOffset = tableSize;
      uint32_t memoryUsedByMetadataMapping = (comp->getHWPBCMap()->size() + 1) * sizeof(TR_HWPBytecodePCToIAMap);
      tableSize += memoryUsedByMetadataMapping;
      }

   /* Legend of the info stored at "data". From top to bottom, the address increases

      Exception Info
      --------------
      Inline Info
      --------------
      Stack Atlas
      --------------
      Stack alloc map (if exists)
      --------------
      internal pointer map

   */

   TR_MethodMetaData * data = (TR_MethodMetaData*) vmMethod->allocateException(tableSize, comp);

   populateBodyInfo(comp, vm, data);

   data->startPC = (UDATA)comp->cg()->getCodeStart();
   data->endPC = (UDATA)comp->cg()->getCodeEnd();
   data->startColdPC = (UDATA)0;
   data->endWarmPC = data->endPC;
   data->codeCacheAlloc = (UDATA)comp->cg()->getBinaryBufferStart();

   data->flags = 0;
   if (fourByteOffsets)
      data->flags |= JIT_METADATA_GC_MAP_32_BIT_OFFSETS;

   data->hotness = comp->getMethodHotness();
   data->totalFrameSize = comp->cg()->getFrameSizeInBytes()/TR::Compiler->om.sizeofReferenceAddress();
   data->slots = vmMethod->numberOfParameterSlots();
   data->scalarTempSlots = methodSymbol->getScalarTempSlots();
   data->objectTempSlots = methodSymbol->getObjectTempSlots();
   data->prologuePushes = methodSymbol->getProloguePushSlots();
   data->numExcptionRanges = numberOfExceptionRangesWithBits;
   data->tempOffset = comp->cg()->getStackAtlas()->getNumberOfPendingPushSlots();
   data->size = tableSize;

   data->gcStackAtlas = createStackAtlas(
         vm,
         comp->cg(),
         fourByteOffsets,
         numberOfSlotsMapped,
         numberOfMapBytes,
         comp,
         ((uint8_t *)data + exceptionTableSize + inlinedCallSize),
         sizeOfStackAtlasInBytes,
         nonmergeableBCI);

   data->registerSaveDescription = comp->cg()->getRegisterSaveDescription();

#if defined(J9VM_INTERP_AOT_COMPILE_SUPPORT)
   if (vm->isAOT_DEPRECATED_DO_NOT_USE()
#if defined(JITSERVER_SUPPORT)
      || comp->isOutOfProcessCompilation()
#endif
      )
      {
      TR::CodeCache * codeCache = comp->cg()->getCodeCache(); // MCT

#if defined(JITSERVER_SUPPORT)
      if (!comp->isOutOfProcessCompilation())
#endif
         /* Align code caches */
         codeCache->alignWarmCodeAlloc(3);

      J9JITDataCacheHeader *aotMethodHeader = (J9JITDataCacheHeader *)comp->getAotMethodDataStart();
      TR_AOTMethodHeader *aotMethodHeaderEntry =  (TR_AOTMethodHeader *)(aotMethodHeader + 1);

      // Performed just after TR_AOTMethodHeader has been allocated in  TR::CompilationInfo::wrappedCompile():
      // - aotMethodHeaderEntry->majorVersion = TR_AOTMethodHeader_MajorVersion      // AOT code and data major version
      // - aotMethodHeaderEntry->minorVersion  = TR_AOTMethodHeader_MinorVersion      // AOT code and data minor version

      //  Sections that have not been allocated will have the offset 0. At this point at least exception table (method meta data ) was allocated.

      aotMethodHeaderEntry->offsetToExceptionTable = ((char *) data - sizeof(J9JITDataCacheHeader) - (char *)aotMethodHeader);

      if ((comp->cg()->getAheadOfTimeCompile()->getRelocationData() - (uint8_t *)aotMethodHeader) > 0 )
         {
         aotMethodHeaderEntry->offsetToRelocationDataItems = (comp->cg()->getAheadOfTimeCompile()->getRelocationData() - (uint8_t *)aotMethodHeader);
         }
      else
         {
         aotMethodHeaderEntry->offsetToRelocationDataItems = 0;
         }

      aotMethodHeaderEntry->compileMethodCodeStartPC = (UDATA)comp->getRelocatableMethodCodeStart();
      aotMethodHeaderEntry->compileMethodDataStartPC = (UDATA)comp->getAotMethodDataStart();
      aotMethodHeaderEntry->compileMethodCodeSize = (UDATA)codeCache->getWarmCodeAlloc() - (UDATA)comp->getRelocatableMethodCodeStart();

      // For AOT we should have a reserved dataCache
      //
      TR_DataCache *dataCache = (TR_DataCache*)comp->getReservedDataCache();
      TR_ASSERT(dataCache, "Must have a reserved dataCache for AOT compilations");
      aotMethodHeaderEntry->compileMethodDataSize = (UDATA)dataCache->getCurrentHeapAlloc() - (UDATA)comp->getAotMethodDataStart();

      // Set some flags in the AOTMethodHeader
      //
      if (!vm->isMethodTracingEnabled(vmMethod->getPersistentIdentifier()) &&
          !vm->canMethodExitEventBeHooked())
         {
         aotMethodHeaderEntry->flags |= TR_AOTMethodHeader_IsNotCapableOfMethodExitTracing;
         }

      if (!vm->isMethodTracingEnabled(vmMethod->getPersistentIdentifier()) &&
          !vm->canMethodEnterEventBeHooked())
         {
         aotMethodHeaderEntry->flags |= TR_AOTMethodHeader_IsNotCapableOfMethodEnterTracing;
         }

      if (comp->getOption(TR_DisableTM))
         {
         aotMethodHeaderEntry->flags |= TR_AOTMethodHeader_TMDisabled;
         }

      // totalAllocated space is in comp object
      TR_ASSERT(comp->getTotalNeededDataCacheSpace() == aotMethodHeaderEntry->compileMethodDataSize, "Size missmatach");
      }
#endif

   createExceptionTable(data, exceptionIterator, fourByteExceptionTableEntries, comp);

   uint8_t *callSiteCursor = (uint8_t *)data + exceptionTableSize;
   if (inlinedCallSize)
      {
      data->inlinedCalls = (void*)callSiteCursor;
      }
   else
      {
      data->inlinedCalls = NULL;
      }

   // AOT RAS output if tracerelocatableData[Details]CG requested
   //
   if (vm->isAOT_DEPRECATED_DO_NOT_USE() &&
      (comp->getOption(TR_TraceRelocatableDataCG) || comp->getOption(TR_TraceRelocatableDataDetailsCG)))
      {
      AOTRAS_traceMetaData(vm,data,comp);
      }

   populateInlineCalls(comp, vm, data, callSiteCursor, numberOfMapBytes);

   if (!(vm->_jitConfig->runtimeFlags & J9JIT_TOSS_CODE) && !vm->isAOT_DEPRECATED_DO_NOT_USE()
#if defined(JITSERVER_SUPPORT)
      && !comp->isOutOfProcessCompilation()
#endif
      )
      {
      TR_TranslationArtifactManager *artifactManager = TR_TranslationArtifactManager::getGlobalArtifactManager();
      TR_TranslationArtifactManager::CriticalSection updateMetaData;

      if ( !(artifactManager->insertArtifact( static_cast<J9JITExceptionTable *>(data) ) ) )
         {
         // Insert trace point here for insertion failure
         }
      if (vm->isAnonymousClass( ((TR_ResolvedJ9Method*)vmMethod)->romClassPtr()))
         {
         J9Class *j9clazz = ((TR_ResolvedJ9Method*)vmMethod)->constantPoolHdr();
         J9CLASS_EXTENDED_FLAGS_SET(j9clazz, J9ClassContainsJittedMethods);
         data->prevMethod = NULL;
         data->nextMethod = j9clazz->jitMetaDataList;
         if (j9clazz->jitMetaDataList)
            j9clazz->jitMetaDataList->prevMethod = data;
         j9clazz->jitMetaDataList = data;
         }
      else
         {
         J9ClassLoader * classLoader = ((TR_ResolvedJ9Method*)vmMethod)->getClassLoader();
         classLoader->flags |= J9CLASSLOADER_CONTAINS_JITTED_METHODS;
         data->prevMethod = NULL;
         data->nextMethod = classLoader->jitMetaDataList;
         if (classLoader->jitMetaDataList)
            classLoader->jitMetaDataList->prevMethod = data;
         classLoader->jitMetaDataList = data;
         }
      }

   populateOSRInfo(comp, data, osrInfoOffset);

   if (comp->getGPUPtxCount() > 0)
      {
      /* Legend of the info stored at "data->gpucode". From top to bottom, the address increases
         GpuMetaData.methodSignature;     //pointer to method signature
         GpuMetaData.numPtxKernels;       //total number of PTX kernels in the method
         GpuMetaData.maxNumCachedDevices; //maximum number of devices that CUmodules can be cached for
         GpuMetaData.lineNumberArray;     //pointer to an array containing the source line number of each gpu kernel
         GpuMetaData.ptxArray;            //PTX code is stored as a char* string. This is an array that points to each entry.
         GpuMetaData.cuModuleArray;       //Array of cached CUmodules. One entry per PTX kernel and device combination
         --------------
         method signature (0 termination)
         --------------
         gpu kernel line number list
           int *
           ... repeat comp->getGPUPtxCount() times ...
         --------------
         gpu ptx list
           char * (ptr to ptx string)
           ... repeat comp->getGPUPtxCount() times ...
           char [] ptx string
           ... repeat comp->getGPUPtxCount() times ...
         --------------
         gpu cumodule list (grouped by deviceID)
           CUmodule ptr (for ptxSourceID = 0, deviceID = 0)
           CUmodule ptr (for ptxSourceID = 1, deviceID = 0)
           ... repeat comp->getGPUPtxCount() times ...
           CUmodule ptr (for ptxSourceID = 0, deviceID = 1)
           ... repeat comp->getGPUPtxCount() times ...
           CUmodule ptr (for ptxSourceID = 0, deviceID = 2)
           ... repeat comp->getGPUPtxCount() times ...
           CUmodule ptr (for ptxSourceID = 0, deviceID = 3)
           ... repeat comp->getGPUPtxCount() times ...
           CUmodule ptr (for ptxSourceID = 0, deviceID = 4)
           ... repeat comp->getGPUPtxCount() times ...
           CUmodule ptr (for ptxSourceID = 0, deviceID = 5)
           ... repeat comp->getGPUPtxCount() times ...
           CUmodule ptr (for ptxSourceID = 0, deviceID = 6)
           ... repeat comp->getGPUPtxCount() times ...
           CUmodule ptr (for ptxSourceID = 0, deviceID = 7)
           ... repeat comp->getGPUPtxCount() times ...
      */

      GpuMetaData* gpuMetaDataLocation = (GpuMetaData*)((uint8_t*)data + gpuMetaDataOffset);
      data->gpuCode = (void*)gpuMetaDataLocation;

      char* gpuMethodSignatureLocation = (char*)((uint8_t*)data + gpuMethodSignatureOffset);
      gpuMetaDataLocation->methodSignature = gpuMethodSignatureLocation;
      strcpy(gpuMethodSignatureLocation, comp->signature());

      gpuMetaDataLocation->numPtxKernels = comp->getGPUPtxCount();

      gpuMetaDataLocation->maxNumCachedDevices = maxNumCachedDevices;

      int* gpuLineNumberArrayLocation = (int*)((uint8_t*)data + gpuLineNumberArrayOffset);
      gpuMetaDataLocation->lineNumberArray = gpuLineNumberArrayLocation;
      populateGpuLineNumbers(comp, gpuLineNumberArrayLocation);

      char** gpuPtxArrayLocation = (char**)((uint8_t*)data + gpuPtxArrayOffset);
      char* gpuPtxArrayEntryLocation = (char*)((uint8_t*)data + gpuPtxArrayEntryOffset);
      gpuMetaDataLocation->ptxArray = gpuPtxArrayLocation;
      populateGpuPtx(comp, gpuPtxArrayLocation, gpuPtxArrayEntryLocation);

      void* gpuCuModuleArrayLocation = (void*)((uint8_t*)data + gpuCuModuleArrayOffset);
      gpuMetaDataLocation->cuModuleArray = gpuCuModuleArrayLocation;
      memset(gpuCuModuleArrayLocation, 0, sizeOfCUmodule * comp->getGPUPtxCount() * maxNumCachedDevices);
      }

   if (comp->getPersistentInfo()->isRuntimeInstrumentationEnabled() &&
       comp->getOption(TR_EnableHardwareProfileIndirectDispatch) &&
       comp->getOption(TR_EnableMetadataBytecodePCToIAMap))
      {
      void *bytecodePCToIAMapLocation = (void *)((uint8_t*)data + bytecodePCToIAMapOffset);
      data->riData = bytecodePCToIAMapLocation;
      }

   if (comp->getOption(TR_TraceCG) && comp->getOutFile() != NULL)
      {
      comp->getDebug()->print(data, vmMethod, fourByteOffsets);
      }

   return data;
   }<|MERGE_RESOLUTION|>--- conflicted
+++ resolved
@@ -1225,17 +1225,10 @@
          inlinedCallSite->_methodInfo = (TR_OpaqueMethodBlock*)-1;
          }
       memcpy(callSiteCursor, inlinedCallSite, sizeof(TR_InlinedCallSite) );
-<<<<<<< HEAD
-      if (comp->getOption(TR_AOT) && (comp->getOption(TR_TraceRelocatableDataCG) || comp->getOption(TR_TraceRelocatableDataDetailsCG) || comp->getOption(TR_TraceReloCG)))
-          {
-          traceMsg(comp, "inlineIdx %d, callSiteCursor %p, inlinedCallSite->methodInfo = %p\n", i, callSiteCursor, inlinedCallSite->_methodInfo);
-          }
-=======
       if (comp->getOption(TR_TraceRelocatableDataCG) || comp->getOption(TR_TraceRelocatableDataDetailsCG) || comp->getOption(TR_TraceReloCG))
          {
          traceMsg(comp, "inlineIdx %d, callSiteCursor %p, inlinedCallSite->methodInfo = %p\n", i, callSiteCursor, inlinedCallSite->_methodInfo);
          }
->>>>>>> 9957530e
 
       if (!vm->isAOT_DEPRECATED_DO_NOT_USE()
 #if defined(JITSERVER_SUPPORT)
