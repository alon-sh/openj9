/*******************************************************************************
 * Copyright (c) 2000, 2019 IBM Corp. and others
 *
 * This program and the accompanying materials are made available under
 * the terms of the Eclipse Public License 2.0 which accompanies this
 * distribution and is available at https://www.eclipse.org/legal/epl-2.0/
 * or the Apache License, Version 2.0 which accompanies this distribution and
 * is available at https://www.apache.org/licenses/LICENSE-2.0.
 *
 * This Source Code may also be made available under the following
 * Secondary Licenses when the conditions for such availability set
 * forth in the Eclipse Public License, v. 2.0 are satisfied: GNU
 * General Public License, version 2 with the GNU Classpath
 * Exception [1] and GNU General Public License, version 2 with the
 * OpenJDK Assembly Exception [2].
 *
 * [1] https://www.gnu.org/software/classpath/license.html
 * [2] http://openjdk.java.net/legal/assembly-exception.html
 *
 * SPDX-License-Identifier: EPL-2.0 OR Apache-2.0 OR GPL-2.0 WITH Classpath-exception-2.0 OR LicenseRef-GPL-2.0 WITH Assembly-exception
 *******************************************************************************/

#include <string.h>
#include "env/VMJ9.h"
#include "env/ClassLoaderTable.hpp"
#include "env/PersistentCHTable.hpp"
#include "env/VMAccessCriticalSection.hpp"
#include "exceptions/AOTFailure.hpp"
#include "compile/Compilation.hpp"
#include "control/CompilationRuntime.hpp"
#include "control/CompilationThread.hpp"
#include "runtime/RelocationRuntime.hpp"
#include "runtime/SymbolValidationManager.hpp"

#include "j9protos.h"

#if defined (_MSC_VER) && _MSC_VER < 1900
#define snprintf _snprintf
#endif

static const char * const jlthrowableName = "java/lang/Throwable";

TR::SymbolValidationManager::SymbolValidationManager(TR::Region &region, TR_ResolvedMethod *compilee)
   : _symbolID(FIRST_ID),
     _heuristicRegion(0),
     _region(region),
     _comp(TR::comp()),
     _vmThread(_comp->j9VMThread()),
     _fej9((TR_J9VM *)TR_J9VMBase::get(
        _vmThread->javaVM->jitConfig,
        _vmThread,
#if defined(JITSERVER_SUPPORT)
        TR::CompilationInfo::get()->getPersistentInfo()->getRemoteCompilationMode() == JITServer::SERVER ? TR_J9VMBase::J9_SERVER_VM : 
#endif
        TR_J9VMBase::DEFAULT_VM)),
     _trMemory(_comp->trMemory()),
     _chTable(_comp->getPersistentInfo()->getPersistentCHTable()),
     _rootClass(compilee->classOfMethod()),
     _wellKnownClassChainOffsets(NULL),
     _symbolValidationRecords(_region),
     _alreadyGeneratedRecords(LessSymbolValidationRecord(), _region),
     _classesFromAnyCPIndex(LessClassFromAnyCPIndex(), _region),
     _symbolToIdMap((SymbolToIdComparator()), _region),
     _idToSymbolTable(_region),
     _seenSymbolsSet((SeenSymbolsComparator()), _region),
     _wellKnownClasses(_region),
     _loadersOkForWellKnownClasses(_region),
     _jlthrowable(_fej9->getSystemClassFromClassName(jlthrowableName, (int32_t)strlen(jlthrowableName)))
   {
   assertionsAreFatal(); // Acknowledge the env var whether or not assertions fail

#if defined(JITSERVER_SUPPORT)
   auto stream = TR::CompilationInfo::getStream();
   if (stream && _fej9->sharedCache())
      // because a different VM is used here, a new Shared Cache object was created, so
      // need to update stream
      // JITServer TODO: we update stream in multiple places, better to change it to only one
      ((TR_J9JITServerSharedCache *) _fej9->sharedCache())->setStream(stream);
#endif

   defineGuaranteedID(NULL, TR::SymbolType::typeOpaque);
   defineGuaranteedID(_rootClass, TR::SymbolType::typeClass);
   defineGuaranteedID(compilee->getPersistentIdentifier(), TR::SymbolType::typeMethod);

   for (int32_t i = 4; i <= 11; i++)
      {
      TR_OpaqueClassBlock *arrayClass = _fej9->getClassFromNewArrayTypeNonNull(i);
      TR_OpaqueClassBlock *component = _fej9->getComponentClassFromArrayClass(arrayClass);
      defineGuaranteedID(arrayClass, TR::SymbolType::typeClass);
      defineGuaranteedID(component, TR::SymbolType::typeClass);

      // Records relating the arrayClass and componentClass here would be
      // redundant.
      _alreadyGeneratedRecords.insert(
         new (_region) ArrayClassFromComponentClassRecord(arrayClass, component));
      }
   }

void
TR::SymbolValidationManager::defineGuaranteedID(void *symbol, TR::SymbolType type)
   {
   uint16_t id = getNewSymbolID();
   _symbolToIdMap.insert(std::make_pair(symbol, id));
   setSymbolOfID(id, symbol, type);
   _seenSymbolsSet.insert(symbol);
   }

bool
TR::SymbolValidationManager::isClassWorthRemembering(TR_OpaqueClassBlock *clazz)
   {
   if (!_jlthrowable)
      _jlthrowable = _fej9->getSystemClassFromClassName(jlthrowableName, (int32_t)strlen(jlthrowableName));

   /* This heuristic checks whether the class being considered is, or inherits from, java/lang/Throwable.
    * If it is, the class is deemed not worth remembering. The reason for this is to reduce the chances
    * of an AOT load failure. Generally, classes that inherit from java/lang/Throwable are used to indicate
    * exception conditions; as such, they are not going be important for the performance of normal mainline
    * code. Therefore, it is better for the compiler to not be aware of these classes (and thereby lose the
    * ability to optimize for them) rather than risk a load failure due to a code path that was unlikely to
    * execute.
    */
   if (_jlthrowable && _fej9->isSameOrSuperClass((J9Class *)_jlthrowable, (J9Class *)clazz))
      {
      if (_comp->getOption(TR_TraceRelocatableDataCG))
         traceMsg(_comp, "isClassWorthRemembering: clazz %p is or inherits from jlthrowable\n", clazz);
      return false;
      }

   return true;
   }

void
TR::SymbolValidationManager::populateWellKnownClasses()
   {
#define WELL_KNOWN_CLASS_COUNT 10
#define REQUIRED_WELL_KNOWN_CLASS_COUNT 1

   // Classes must have names only allowed to be defined by the bootstrap loader
   // The first REQUIRED_WELL_KNOWN_CLASS_COUNT entries are required - if any is
   // missing then the compilation will fail.
   static const char * const names[] =
      {
      "java/lang/Class",
      "java/lang/Object",
      "java/lang/Integer",
      "java/lang/Runnable",
      "java/lang/String",
      "java/lang/StringBuilder",
      "java/lang/StringBuffer",
      "java/lang/System",
      "java/lang/ref/Reference",
      "com/ibm/jit/JITHelpers",
      };

   unsigned int includedClasses = 0;

   static_assert(
      sizeof (names) / sizeof (names[0]) == WELL_KNOWN_CLASS_COUNT,
      "wrong number of well-known class names");

   static_assert(
      CHAR_BIT * sizeof (includedClasses) >= WELL_KNOWN_CLASS_COUNT,
      "includedClasses needs >= WELL_KNOWN_CLASS_COUNT bits");

   uintptrj_t classChainOffsets[1 + WELL_KNOWN_CLASS_COUNT] = {0};
   uintptrj_t *classCount = &classChainOffsets[0];
   uintptrj_t *nextClassChainOffset = &classChainOffsets[1];

   for (int i = 0; i < WELL_KNOWN_CLASS_COUNT; i++)
      {
      const char *name = names[i];
      int32_t len = (int32_t)strlen(name);
      TR_OpaqueClassBlock *wkClass = _fej9->getSystemClassFromClassName(name, len);

      void *chain = NULL;
      if (wkClass == NULL)
         traceMsg(_comp, "well-known class %s not found\n", name);
      else if (!_fej9->isPublicClass(wkClass))
         traceMsg(_comp, "well-known class %s is not public\n", name);
      else
         chain = _fej9->sharedCache()->rememberClass(wkClass);

      if (chain == NULL)
         {
         traceMsg(_comp, "no class chain for well-known class %s\n", name);
         SVM_ASSERT_NONFATAL(
            i >= REQUIRED_WELL_KNOWN_CLASS_COUNT,
            "failed to remember required class %s\n",
            name);
         continue;
         }

      if (wkClass != _rootClass)
         defineGuaranteedID(wkClass, TR::SymbolType::typeClass);

      includedClasses |= 1 << i;
      _wellKnownClasses.push_back(wkClass);
      *nextClassChainOffset++ =
         (uintptrj_t)_fej9->sharedCache()->offsetInSharedCacheFromPointer(chain);
      }

   *classCount = _wellKnownClasses.size();

   char key[128];
   snprintf(key, sizeof (key), "AOTWellKnownClasses:%x", includedClasses);

   J9SharedDataDescriptor dataDescriptor;
   dataDescriptor.address = (U_8*)classChainOffsets;
   dataDescriptor.length = (1 + _wellKnownClasses.size()) * sizeof (classChainOffsets[0]);
   dataDescriptor.type = J9SHR_DATA_TYPE_JITHINT;
   dataDescriptor.flags = 0;

   _wellKnownClassChainOffsets =
      _fej9->sharedCache()->storeSharedData(
         _vmThread,
         key,
         &dataDescriptor);

   SVM_ASSERT_NONFATAL(
      _wellKnownClassChainOffsets != NULL,
      "Failed to store well-known classes' class chains");

#undef WELL_KNOWN_CLASS_COUNT
   }

bool
TR::SymbolValidationManager::validateWellKnownClasses(const uintptrj_t *wellKnownClassChainOffsets)
   {
   // We may have already run populateWellKnownClasses on this
   // SymbolValidationManager, if there was no delay before processing the
   // relocations, in which case the Compilation is reused.
   bool assignNewIDs = _wellKnownClassChainOffsets == NULL;
   int classCount = static_cast<int>(wellKnownClassChainOffsets[0]);
   for (int i = 1; i <= classCount; i++)
      {
      uintptr_t classChainOffset = wellKnownClassChainOffsets[i];
      uintptrj_t *classChain = reinterpret_cast<uintptrj_t*>(
         _fej9->sharedCache()->pointerFromOffsetInSharedCache(classChainOffset));
      J9ROMClass *romClass = _fej9->sharedCache()->startingROMClassOfClassChain(classChain);
      J9UTF8 * className = J9ROMCLASS_CLASSNAME(romClass);

      TR_OpaqueClassBlock *clazz = _fej9->getSystemClassFromClassName(
         reinterpret_cast<const char *>(J9UTF8_DATA(className)),
         J9UTF8_LENGTH(className));

      if (clazz == NULL)
         return false;

      if (!_fej9->sharedCache()->classMatchesCachedVersion(clazz, classChain))
         return false;

      _seenSymbolsSet.insert(clazz);
      if (assignNewIDs)
         {
         _wellKnownClasses.push_back(clazz);
         if (clazz != _rootClass)
            setSymbolOfID(getNewSymbolID(), clazz, TR::SymbolType::typeClass);
         }
      }

   // These classes are definitely visible to any other class defined by the
   // bootstrap loader.
   _loadersOkForWellKnownClasses.push_back(TR::Compiler->javaVM->systemClassLoader);

   // The root class has a guaranteed ID, so it won't be newly encountered
   // later. Check now that its loader doesn't hide well-known classes.
   return classCanSeeWellKnownClasses(_rootClass);
   }

bool
TR::SymbolValidationManager::isWellKnownClass(TR_OpaqueClassBlock *clazz)
   {
   auto end = _wellKnownClasses.end();
   return std::find(_wellKnownClasses.begin(), end, clazz) != end;
   }

bool
TR::SymbolValidationManager::classCanSeeWellKnownClasses(TR_OpaqueClassBlock *beholder)
   {
   J9ConstantPool *beholderCP = J9_CP_FROM_CLASS(reinterpret_cast<J9Class*>(beholder));
   if (beholderCP == NULL)
      {
      // This is a class with no CP, e.g. an array. (Are there any others?)
      // It can't be used for ClassFromSignature or ClassFromCP anyway.
      return true;
      }

   // Avoid repeated lookups using the same loader.
   J9ClassLoader *loader =
      reinterpret_cast<J9ClassLoader*>(_fej9->getClassLoader(beholder));
      {
      // Use linear search - the number of loaders will generally be small.
      auto begin = _loadersOkForWellKnownClasses.end();
      auto end = _loadersOkForWellKnownClasses.end();
      if (std::find(begin, end, loader) != end)
         return true;
      }

   // Check that every well-known class can be found. It's good enough here to
   // find anything (non-null) for a given name, because these names can only
   // be defined by the bootstrap loader, so if the class is found, then it
   // must be the same one found during validateWellKnownClasses().
   for (auto it = _wellKnownClasses.begin(); it != _wellKnownClasses.end(); ++it)
      {
      TR_OpaqueClassBlock *wkClass = *it;
      J9Class *wkJ9Class = reinterpret_cast<J9Class*>(wkClass);
      J9UTF8 *utf8 = J9ROMCLASS_CLASSNAME(wkJ9Class->romClass);
      char *name = reinterpret_cast<char *>(J9UTF8_DATA(utf8));
      uint32_t len = J9UTF8_LENGTH(utf8);
      if (_fej9->getClassFromSignature(name, len, beholderCP) == NULL)
         return false;
      }

   // All of the well-known classes are visible. This will be the case for all
   // classes using the same loader, because the well-known classes are public.
   _loadersOkForWellKnownClasses.push_back(loader);
   return true;
   }

bool
TR::SymbolValidationManager::isDefinedID(uint16_t id)
   {
   return id < _idToSymbolTable.size() && _idToSymbolTable[id]._hasValue;
   }

void
TR::SymbolValidationManager::setSymbolOfID(uint16_t id, void *symbol, TR::SymbolType type)
   {
   if (id >= _idToSymbolTable.size())
      {
      TypedSymbol unused = { NULL, typeOpaque, false };
      _idToSymbolTable.resize(id + 1, unused);
      }

   SVM_ASSERT(!_idToSymbolTable[id]._hasValue, "multiple definitions of ID %d", id);
   _idToSymbolTable[id]._symbol = symbol;
   _idToSymbolTable[id]._type = type;
   _idToSymbolTable[id]._hasValue = true;
   }

uint16_t
TR::SymbolValidationManager::getNewSymbolID()
   {
   SVM_ASSERT_NONFATAL(_symbolID != 0xFFFF, "symbol ID overflow");
   return _symbolID++;
   }

void *
TR::SymbolValidationManager::getSymbolFromID(uint16_t id, TR::SymbolType type, Presence presence)
   {
   TypedSymbol *entry = NULL;
   if (id < _idToSymbolTable.size())
      entry = &_idToSymbolTable[id];

   SVM_ASSERT(entry != NULL && entry->_hasValue, "Unknown ID %d", id);
   if (entry->_symbol == NULL)
      SVM_ASSERT(presence != SymRequired, "ID must not map to null");
   else
      SVM_ASSERT(entry->_type == type, "ID has type %d when %d was expected", entry->_type, type);

   return entry->_symbol;
   }

TR_OpaqueClassBlock *
TR::SymbolValidationManager::getClassFromID(uint16_t id, Presence presence)
   {
   return static_cast<TR_OpaqueClassBlock*>(
      getSymbolFromID(id, TR::SymbolType::typeClass, presence));
   }

J9Class *
TR::SymbolValidationManager::getJ9ClassFromID(uint16_t id, Presence presence)
   {
   return static_cast<J9Class*>(
      getSymbolFromID(id, TR::SymbolType::typeClass, presence));
   }

TR_OpaqueMethodBlock *
TR::SymbolValidationManager::getMethodFromID(uint16_t id, Presence presence)
   {
   return static_cast<TR_OpaqueMethodBlock*>(
      getSymbolFromID(id, TR::SymbolType::typeMethod, presence));
   }

J9Method *
TR::SymbolValidationManager::getJ9MethodFromID(uint16_t id, Presence presence)
   {
   return static_cast<J9Method*>(
      getSymbolFromID(id, TR::SymbolType::typeMethod, presence));
   }

uint16_t
TR::SymbolValidationManager::tryGetIDFromSymbol(void *symbol)
   {
   SymbolToIdMap::iterator it = _symbolToIdMap.find(symbol);
   if (it == _symbolToIdMap.end())
      return NO_ID;
   else
      return it->second;
   }

uint16_t
TR::SymbolValidationManager::getIDFromSymbol(void *symbol)
   {
   uint16_t id = tryGetIDFromSymbol(symbol);
   SVM_ASSERT(id != NO_ID, "Unknown symbol %p\n", symbol);
   return id;
   }

TR_OpaqueClassBlock *
TR::SymbolValidationManager::getBaseComponentClass(TR_OpaqueClassBlock *clazz, int32_t &numDims)
   {
   numDims = 0;
   if (!clazz)
      return NULL;

   while (_fej9->isClassArray(clazz))
      {
      TR_OpaqueClassBlock * componentClass = _fej9->getComponentClassFromArrayClass(clazz);
      numDims++;
      clazz = componentClass;
      }

   return clazz;
   }

bool
TR::SymbolValidationManager::abandonRecord(TR::SymbolValidationRecord *record)
   {
   _region.deallocate(record);
   return inHeuristicRegion();
   }

bool
TR::SymbolValidationManager::recordExists(TR::SymbolValidationRecord *record)
   {
   return _alreadyGeneratedRecords.find(record) != _alreadyGeneratedRecords.end();
   }

bool
TR::SymbolValidationManager::anyClassFromCPRecordExists(
   TR_OpaqueClassBlock *clazz,
   TR_OpaqueClassBlock *beholder)
   {
   ClassFromAnyCPIndex pair(clazz, beholder);
   return _classesFromAnyCPIndex.find(pair) != _classesFromAnyCPIndex.end();
   }

void
TR::SymbolValidationManager::appendNewRecord(void *symbol, TR::SymbolValidationRecord *record)
   {
   SVM_ASSERT(!inHeuristicRegion(), "Attempted to appendNewRecord in a heuristic region");
   TR_ASSERT(!recordExists(record), "record is not new");

   if (!isAlreadyValidated(symbol))
      {
      _symbolToIdMap.insert(std::make_pair(symbol, getNewSymbolID()));
      }
   _symbolValidationRecords.push_front(record);
   _alreadyGeneratedRecords.insert(record);

   record->printFields();
   traceMsg(_comp, "\tkind=%d\n", record->_kind);
   traceMsg(_comp, "\tid=%d\n", (uint32_t)getIDFromSymbol(symbol));
   traceMsg(_comp, "\n");
   }

void
TR::SymbolValidationManager::appendRecordIfNew(void *symbol, TR::SymbolValidationRecord *record)
   {
   if (recordExists(record))
      _region.deallocate(record);
   else
      appendNewRecord(symbol, record);
   }

bool
TR::SymbolValidationManager::getClassChainInfo(
   TR_OpaqueClassBlock *clazz,
   TR::SymbolValidationRecord *record,
   ClassChainInfo &info)
   {
   if (isAlreadyValidated(clazz))
      return true;

   // clazz is fresh, so a class chain validation may be necessary
   info._baseComponent = getBaseComponentClass(clazz, info._arrayDims);
   if (info._arrayDims == 0 || !isAlreadyValidated(info._baseComponent))
      {
      // info._baseComponent is a non-array reference type. It can't be a
      // primitive because primitives always satisfy isAlreadyValidated().
      info._baseComponentClassChain =
         _fej9->sharedCache()->rememberClass(info._baseComponent);
      if (info._baseComponentClassChain == NULL)
         {
         _region.deallocate(record);
         return false;
         }
      }

   return true;
   }

void
TR::SymbolValidationManager::appendClassChainInfoRecords(
   TR_OpaqueClassBlock *clazz,
   const ClassChainInfo &info)
   {
   // If clazz is a fresh array class, relate it to each component type.
   // Note that if clazz is not fresh, arrayDims is 0, which is fine because
   // this part has already been done for an earlier record.
   for (int i = 0; i < info._arrayDims; i++)
      {
      TR_OpaqueClassBlock *component = _fej9->getComponentClassFromArrayClass(clazz);
      appendRecordIfNew(
         component,
         new (_region) ArrayClassFromComponentClassRecord(clazz, component));
      clazz = component;
      }

   // If necessary, remember to validate the class chain of the base component type
   if (info._baseComponentClassChain != NULL)
      {
      appendNewRecord(
         info._baseComponent,
         new (_region) ClassChainRecord(
            info._baseComponent,
            info._baseComponentClassChain));
      }
   }

bool
TR::SymbolValidationManager::addVanillaRecord(void *symbol, TR::SymbolValidationRecord *record)
   {
   if (shouldNotDefineSymbol(symbol))
      return abandonRecord(record);

   appendRecordIfNew(symbol, record);
   return true;
   }

bool
TR::SymbolValidationManager::addClassRecord(TR_OpaqueClassBlock *clazz, TR::ClassValidationRecord *record)
   {
   if (shouldNotDefineSymbol(clazz) || !isClassWorthRemembering(clazz))
      return abandonRecord(record);

   if (recordExists(record))
      {
      _region.deallocate(record);
      return true;
      }

   ClassChainInfo chainInfo;
   if (!getClassChainInfo(clazz, record, chainInfo))
      return false;

   appendNewRecord(clazz, record); // The class is defined by the original record
   appendClassChainInfoRecords(clazz, chainInfo);
   return true;
   }

bool
TR::SymbolValidationManager::addClassRecordWithChain(TR::ClassValidationRecordWithChain *record)
   {
   if (shouldNotDefineSymbol(record->_class) || !isClassWorthRemembering(record->_class))
      return abandonRecord(record);

   int arrayDims = 0;
   record->_class = getBaseComponentClass(record->_class, arrayDims);

   if (!_fej9->isPrimitiveClass(record->_class))
      {
      record->_classChain = _fej9->sharedCache()->rememberClass(record->_class);
      if (record->_classChain == NULL)
         {
         _region.deallocate(record);
         return false;
         }

      appendRecordIfNew(record->_class, record);
      }

   addMultipleArrayRecords(record->_class, arrayDims);
   return true;
   }

void
TR::SymbolValidationManager::addMultipleArrayRecords(TR_OpaqueClassBlock *component, int arrayDims)
   {
   for (int i = 0; i < arrayDims; i++)
      {
      TR_OpaqueClassBlock *array = _fej9->getArrayClassFromComponentClass(component);
      appendRecordIfNew(
         array,
         new (_region) ArrayClassFromComponentClassRecord(array, component));
      component = array;
      }
   }

bool
TR::SymbolValidationManager::addMethodRecord(TR::MethodValidationRecord *record)
   {
   if (shouldNotDefineSymbol(record->_method))
      return abandonRecord(record);

   if (recordExists(record))
      {
      _region.deallocate(record);
      return true;
      }

   ClassChainInfo chainInfo;
   if (!getClassChainInfo(record->definingClass(_fej9), record, chainInfo))
      return false;

   appendNewRecord(record->_method, record);
   appendClassChainInfoRecords(record->definingClass(), chainInfo);
   return true;
   }

bool
TR::SymbolValidationManager::skipFieldRefClassRecord(
   TR_OpaqueClassBlock *definingClass,
   TR_OpaqueClassBlock *beholder,
   uint32_t cpIndex)
   {
   // If the beholder refers to one of its own fields, or to a field of a
   // well-known class, and if it does so by naming the class that declares the
   // field (not a subclass), then no record is necessary.
   if (definingClass == beholder || isWellKnownClass(definingClass))
      {
      int classRefLen;
      uint8_t *classRefName = TR::Compiler->cls.getROMClassRefName(_comp, beholder, cpIndex, classRefLen);
      J9UTF8 *definingClassNameUtf8 = J9ROMCLASS_CLASSNAME(TR::Compiler->cls.romClassOf(definingClass));
      int definingClassLen = J9UTF8_LENGTH(definingClassNameUtf8);
      uint8_t *definingClassName = J9UTF8_DATA(definingClassNameUtf8);

      if (classRefLen == definingClassLen
          && !memcmp(classRefName, definingClassName, classRefLen))
         return true;
      }

   return false;
   }

bool
TR::SymbolValidationManager::addClassByNameRecord(TR_OpaqueClassBlock *clazz, TR_OpaqueClassBlock *beholder)
   {
   SVM_ASSERT_ALREADY_VALIDATED(this, beholder);
   if (isWellKnownClass(clazz))
      return true;
   else if (clazz == beholder)
      return true;
   else if (anyClassFromCPRecordExists(clazz, beholder))
      return true; // already have an equivalent ClassFromCP
   else
      return addClassRecordWithChain(new (_region) ClassByNameRecord(clazz, beholder));
   }

bool
TR::SymbolValidationManager::addProfiledClassRecord(TR_OpaqueClassBlock *clazz)
   {
   // check that clazz is non-null before trying to rememberClass
   if (shouldNotDefineSymbol(clazz))
      return inHeuristicRegion();

   int32_t arrayDims = 0;
   clazz = getBaseComponentClass(clazz, arrayDims);

   void *classChain = _fej9->sharedCache()->rememberClass(clazz);
   if (classChain == NULL)
      return false;

   if (!isAlreadyValidated(clazz))
      appendNewRecord(clazz, new (_region) ProfiledClassRecord(clazz, classChain));

   addMultipleArrayRecords(clazz, arrayDims);
   return true;
   }

bool
TR::SymbolValidationManager::addClassFromCPRecord(TR_OpaqueClassBlock *clazz, J9ConstantPool *constantPoolOfBeholder, uint32_t cpIndex)
   {
   if (inHeuristicRegion())
      return true; // to make sure not to modify _classesFromAnyCPIndex

   TR_OpaqueClassBlock *beholder = _fej9->getClassFromCP(constantPoolOfBeholder);
<<<<<<< HEAD

=======
>>>>>>> 9957530e
   SVM_ASSERT_ALREADY_VALIDATED(this, beholder);
   if (isWellKnownClass(clazz))
      return true;
   else if (clazz == beholder)
      return true;

   ClassByNameRecord byName(clazz, beholder);
   if (recordExists(&byName))
      return true; // already have an equivalent ClassByName

   bool added;
   if (!isAlreadyValidated(clazz)) // save a ClassChainRecord
      added = addClassRecordWithChain(new (_region) ClassByNameRecord(clazz, beholder));
   else
      added = addClassRecord(clazz, new (_region) ClassFromCPRecord(clazz, beholder, cpIndex));

   if (added)
      _classesFromAnyCPIndex.insert(ClassFromAnyCPIndex(clazz, beholder));

   return added;
   }

bool
TR::SymbolValidationManager::addDefiningClassFromCPRecord(TR_OpaqueClassBlock *clazz, J9ConstantPool *constantPoolOfBeholder, uint32_t cpIndex, bool isStatic)
   {
   TR_OpaqueClassBlock *beholder = _fej9->getClassFromCP(constantPoolOfBeholder);
   SVM_ASSERT_ALREADY_VALIDATED(this, beholder);
   if (skipFieldRefClassRecord(clazz, beholder, cpIndex))
      return true;
   else
      return addClassRecord(clazz, new (_region) DefiningClassFromCPRecord(clazz, beholder, cpIndex, isStatic));
   }

bool
TR::SymbolValidationManager::addStaticClassFromCPRecord(TR_OpaqueClassBlock *clazz, J9ConstantPool *constantPoolOfBeholder, uint32_t cpIndex)
   {
   TR_OpaqueClassBlock *beholder = _fej9->getClassFromCP(constantPoolOfBeholder);
   SVM_ASSERT_ALREADY_VALIDATED(this, beholder);
   if (skipFieldRefClassRecord(clazz, beholder, cpIndex))
       return true;
    else
      return addClassRecord(clazz, new (_region) StaticClassFromCPRecord(clazz, beholder, cpIndex));
   }

bool
TR::SymbolValidationManager::addArrayClassFromComponentClassRecord(TR_OpaqueClassBlock *arrayClass, TR_OpaqueClassBlock *componentClass)
   {
   // Class chain validation for the base component type is already taken care of
   SVM_ASSERT_ALREADY_VALIDATED(this, componentClass);
   return addVanillaRecord(arrayClass, new (_region) ArrayClassFromComponentClassRecord(arrayClass, componentClass));
   }

bool
TR::SymbolValidationManager::addSuperClassFromClassRecord(TR_OpaqueClassBlock *superClass, TR_OpaqueClassBlock *childClass)
   {
   SVM_ASSERT_ALREADY_VALIDATED(this, childClass);
   return addClassRecord(superClass, new (_region) SuperClassFromClassRecord(superClass, childClass));
   }

bool
TR::SymbolValidationManager::addClassInstanceOfClassRecord(TR_OpaqueClassBlock *classOne, TR_OpaqueClassBlock *classTwo, bool objectTypeIsFixed, bool castTypeIsFixed, bool isInstanceOf)
   {
   // Not using addClassRecord() because this doesn't define a class symbol. We
   // can pass either class as the symbol because neither will get a fresh ID
   SVM_ASSERT_ALREADY_VALIDATED(this, classOne);
   SVM_ASSERT_ALREADY_VALIDATED(this, classTwo);

   // Skip creating a record when the subtyping relationship between the two
   // classes is known in advance.
   if (classOne == classTwo // classOne <: classTwo
      || _fej9->isJavaLangObject(classTwo) // classOne <: classTwo
      || _fej9->isJavaLangObject(classOne)) // !(classOne <: classTwo)
      return true;

   // Not using addClassRecord() because this doesn't define a class symbol. We
   // can pass either class as the symbol because neither will get a fresh ID
   return addVanillaRecord(classOne, new (_region) ClassInstanceOfClassRecord(classOne, classTwo, objectTypeIsFixed, castTypeIsFixed, isInstanceOf));
   }

bool
TR::SymbolValidationManager::addSystemClassByNameRecord(TR_OpaqueClassBlock *systemClass)
   {
   if (isWellKnownClass(systemClass))
      return true;
   else
      return addClassRecordWithChain(new (_region) SystemClassByNameRecord(systemClass));
   }

bool
TR::SymbolValidationManager::addClassFromITableIndexCPRecord(TR_OpaqueClassBlock *clazz, J9ConstantPool *constantPoolOfBeholder, int32_t cpIndex)
   {
   TR_OpaqueClassBlock *beholder = _fej9->getClassFromCP(constantPoolOfBeholder);
   SVM_ASSERT_ALREADY_VALIDATED(this, beholder);
   return addClassRecord(clazz, new (_region) ClassFromITableIndexCPRecord(clazz, beholder, cpIndex));
   }

bool
TR::SymbolValidationManager::addDeclaringClassFromFieldOrStaticRecord(TR_OpaqueClassBlock *clazz, J9ConstantPool *constantPoolOfBeholder, int32_t cpIndex)
   {
   TR_OpaqueClassBlock *beholder = _fej9->getClassFromCP(constantPoolOfBeholder);
   SVM_ASSERT_ALREADY_VALIDATED(this, beholder);
   if (skipFieldRefClassRecord(clazz, beholder, cpIndex))
      return true;
   else
      return addClassRecord(clazz, new (_region) DeclaringClassFromFieldOrStaticRecord(clazz, beholder, cpIndex));
   }

bool
TR::SymbolValidationManager::addConcreteSubClassFromClassRecord(TR_OpaqueClassBlock *childClass, TR_OpaqueClassBlock *superClass)
   {
   SVM_ASSERT_ALREADY_VALIDATED(this, superClass);
   return addClassRecord(childClass, new (_region) ConcreteSubClassFromClassRecord(childClass, superClass));
   }

bool
TR::SymbolValidationManager::addMethodFromClassRecord(TR_OpaqueMethodBlock *method, TR_OpaqueClassBlock *beholder, uint32_t index)
   {
   // In case index == -1, check that method is non-null up front, before searching.
   if (shouldNotDefineSymbol(method))
      return inHeuristicRegion();

   if (index == static_cast<uint32_t>(-1))
      {
      J9Method * resolvedMethods = static_cast<J9Method *>(_fej9->getMethods(beholder));
      uint32_t numMethods = _fej9->getNumMethods(beholder);
      for (index = 0; index < numMethods ; index++)
         {
         if ((TR_OpaqueMethodBlock *) &(resolvedMethods[index]) == method)
            break;
         }

      SVM_ASSERT(
         index < numMethods,
         "Method %p not found in class %p",
         method,
         beholder);
      }

   // Not using addMethodRecord() because this record itself relates the method
   // to its defining class, and the class chain has already been stored.
   SVM_ASSERT_ALREADY_VALIDATED(this, beholder);
   return addVanillaRecord(method, new (_region) MethodFromClassRecord(method, beholder, index));
   }

bool
TR::SymbolValidationManager::addStaticMethodFromCPRecord(TR_OpaqueMethodBlock *method, J9ConstantPool *cp, int32_t cpIndex)
   {
   TR_OpaqueClassBlock *beholder = _fej9->getClassFromCP(cp);
   SVM_ASSERT_ALREADY_VALIDATED(this, beholder);
   return addMethodRecord(new (_region) StaticMethodFromCPRecord(method, beholder, cpIndex));
   }

bool
TR::SymbolValidationManager::addSpecialMethodFromCPRecord(TR_OpaqueMethodBlock *method, J9ConstantPool *cp, int32_t cpIndex)
   {
   TR_OpaqueClassBlock *beholder = _fej9->getClassFromCP(cp);
   SVM_ASSERT_ALREADY_VALIDATED(this, beholder);
   return addMethodRecord(new (_region) SpecialMethodFromCPRecord(method, beholder, cpIndex));
   }

bool
TR::SymbolValidationManager::addVirtualMethodFromCPRecord(TR_OpaqueMethodBlock *method, J9ConstantPool *cp, int32_t cpIndex)
   {
   TR_OpaqueClassBlock *beholder = _fej9->getClassFromCP(cp);
   SVM_ASSERT_ALREADY_VALIDATED(this, beholder);
   return addMethodRecord(new (_region) VirtualMethodFromCPRecord(method, beholder, cpIndex));
   }

bool
TR::SymbolValidationManager::addVirtualMethodFromOffsetRecord(TR_OpaqueMethodBlock *method, TR_OpaqueClassBlock *beholder, int32_t virtualCallOffset, bool ignoreRtResolve)
   {
   SVM_ASSERT_ALREADY_VALIDATED(this, beholder);

   // Only need one bit, but it really should be a multiple of the pointer size
   SVM_ASSERT((virtualCallOffset & 1) == 0, "virtualCallOffset must be even");

   if (virtualCallOffset != (int32_t)(int16_t)virtualCallOffset)
      return false; // not enough space in the record

   return addMethodRecord(new (_region) VirtualMethodFromOffsetRecord(method, beholder, virtualCallOffset, ignoreRtResolve));
   }

bool
TR::SymbolValidationManager::addInterfaceMethodFromCPRecord(TR_OpaqueMethodBlock *method, TR_OpaqueClassBlock *beholder, TR_OpaqueClassBlock *lookup, int32_t cpIndex)
   {
   SVM_ASSERT_ALREADY_VALIDATED(this, beholder);
   SVM_ASSERT_ALREADY_VALIDATED(this, lookup);
   return addMethodRecord(new (_region) InterfaceMethodFromCPRecord(method, beholder, lookup, cpIndex));
   }

bool
TR::SymbolValidationManager::addImproperInterfaceMethodFromCPRecord(TR_OpaqueMethodBlock *method, J9ConstantPool *cp, int32_t cpIndex)
   {
   TR_OpaqueClassBlock *beholder = _fej9->getClassFromCP(cp);
   SVM_ASSERT_ALREADY_VALIDATED(this, beholder);
   return addMethodRecord(new (_region) ImproperInterfaceMethodFromCPRecord(method, beholder, cpIndex));
   }

bool
TR::SymbolValidationManager::addMethodFromClassAndSignatureRecord(TR_OpaqueMethodBlock *method, TR_OpaqueClassBlock *lookupClass, TR_OpaqueClassBlock *beholder)
   {
   // Check that method is non-null up front, since we need its class.
   if (shouldNotDefineSymbol(method))
      return inHeuristicRegion();

   SVM_ASSERT_ALREADY_VALIDATED(this, lookupClass);
   SVM_ASSERT_ALREADY_VALIDATED(this, beholder);
   return addMethodRecord(new (_region) MethodFromClassAndSigRecord(method, lookupClass, beholder));
   }

bool
TR::SymbolValidationManager::addMethodFromSingleImplementerRecord(TR_OpaqueMethodBlock *method,
                                                                  TR_OpaqueClassBlock *thisClass,
                                                                  int32_t cpIndexOrVftSlot,
                                                                  TR_OpaqueMethodBlock *callerMethod,
                                                                  TR_YesNoMaybe useGetResolvedInterfaceMethod)
   {
   SVM_ASSERT_ALREADY_VALIDATED(this, thisClass);
   SVM_ASSERT_ALREADY_VALIDATED(this, callerMethod);
   return addMethodRecord(new (_region) MethodFromSingleImplementer(method, thisClass, cpIndexOrVftSlot, callerMethod, useGetResolvedInterfaceMethod));
   }

bool
TR::SymbolValidationManager::addMethodFromSingleInterfaceImplementerRecord(TR_OpaqueMethodBlock *method,
                                                                           TR_OpaqueClassBlock *thisClass,
                                                                           int32_t cpIndex,
                                                                           TR_OpaqueMethodBlock *callerMethod)
   {
   SVM_ASSERT_ALREADY_VALIDATED(this, thisClass);
   SVM_ASSERT_ALREADY_VALIDATED(this, callerMethod);
   return addMethodRecord(new (_region) MethodFromSingleInterfaceImplementer(method, thisClass, cpIndex, callerMethod));
   }

bool
TR::SymbolValidationManager::addMethodFromSingleAbstractImplementerRecord(TR_OpaqueMethodBlock *method,
                                                                          TR_OpaqueClassBlock *thisClass,
                                                                          int32_t vftSlot,
                                                                          TR_OpaqueMethodBlock *callerMethod)
   {
   SVM_ASSERT_ALREADY_VALIDATED(this, thisClass);
   SVM_ASSERT_ALREADY_VALIDATED(this, callerMethod);
   return addMethodRecord(new (_region) MethodFromSingleAbstractImplementer(method, thisClass, vftSlot, callerMethod));
   }

bool
TR::SymbolValidationManager::addStackWalkerMaySkipFramesRecord(TR_OpaqueMethodBlock *method, TR_OpaqueClassBlock *methodClass, bool skipFrames)
   {
   if (!method || !methodClass)
      return false;

   SVM_ASSERT_ALREADY_VALIDATED(this, method);
   SVM_ASSERT_ALREADY_VALIDATED(this, methodClass);
   return addVanillaRecord(method, new (_region) StackWalkerMaySkipFramesRecord(method, methodClass, skipFrames));
   }

bool
TR::SymbolValidationManager::addClassInfoIsInitializedRecord(TR_OpaqueClassBlock *clazz, bool isInitialized)
   {
   SVM_ASSERT_ALREADY_VALIDATED(this, clazz);
   return addVanillaRecord(clazz, new (_region) ClassInfoIsInitialized(clazz, isInitialized));
   }



bool
TR::SymbolValidationManager::validateSymbol(uint16_t idToBeValidated, void *validSymbol, TR::SymbolType type)
   {
   bool valid = false;
   TypedSymbol *entry = NULL;
   if (idToBeValidated < _idToSymbolTable.size())
      entry = &_idToSymbolTable[idToBeValidated];

   if (entry == NULL || !entry->_hasValue)
      {
      if (_seenSymbolsSet.find(validSymbol) == _seenSymbolsSet.end())
         {
         valid = true;
         if (type == TR::SymbolType::typeClass)
            {
            valid = classCanSeeWellKnownClasses(
               reinterpret_cast<TR_OpaqueClassBlock*>(validSymbol));
            }

         if (valid)
            {
            setSymbolOfID(idToBeValidated, validSymbol, type);
            _seenSymbolsSet.insert(validSymbol);
            }
         }
      }
   else
      {
      valid = validSymbol == entry->_symbol
         && (validSymbol == NULL || entry->_type == type);
      }

   return valid;
   }

bool
TR::SymbolValidationManager::validateSymbol(uint16_t idToBeValidated, TR_OpaqueClassBlock *clazz)
   {
   return validateSymbol(idToBeValidated, clazz, TR::SymbolType::typeClass);
   }

bool
TR::SymbolValidationManager::validateSymbol(uint16_t idToBeValidated, J9Class *clazz)
   {
   return validateSymbol(idToBeValidated, clazz, TR::SymbolType::typeClass);
   }

bool
TR::SymbolValidationManager::validateSymbol(uint16_t methodID, uint16_t definingClassID, TR_OpaqueMethodBlock *method)
   {
   return validateSymbol(methodID, definingClassID, reinterpret_cast<J9Method*>(method));
   }

bool
TR::SymbolValidationManager::validateSymbol(uint16_t methodID, uint16_t definingClassID, J9Method *method)
   {
   J9Class *definingClass = method == NULL ? NULL : J9_CLASS_FROM_METHOD(method);
   return validateSymbol(methodID, method, TR::SymbolType::typeMethod)
      && validateSymbol(definingClassID, definingClass);
   }

bool
TR::SymbolValidationManager::validateClassByNameRecord(uint16_t classID, uint16_t beholderID, uintptrj_t *classChain)
   {
   J9Class *beholder = getJ9ClassFromID(beholderID);
   J9ConstantPool *beholderCP = J9_CP_FROM_CLASS(beholder);
   J9ROMClass *romClass = _fej9->sharedCache()->startingROMClassOfClassChain(classChain);
   J9UTF8 * classNameData = J9ROMCLASS_CLASSNAME(romClass);
   char *className = reinterpret_cast<char *>(J9UTF8_DATA(classNameData));
   uint32_t classNameLength = J9UTF8_LENGTH(classNameData);
   TR_OpaqueClassBlock *clazz = _fej9->getClassFromSignature(className, classNameLength, beholderCP);
   return validateSymbol(classID, clazz)
      && _fej9->sharedCache()->classMatchesCachedVersion(clazz, classChain);
   }

bool
TR::SymbolValidationManager::validateProfiledClassRecord(uint16_t classID, void *classChainIdentifyingLoader, void *classChainForClassBeingValidated)
   {
   J9ClassLoader *classLoader = (J9ClassLoader *) _fej9->sharedCache()->persistentClassLoaderTable()->lookupClassLoaderAssociatedWithClassChain(classChainIdentifyingLoader);
   if (classLoader == NULL)
      return false;

   TR_OpaqueClassBlock *clazz = _fej9->sharedCache()->lookupClassFromChainAndLoader(static_cast<uintptrj_t *>(classChainForClassBeingValidated), classLoader);
   return validateSymbol(classID, clazz);
   }

bool
TR::SymbolValidationManager::validateClassFromCPRecord(uint16_t classID,  uint16_t beholderID, uint32_t cpIndex)
   {
   J9Class *beholder = getJ9ClassFromID(beholderID);
   J9ConstantPool *beholderCP = J9_CP_FROM_CLASS(beholder);
   return validateSymbol(classID, TR_ResolvedJ9Method::getClassFromCP(_fej9, beholderCP, _comp, cpIndex));
   }

bool
TR::SymbolValidationManager::validateDefiningClassFromCPRecord(uint16_t classID, uint16_t beholderID, uint32_t cpIndex, bool isStatic)
   {
   TR::CompilationInfo *compInfo = TR::CompilationInfo::get(_fej9->_jitConfig);
   TR::CompilationInfoPerThreadBase *compInfoPerThreadBase = compInfo->getCompInfoForCompOnAppThread();
   TR_RelocationRuntime *reloRuntime;
   if (compInfoPerThreadBase)
      reloRuntime = compInfoPerThreadBase->reloRuntime();
   else
      reloRuntime = compInfo->getCompInfoForThread(_vmThread)->reloRuntime();

   J9Class *beholder = getJ9ClassFromID(beholderID);
   J9ConstantPool *beholderCP = J9_CP_FROM_CLASS(beholder);
   return validateSymbol(classID, reloRuntime->getClassFromCP(_vmThread, beholderCP, cpIndex, isStatic));
   }

bool
TR::SymbolValidationManager::validateStaticClassFromCPRecord(uint16_t classID, uint16_t beholderID, uint32_t cpIndex)
   {
   J9Class *beholder = getJ9ClassFromID(beholderID);
   J9ConstantPool *beholderCP = J9_CP_FROM_CLASS(beholder);
   return validateSymbol(classID, TR_ResolvedJ9Method::getClassOfStaticFromCP(_fej9, beholderCP, cpIndex));
   }

bool
TR::SymbolValidationManager::validateArrayClassFromComponentClassRecord(uint16_t arrayClassID, uint16_t componentClassID)
   {
   if (isDefinedID(componentClassID))
      {
      TR_OpaqueClassBlock *componentClass = getClassFromID(componentClassID);
      return validateSymbol(arrayClassID, _fej9->getArrayClassFromComponentClass(componentClass));
      }
   else
      {
      TR_OpaqueClassBlock *arrayClass = getClassFromID(arrayClassID);
      if (_fej9->isClassArray(arrayClass))
         return validateSymbol(componentClassID, _fej9->getComponentClassFromArrayClass(arrayClass));
      else
         return false;
      }
   }

bool
TR::SymbolValidationManager::validateSuperClassFromClassRecord(uint16_t superClassID, uint16_t childClassID)
   {
   TR_OpaqueClassBlock *childClass = getClassFromID(childClassID);
   return validateSymbol(superClassID, _fej9->getSuperClass(childClass));
   }

bool
TR::SymbolValidationManager::validateClassInstanceOfClassRecord(uint16_t classOneID, uint16_t classTwoID, bool objectTypeIsFixed, bool castTypeIsFixed, bool wasInstanceOf)
   {
   TR_OpaqueClassBlock *classOne = getClassFromID(classOneID);
   TR_OpaqueClassBlock *classTwo = getClassFromID(classTwoID);

   TR_YesNoMaybe isInstanceOf = _fej9->isInstanceOf(classOne, classTwo, objectTypeIsFixed, castTypeIsFixed);

   return (wasInstanceOf == isInstanceOf);
   }

bool
TR::SymbolValidationManager::validateSystemClassByNameRecord(uint16_t systemClassID, uintptrj_t *classChain)
   {
   J9ROMClass *romClass = _fej9->sharedCache()->startingROMClassOfClassChain(classChain);
   J9UTF8 * className = J9ROMCLASS_CLASSNAME(romClass);
   TR_OpaqueClassBlock *systemClassByName = _fej9->getSystemClassFromClassName(reinterpret_cast<const char *>(J9UTF8_DATA(className)),
                                                                              J9UTF8_LENGTH(className));
   return validateSymbol(systemClassID, systemClassByName)
      && _fej9->sharedCache()->classMatchesCachedVersion(systemClassByName, classChain);
   }

bool
TR::SymbolValidationManager::validateClassFromITableIndexCPRecord(uint16_t classID, uint16_t beholderID, uint32_t cpIndex)
   {
   J9Class *beholder = getJ9ClassFromID(beholderID);
   J9ConstantPool *beholderCP = J9_CP_FROM_CLASS(beholder);
   uintptr_t pITableIndex;
   return validateSymbol(classID, TR_ResolvedJ9Method::getInterfaceITableIndexFromCP(_fej9, beholderCP, cpIndex, &pITableIndex));
   }

bool
TR::SymbolValidationManager::validateDeclaringClassFromFieldOrStaticRecord(uint16_t definingClassID, uint16_t beholderID, int32_t cpIndex)
   {
   J9Class *beholder = getJ9ClassFromID(beholderID);
   J9ROMClass *beholderRomClass = beholder->romClass;
   J9ConstantPool *beholderCP = J9_CP_FROM_CLASS(beholder);
   J9ROMFieldRef *romCPBase = (J9ROMFieldRef *)((UDATA)beholderRomClass + sizeof(J9ROMClass));

   int32_t classCPIndexOfFieldOrStatic = -1;
   if (cpIndex != -1)
      classCPIndexOfFieldOrStatic = ((J9ROMFieldRef *)(&romCPBase[cpIndex]))->classRefCPIndex;

   J9Class *definingClass = NULL;
   J9Class *cpClass = (J9Class*)TR_ResolvedJ9Method::getClassFromCP(_fej9, beholderCP, _comp, classCPIndexOfFieldOrStatic);

   if (cpClass)
      {
      TR::VMAccessCriticalSection getDeclaringClassFromFieldOrStatic(_fej9);

      int32_t fieldLen;
      char *field = cpIndex >= 0 ? utf8Data(J9ROMNAMEANDSIGNATURE_NAME(J9ROMFIELDREF_NAMEANDSIGNATURE(&romCPBase[cpIndex])), fieldLen) : 0;

      int32_t sigLen;
      char *sig = cpIndex >= 0 ? utf8Data(J9ROMNAMEANDSIGNATURE_SIGNATURE(J9ROMFIELDREF_NAMEANDSIGNATURE(&romCPBase[cpIndex])), sigLen) : 0;

      _vmThread->javaVM->internalVMFunctions->instanceFieldOffset(
         _vmThread,
         cpClass,
         (U_8*)field,
         fieldLen,
         (U_8*)sig,
         sigLen,
         &definingClass,
         NULL,
         J9_LOOK_NO_JAVA);
      }
   else
      {
      return false;
      }

   return validateSymbol(definingClassID, definingClass);
   }

bool
TR::SymbolValidationManager::validateConcreteSubClassFromClassRecord(uint16_t childClassID, uint16_t superClassID)
   {
   TR_OpaqueClassBlock *superClass = getClassFromID(superClassID);
   TR_OpaqueClassBlock *childClass = _chTable->findSingleConcreteSubClass(superClass, _comp, false);
   return validateSymbol(childClassID, childClass);
   }

bool
TR::SymbolValidationManager::validateClassChainRecord(uint16_t classID, void *classChain)
   {
   TR_OpaqueClassBlock *definingClass = getClassFromID(classID);
   return _fej9->sharedCache()->classMatchesCachedVersion(definingClass, (uintptrj_t *) classChain);
   }

bool
TR::SymbolValidationManager::validateMethodFromClassRecord(uint16_t methodID, uint16_t beholderID, uint32_t index)
   {
   TR_OpaqueClassBlock *beholder = getClassFromID(beholderID);
   J9Method *method;

      {
      TR::VMAccessCriticalSection getResolvedMethods(_fej9); // Prevent HCR
      J9Method *methods = static_cast<J9Method *>(_fej9->getMethods(beholder));
      uint32_t numMethods = _fej9->getNumMethods(beholder);
      SVM_ASSERT(index < numMethods, "Index is not within the bounds of the ramMethods array");
      method = &(methods[index]);
      }

   // The defining class is necessarily the same class we looked in
   return validateSymbol(methodID, beholderID, method);
   }

bool
TR::SymbolValidationManager::validateStaticMethodFromCPRecord(uint16_t methodID, uint16_t definingClassID, uint16_t beholderID, int32_t cpIndex)
   {
   J9Class *beholder = getJ9ClassFromID(beholderID);
   J9ConstantPool *beholderCP = J9_CP_FROM_CLASS(beholder);
   J9Method *ramMethod;

      {
      TR::VMAccessCriticalSection getResolvedStaticMethod(_fej9);
      ramMethod = jitResolveStaticMethodRef(_vmThread, beholderCP, cpIndex, J9_RESOLVE_FLAG_JIT_COMPILE_TIME);
      }

   return validateSymbol(methodID, definingClassID, ramMethod);
   }

bool
TR::SymbolValidationManager::validateSpecialMethodFromCPRecord(uint16_t methodID, uint16_t definingClassID, uint16_t beholderID, int32_t cpIndex)
   {
   J9Class *beholder = getJ9ClassFromID(beholderID);
   J9ConstantPool *beholderCP = J9_CP_FROM_CLASS(beholder);
   J9Method *ramMethod;

      {
      TR::VMAccessCriticalSection resolveSpecialMethodRef(_fej9);
      ramMethod = jitResolveSpecialMethodRef(_vmThread, beholderCP, cpIndex, J9_RESOLVE_FLAG_JIT_COMPILE_TIME);
      }

   return validateSymbol(methodID, definingClassID, ramMethod);
   }

bool
TR::SymbolValidationManager::validateVirtualMethodFromCPRecord(uint16_t methodID, uint16_t definingClassID, uint16_t beholderID, int32_t cpIndex)
   {
   J9Class *beholder = getJ9ClassFromID(beholderID);
   J9ConstantPool *beholderCP = J9_CP_FROM_CLASS(beholder);

   UDATA vTableOffset;
   bool unresolvedInCP;
   TR_OpaqueMethodBlock * ramMethod = TR_ResolvedJ9Method::getVirtualMethod(_fej9, beholderCP, cpIndex, &vTableOffset, &unresolvedInCP);

   return validateSymbol(methodID, definingClassID, ramMethod);
   }

bool
TR::SymbolValidationManager::validateVirtualMethodFromOffsetRecord(uint16_t methodID, uint16_t definingClassID, uint16_t beholderID, int32_t virtualCallOffset, bool ignoreRtResolve)
   {
   TR_OpaqueClassBlock *beholder = getClassFromID(beholderID);

   TR_OpaqueMethodBlock *ramMethod = _fej9->getResolvedVirtualMethod(beholder, virtualCallOffset, ignoreRtResolve);

   return validateSymbol(methodID, definingClassID, ramMethod);
   }

bool
TR::SymbolValidationManager::validateInterfaceMethodFromCPRecord(uint16_t methodID, uint16_t definingClassID, uint16_t beholderID, uint16_t lookupID, int32_t cpIndex)
   {
   TR_OpaqueClassBlock *lookup = getClassFromID(lookupID);

   J9Class *beholder = getJ9ClassFromID(beholderID);
   J9ConstantPool *beholderCP = J9_CP_FROM_CLASS(beholder);

   TR_OpaqueMethodBlock *ramMethod = _fej9->getResolvedInterfaceMethod(beholderCP, lookup, cpIndex);

   return validateSymbol(methodID, definingClassID, ramMethod);
   }

bool
TR::SymbolValidationManager::validateImproperInterfaceMethodFromCPRecord(uint16_t methodID, uint16_t definingClassID, uint16_t beholderID, int32_t cpIndex)
   {
   J9Class *beholder = getJ9ClassFromID(beholderID);
   J9ConstantPool *beholderCP = J9_CP_FROM_CLASS(beholder);
   J9Method *ramMethod;

      {
      TR::VMAccessCriticalSection resolveImproperMethodRef(_fej9);
      ramMethod = jitGetImproperInterfaceMethodFromCP(_vmThread, beholderCP, cpIndex, NULL);
      }

   return validateSymbol(methodID, definingClassID, ramMethod);
   }

bool
TR::SymbolValidationManager::validateMethodFromClassAndSignatureRecord(uint16_t methodID, uint16_t definingClassID, uint16_t lookupClassID, uint16_t beholderID, J9ROMMethod *romMethod)
   {
   TR_OpaqueClassBlock *lookupClass = getClassFromID(lookupClassID);
   TR_OpaqueClassBlock *beholder = getClassFromID(beholderID, SymOptional);

   J9UTF8 *methodNameData = J9ROMMETHOD_NAME(romMethod);
   char *methodName = (char *)alloca(J9UTF8_LENGTH(methodNameData)+1);
   strncpy(methodName, reinterpret_cast<const char *>(J9UTF8_DATA(methodNameData)), J9UTF8_LENGTH(methodNameData));
   methodName[J9UTF8_LENGTH(methodNameData)] = '\0';

   J9UTF8 *methodSigData = J9ROMMETHOD_SIGNATURE(romMethod);
   char *methodSig = (char *)alloca(J9UTF8_LENGTH(methodSigData)+1);
   strncpy(methodSig, reinterpret_cast<const char *>(J9UTF8_DATA(methodSigData)), J9UTF8_LENGTH(methodSigData));
   methodSig[J9UTF8_LENGTH(methodSigData)] = '\0';

   TR_OpaqueMethodBlock *method = _fej9->getMethodFromClass(lookupClass, methodName, methodSig, beholder);

   return validateSymbol(methodID, definingClassID, method);
   }

bool
TR::SymbolValidationManager::validateMethodFromSingleImplementerRecord(uint16_t methodID,
                                                                       uint16_t definingClassID,
                                                                       uint16_t thisClassID,
                                                                       int32_t cpIndexOrVftSlot,
                                                                       uint16_t callerMethodID,
                                                                       TR_YesNoMaybe useGetResolvedInterfaceMethod)
   {
   TR_OpaqueClassBlock *thisClass = getClassFromID(thisClassID);
   TR_OpaqueMethodBlock *callerMethod = getMethodFromID(callerMethodID);

   TR_ResolvedMethod *callerResolvedMethod = _fej9->createResolvedMethod(_trMemory, callerMethod, NULL);
   TR_ResolvedMethod *calleeResolvedMethod = _chTable->findSingleImplementer(thisClass, cpIndexOrVftSlot, callerResolvedMethod, _comp, false, useGetResolvedInterfaceMethod, false);

   if (!calleeResolvedMethod)
      return false;

   TR_OpaqueMethodBlock *method = calleeResolvedMethod->getPersistentIdentifier();

   return validateSymbol(methodID, definingClassID, method);
   }

bool
TR::SymbolValidationManager::validateMethodFromSingleInterfaceImplementerRecord(uint16_t methodID,
                                                                                uint16_t definingClassID,
                                                                                uint16_t thisClassID,
                                                                                int32_t cpIndex,
                                                                                uint16_t callerMethodID)
   {
   TR_OpaqueClassBlock *thisClass = getClassFromID(thisClassID);
   TR_OpaqueMethodBlock *callerMethod = getMethodFromID(callerMethodID);

   TR_ResolvedMethod *callerResolvedMethod = _fej9->createResolvedMethod(_trMemory, callerMethod, NULL);
   TR_ResolvedMethod *calleeResolvedMethod = _chTable->findSingleInterfaceImplementer(thisClass, cpIndex, callerResolvedMethod, _comp, false, false);

   if (!calleeResolvedMethod)
      return false;

   TR_OpaqueMethodBlock *method = calleeResolvedMethod->getPersistentIdentifier();

   return validateSymbol(methodID, definingClassID, method);
   }

bool
TR::SymbolValidationManager::validateMethodFromSingleAbstractImplementerRecord(uint16_t methodID,
                                                                               uint16_t definingClassID,
                                                                               uint16_t thisClassID,
                                                                               int32_t vftSlot,
                                                                               uint16_t callerMethodID)
   {
   TR_OpaqueClassBlock *thisClass = getClassFromID(thisClassID);
   TR_OpaqueMethodBlock *callerMethod = getMethodFromID(callerMethodID);

   TR_ResolvedMethod *callerResolvedMethod = _fej9->createResolvedMethod(_trMemory, callerMethod, NULL);
   TR_ResolvedMethod *calleeResolvedMethod = _chTable->findSingleAbstractImplementer(thisClass, vftSlot, callerResolvedMethod, _comp, false, false);

   if (!calleeResolvedMethod)
      return false;

   TR_OpaqueMethodBlock *method = calleeResolvedMethod->getPersistentIdentifier();

   return validateSymbol(methodID, definingClassID, method);
   }

bool
TR::SymbolValidationManager::validateStackWalkerMaySkipFramesRecord(uint16_t methodID, uint16_t methodClassID, bool couldSkipFrames)
   {
   TR_OpaqueMethodBlock *method = getMethodFromID(methodID);
   TR_OpaqueClassBlock *methodClass = getClassFromID(methodClassID);

   bool canSkipFrames = _fej9->stackWalkerMaySkipFrames(method, methodClass);

   return (canSkipFrames == couldSkipFrames);
   }

bool
TR::SymbolValidationManager::validateClassInfoIsInitializedRecord(uint16_t classID, bool wasInitialized)
   {
   TR_OpaqueClassBlock *clazz = getClassFromID(classID);

   bool initialized = false;

   TR_PersistentClassInfo * classInfo =
      _chTable->findClassInfoAfterLocking(clazz, _comp, true);

   if (classInfo)
      initialized = classInfo->isInitialized(false);

   bool valid = (!wasInitialized || initialized);
   return valid;
   }

bool
TR::SymbolValidationManager::assertionsAreFatal()
   {
   // Look for the env var even in debug builds so that it's always acknowledged.
   static const bool fatal = feGetEnv("TR_svmAssertionsAreFatal") != NULL;

#if defined(DEBUG) || defined(PROD_WITH_ASSUMES) || defined(SVM_ASSERTIONS_ARE_FATAL)
   return true;
#else
   return fatal;
#endif
   }

static void printClass(TR_OpaqueClassBlock *clazz)
   {
   if (clazz != NULL)
      {
      J9UTF8 *className = J9ROMCLASS_CLASSNAME(TR::Compiler->cls.romClassOf(clazz));
      traceMsg(TR::comp(), "\tclassName=%.*s\n", J9UTF8_LENGTH(className), J9UTF8_DATA(className));
      }
   }

#if defined(JITSERVER_SUPPORT)
std::string
TR::SymbolValidationManager::serializeSymbolToIDMap()
   {
   int32_t entrySize = sizeof(SymbolToIdMap::key_type) + sizeof(SymbolToIdMap::mapped_type);
   std::string symbolToIdStr(entrySize * _symbolToIdMap.size(), '\0');
   uint16_t idx = 0;
   for (auto it : _symbolToIdMap)
      {
      SymbolToIdMap::key_type symbol = it.first;
      SymbolToIdMap::mapped_type id = it.second;
      memcpy(&symbolToIdStr[idx * entrySize], &symbol, sizeof(symbol));
      memcpy(&symbolToIdStr[idx * entrySize + sizeof(symbol)], &id, sizeof(id));
      ++idx;
      }
   return symbolToIdStr;
   }

void
TR::SymbolValidationManager::deserializeSymbolToIDMap(const std::string &symbolToIdStr)
   {
   _symbolToIdMap.clear();

   int32_t entrySize = sizeof(SymbolToIdMap::key_type) + sizeof(SymbolToIdMap::mapped_type);
   int32_t numEntries = symbolToIdStr.length() / entrySize;
   for (int32_t idx = 0; idx < numEntries; idx++)
      {
      SymbolToIdMap::key_type symbol;
      memcpy(&symbol, &symbolToIdStr[idx * entrySize], sizeof(symbol));
      SymbolToIdMap::mapped_type id = (uint16_t) symbolToIdStr[idx * entrySize + sizeof(symbol)];
      _symbolToIdMap.insert(std::make_pair(symbol, id));
      }
   }
#endif /* defined(JITSERVER_SUPPORT) */

namespace // file-local
   {
   class LexicalOrder
      {
      enum Result
         {
         LESS,
         EQUAL,
         GREATER,
         };

      public:
      LexicalOrder() : _result(EQUAL) { }
      LexicalOrder(const LexicalOrder &other) : _result(other._result) { }

      static LexicalOrder by(void *a, void *b) { return LexicalOrder().thenBy(a, b); }
      static LexicalOrder by(uintptr_t a, uintptr_t b) { return LexicalOrder().thenBy(a, b); }

      LexicalOrder &thenBy(void *a, void *b)
         {
         if (_result == EQUAL)
            _result = a == b ? EQUAL : ::std::less<void*>()(a, b) ? LESS : GREATER;
         return *this;
         }

      LexicalOrder &thenBy(uintptr_t a, uintptr_t b)
         {
         if (_result == EQUAL)
            _result = a == b ? EQUAL : a < b ? LESS : GREATER;
         return *this;
         }

      bool less() const { return _result == LESS; }

      private:
      Result _result;
      };
   }

void TR::ClassValidationRecordWithChain::printFields()
   {
   traceMsg(TR::comp(), "\t_class=0x%p\n", _class);
   printClass(_class);
   traceMsg(TR::comp(), "\t_classChain=0x%p\n", _classChain);
   }

bool TR::ClassByNameRecord::isLessThanWithinKind(SymbolValidationRecord *other)
   {
   TR::ClassByNameRecord *rhs = downcast(this, other);
   // Don't compare _classChain - it's determined by _class
   return LexicalOrder::by(_class, rhs->_class)
      .thenBy(_beholder, rhs->_beholder).less();
   }

void TR::ClassByNameRecord::printFields()
   {
   traceMsg(TR::comp(), "ClassByNameRecord\n");
   TR::ClassValidationRecordWithChain::printFields();
   traceMsg(TR::comp(), "\t_beholder=0x%p\n", _beholder);
   printClass(_beholder);
   }

bool TR::ProfiledClassRecord::isLessThanWithinKind(SymbolValidationRecord *other)
   {
   TR::ProfiledClassRecord *rhs = downcast(this, other);
   // Don't compare _classChain - it's determined by _class
   return LexicalOrder::by(_class, rhs->_class).less();
   }

void TR::ProfiledClassRecord::printFields()
   {
   traceMsg(TR::comp(), "ProfiledClassRecord\n");
   traceMsg(TR::comp(), "\t_class=0x%p\n", _class);
   printClass(_class);
   traceMsg(TR::comp(), "\t_classChain=0x%p\n", _classChain);
   }

bool TR::ClassFromCPRecord::isLessThanWithinKind(SymbolValidationRecord *other)
   {
   TR::ClassFromCPRecord *rhs = downcast(this, other);
   return LexicalOrder::by(_class, rhs->_class)
      .thenBy(_beholder, rhs->_beholder)
      .thenBy(_cpIndex, rhs->_cpIndex).less();
   }

void TR::ClassFromCPRecord::printFields()
   {
   traceMsg(TR::comp(), "ClassFromCPRecord\n");
   traceMsg(TR::comp(), "\t_class=0x%p\n", _class);
   printClass(_class);
   traceMsg(TR::comp(), "\t_beholder=0x%p\n", _beholder);
   printClass(_beholder);
   traceMsg(TR::comp(), "\t_cpIndex=%d\n", _cpIndex);
   }

bool TR::DefiningClassFromCPRecord::isLessThanWithinKind(
   SymbolValidationRecord *other)
   {
   TR::DefiningClassFromCPRecord *rhs = downcast(this, other);
   return LexicalOrder::by(_class, rhs->_class)
      .thenBy(_beholder, rhs->_beholder)
      .thenBy(_cpIndex, rhs->_cpIndex)
      .thenBy(_isStatic, rhs->_isStatic).less();
   }

void TR::DefiningClassFromCPRecord::printFields()
   {
   traceMsg(TR::comp(), "DefiningClassFromCPRecord\n");
   traceMsg(TR::comp(), "\t_class=0x%p\n", _class);
   printClass(_class);
   traceMsg(TR::comp(), "\t_beholder=0x%p\n", _beholder);
   printClass(_beholder);
   traceMsg(TR::comp(), "\t_cpIndex=%d\n", _cpIndex);
   traceMsg(TR::comp(), "\t_isStatic=%s\n", (_isStatic ? "true" : "false"));
   }

bool TR::StaticClassFromCPRecord::isLessThanWithinKind(
   SymbolValidationRecord *other)
   {
   TR::StaticClassFromCPRecord *rhs = downcast(this, other);
   return LexicalOrder::by(_class, rhs->_class)
      .thenBy(_beholder, rhs->_beholder)
      .thenBy(_cpIndex, rhs->_cpIndex).less();
   }

void TR::StaticClassFromCPRecord::printFields()
   {
   traceMsg(TR::comp(), "StaticClassFromCPRecord\n");
   traceMsg(TR::comp(), "\t_class=0x%p\n", _class);
   printClass(_class);
   traceMsg(TR::comp(), "\t_beholder=0x%p\n", _beholder);
   printClass(_beholder);
   traceMsg(TR::comp(), "\t_cpIndex=%d\n", _cpIndex);
   }

bool TR::ArrayClassFromComponentClassRecord::isLessThanWithinKind(
   SymbolValidationRecord *other)
   {
   TR::ArrayClassFromComponentClassRecord *rhs = downcast(this, other);
   return LexicalOrder::by(_arrayClass, rhs->_arrayClass)
      .thenBy(_componentClass, rhs->_componentClass).less();
   }

void TR::ArrayClassFromComponentClassRecord::printFields()
   {
   traceMsg(TR::comp(), "ArrayClassFromComponentClassRecord\n");
   traceMsg(TR::comp(), "\t_arrayClass=0x%p\n", _arrayClass);
   printClass(_arrayClass);
   traceMsg(TR::comp(), "\t_componentClass=0x%p\n", _componentClass);
   printClass(_componentClass);
   }

bool TR::SuperClassFromClassRecord::isLessThanWithinKind(
   SymbolValidationRecord *other)
   {
   TR::SuperClassFromClassRecord *rhs = downcast(this, other);
   return LexicalOrder::by(_superClass, rhs->_superClass)
      .thenBy(_childClass, rhs->_childClass).less();
   }

void TR::SuperClassFromClassRecord::printFields()
   {
   traceMsg(TR::comp(), "SuperClassFromClassRecord\n");
   traceMsg(TR::comp(), "\t_superClass=0x%p\n", _superClass);
   printClass(_superClass);
   traceMsg(TR::comp(), "\t_childClass=0x%p\n", _childClass);
   printClass(_childClass);
   }

bool TR::ClassInstanceOfClassRecord::isLessThanWithinKind(
   SymbolValidationRecord *other)
   {
   TR::ClassInstanceOfClassRecord *rhs = downcast(this, other);
   return LexicalOrder::by(_classOne, rhs->_classOne)
      .thenBy(_classTwo, rhs->_classTwo)
      .thenBy(_objectTypeIsFixed, rhs->_objectTypeIsFixed)
      .thenBy(_castTypeIsFixed, rhs->_castTypeIsFixed)
      .thenBy(_isInstanceOf, rhs->_isInstanceOf).less();
   }

void TR::ClassInstanceOfClassRecord::printFields()
   {
   traceMsg(TR::comp(), "ClassInstanceOfClassRecord\n");
   traceMsg(TR::comp(), "\t_classOne=0x%p\n", _classOne);
   printClass(_classOne);
   traceMsg(TR::comp(), "\t_classTwo=0x%p\n", _classTwo);
   printClass(_classTwo);
   traceMsg(TR::comp(), "\t_objectTypeIsFixed=%s\n", _objectTypeIsFixed ? "true" : "false");
   traceMsg(TR::comp(), "\t_castTypeIsFixed=%s\n", _castTypeIsFixed ? "true" : "false");
   traceMsg(TR::comp(), "\t_isInstanceOf=%s\n", _isInstanceOf ? "true" : "false");
   }

bool TR::SystemClassByNameRecord::isLessThanWithinKind(SymbolValidationRecord *other)
   {
   TR::SystemClassByNameRecord *rhs = downcast(this, other);
   // Don't compare _classChain - it's determined by _class
   return LexicalOrder::by(_class, rhs->_class).less();
   }

void TR::SystemClassByNameRecord::printFields()
   {
   traceMsg(TR::comp(), "SystemClassByNameRecord\n");
   TR::ClassValidationRecordWithChain::printFields();
   }

bool TR::ClassFromITableIndexCPRecord::isLessThanWithinKind(
   SymbolValidationRecord *other)
   {
   TR::ClassFromITableIndexCPRecord *rhs = downcast(this, other);
   return LexicalOrder::by(_class, rhs->_class)
      .thenBy(_beholder, rhs->_beholder)
      .thenBy(_cpIndex, rhs->_cpIndex).less();
   }

void TR::ClassFromITableIndexCPRecord::printFields()
   {
   traceMsg(TR::comp(), "ClassFromITableIndexCPRecord\n");
   traceMsg(TR::comp(), "\t_class=0x%p\n", _class);
   printClass(_class);
   traceMsg(TR::comp(), "\t_beholder=0x%p\n", _beholder);
   printClass(_beholder);
   traceMsg(TR::comp(), "\t_cpIndex=%d\n", _cpIndex);
   }

bool TR::DeclaringClassFromFieldOrStaticRecord::isLessThanWithinKind(
   SymbolValidationRecord *other)
   {
   TR::DeclaringClassFromFieldOrStaticRecord *rhs = downcast(this, other);
   return LexicalOrder::by(_class, rhs->_class)
      .thenBy(_beholder, rhs->_beholder)
      .thenBy(_cpIndex, rhs->_cpIndex).less();
   }

void TR::DeclaringClassFromFieldOrStaticRecord::printFields()
   {
   traceMsg(TR::comp(), "DeclaringClassFromFieldOrStaticRecord\n");
   traceMsg(TR::comp(), "\t_class=0x%p\n", _class);
   printClass(_class);
   traceMsg(TR::comp(), "\t_beholder=0x%p\n", _beholder);
   printClass(_beholder);
   traceMsg(TR::comp(), "\t_cpIndex=%d\n", _cpIndex);
   }

bool TR::ConcreteSubClassFromClassRecord::isLessThanWithinKind(
   SymbolValidationRecord *other)
   {
   TR::ConcreteSubClassFromClassRecord *rhs = downcast(this, other);
   return LexicalOrder::by(_childClass, rhs->_childClass)
      .thenBy(_superClass, rhs->_superClass).less();
   }

void TR::ConcreteSubClassFromClassRecord::printFields()
   {
   traceMsg(TR::comp(), "ConcreteSubClassFromClassRecord\n");
   traceMsg(TR::comp(), "\t_childClass=0x%p\n", _childClass);
   traceMsg(TR::comp(), "\t_superClass=0x%p\n", _superClass);
   }

bool TR::ClassChainRecord::isLessThanWithinKind(SymbolValidationRecord *other)
   {
   TR::ClassChainRecord *rhs = downcast(this, other);
   // Don't compare _classChain - it's determined by _class
   return LexicalOrder::by(_class, rhs->_class).less();
   }

void TR::ClassChainRecord::printFields()
   {
   traceMsg(TR::comp(), "ClassChainRecord\n");
   traceMsg(TR::comp(), "\t_class=0x%p\n", _class);
   printClass(_class);
   traceMsg(TR::comp(), "\t_classChain=0x%p\n", _classChain);
   }

bool TR::MethodFromClassRecord::isLessThanWithinKind(
   SymbolValidationRecord *other)
   {
   TR::MethodFromClassRecord *rhs = downcast(this, other);
   return LexicalOrder::by(_method, rhs->_method)
      .thenBy(_beholder, rhs->_beholder)
      .thenBy(_index, rhs->_index).less();
   }

void TR::MethodFromClassRecord::printFields()
   {
   traceMsg(TR::comp(), "MethodFromClassRecord\n");
   traceMsg(TR::comp(), "\t_method=0x%p\n", _method);
   traceMsg(TR::comp(), "\t_beholder=0x%p\n", _beholder);
   printClass(_beholder);
   traceMsg(TR::comp(), "\t_index=%u\n", _index);
   }

bool TR::StaticMethodFromCPRecord::isLessThanWithinKind(
   SymbolValidationRecord *other)
   {
   TR::StaticMethodFromCPRecord *rhs = downcast(this, other);
   return LexicalOrder::by(_method, rhs->_method)
      .thenBy(_beholder, rhs->_beholder)
      .thenBy(_cpIndex, rhs->_cpIndex).less();
   }

void TR::StaticMethodFromCPRecord::printFields()
   {
   traceMsg(TR::comp(), "StaticMethodFromCPRecord\n");
   traceMsg(TR::comp(), "\t_method=0x%p\n", _method);
   traceMsg(TR::comp(), "\t_beholder=0x%p\n", _beholder);
   printClass(_beholder);
   traceMsg(TR::comp(), "\t_cpIndex=%d\n", _cpIndex);
   }

bool TR::SpecialMethodFromCPRecord::isLessThanWithinKind(
   SymbolValidationRecord *other)
   {
   TR::SpecialMethodFromCPRecord *rhs = downcast(this, other);
   return LexicalOrder::by(_method, rhs->_method)
      .thenBy(_beholder, rhs->_beholder)
      .thenBy(_cpIndex, rhs->_cpIndex).less();
   }

void TR::SpecialMethodFromCPRecord::printFields()
   {
   traceMsg(TR::comp(), "SpecialMethodFromCPRecord\n");
   traceMsg(TR::comp(), "\t_method=0x%p\n", _method);
   traceMsg(TR::comp(), "\t_beholder=0x%p\n", _beholder);
   printClass(_beholder);
   traceMsg(TR::comp(), "\t_cpIndex=%d\n", _cpIndex);
   }

bool TR::VirtualMethodFromCPRecord::isLessThanWithinKind(
   SymbolValidationRecord *other)
   {
   TR::VirtualMethodFromCPRecord *rhs = downcast(this, other);
   return LexicalOrder::by(_method, rhs->_method)
      .thenBy(_beholder, rhs->_beholder)
      .thenBy(_cpIndex, rhs->_cpIndex).less();
   }

void TR::VirtualMethodFromCPRecord::printFields()
   {
   traceMsg(TR::comp(), "VirtualMethodFromCPRecord\n");
   traceMsg(TR::comp(), "\t_method=0x%p\n", _method);
   traceMsg(TR::comp(), "\t_beholder=0x%p\n", _beholder);
   printClass(_beholder);
   traceMsg(TR::comp(), "\t_cpIndex=%d\n", _cpIndex);
   }

bool TR::VirtualMethodFromOffsetRecord::isLessThanWithinKind(
   SymbolValidationRecord *other)
   {
   TR::VirtualMethodFromOffsetRecord *rhs = downcast(this, other);
   return LexicalOrder::by(_method, rhs->_method)
      .thenBy(_beholder, rhs->_beholder)
      .thenBy(_virtualCallOffset, rhs->_virtualCallOffset)
      .thenBy(_ignoreRtResolve, rhs->_ignoreRtResolve).less();
   }

void TR::VirtualMethodFromOffsetRecord::printFields()
   {
   traceMsg(TR::comp(), "VirtualMethodFromOffsetRecord\n");
   traceMsg(TR::comp(), "\t_method=0x%p\n", _method);
   traceMsg(TR::comp(), "\t_beholder=0x%p\n", _beholder);
   printClass(_beholder);
   traceMsg(TR::comp(), "\t_virtualCallOffset=%d\n", _virtualCallOffset);
   traceMsg(TR::comp(), "\t_ignoreRtResolve=%s\n", _ignoreRtResolve ? "true" : "false");
   }

bool TR::InterfaceMethodFromCPRecord::isLessThanWithinKind(
   SymbolValidationRecord *other)
   {
   TR::InterfaceMethodFromCPRecord *rhs = downcast(this, other);
   return LexicalOrder::by(_method, rhs->_method)
      .thenBy(_beholder, rhs->_beholder)
      .thenBy(_lookup, rhs->_lookup)
      .thenBy(_cpIndex, rhs->_cpIndex).less();
   }

void TR::InterfaceMethodFromCPRecord::printFields()
   {
   traceMsg(TR::comp(), "InterfaceMethodFromCPRecord\n");
   traceMsg(TR::comp(), "\t_method=0x%p\n", _method);
   traceMsg(TR::comp(), "\t_beholder=0x%p\n", _beholder);
   printClass(_beholder);
   traceMsg(TR::comp(), "\t_lookup=0x%p\n", _lookup);
   printClass(_lookup);
   traceMsg(TR::comp(), "\t_cpIndex=%d\n", _cpIndex);
   }

bool TR::MethodFromClassAndSigRecord::isLessThanWithinKind(
   SymbolValidationRecord *other)
   {
   TR::MethodFromClassAndSigRecord *rhs = downcast(this, other);
   return LexicalOrder::by(_method, rhs->_method)
      .thenBy(_lookupClass, rhs->_lookupClass)
      .thenBy(_beholder, rhs->_beholder).less();
   }

void TR::MethodFromClassAndSigRecord::printFields()
   {
   traceMsg(TR::comp(), "MethodFromClassAndSigRecord\n");
   traceMsg(TR::comp(), "\t_method=0x%p\n", _method);
   traceMsg(TR::comp(), "\t_methodClass=0x%p\n", _lookupClass);
   printClass(_lookupClass);
   traceMsg(TR::comp(), "\t_beholder=0x%p\n", _beholder);
   printClass(_beholder);
   }

bool TR::StackWalkerMaySkipFramesRecord::isLessThanWithinKind(
   SymbolValidationRecord *other)
   {
   TR::StackWalkerMaySkipFramesRecord *rhs = downcast(this, other);
   return LexicalOrder::by(_method, rhs->_method)
      .thenBy(_methodClass, rhs->_methodClass)
      .thenBy(_skipFrames, rhs->_skipFrames).less();
   }

void TR::StackWalkerMaySkipFramesRecord::printFields()
   {
   traceMsg(TR::comp(), "StackWalkerMaySkipFramesRecord\n");
   traceMsg(TR::comp(), "\t_method=0x%p\n", _method);
   traceMsg(TR::comp(), "\t_methodClass=0x%p\n", _methodClass);
   printClass(_methodClass);
   traceMsg(TR::comp(), "\t_skipFrames=%sp\n", _skipFrames ? "true" : "false");
   }

bool TR::ClassInfoIsInitialized::isLessThanWithinKind(
   SymbolValidationRecord *other)
   {
   TR::ClassInfoIsInitialized *rhs = downcast(this, other);
   return LexicalOrder::by(_class, rhs->_class)
      .thenBy(_isInitialized, rhs->_isInitialized).less();
   }

void TR::ClassInfoIsInitialized::printFields()
   {
   traceMsg(TR::comp(), "ClassInfoIsInitialized\n");
   traceMsg(TR::comp(), "\t_class=0x%p\n", _class);
   printClass(_class);
   traceMsg(TR::comp(), "\t_isInitialized=%sp\n", _isInitialized ? "true" : "false");
   }

bool TR::MethodFromSingleImplementer::isLessThanWithinKind(
   SymbolValidationRecord *other)
   {
   TR::MethodFromSingleImplementer *rhs = downcast(this, other);
   return LexicalOrder::by(_method, rhs->_method)
      .thenBy(_thisClass, rhs->_thisClass)
      .thenBy(_cpIndexOrVftSlot, rhs->_cpIndexOrVftSlot)
      .thenBy(_callerMethod, rhs->_callerMethod)
      .thenBy(_useGetResolvedInterfaceMethod, rhs->_useGetResolvedInterfaceMethod)
      .less();
   }

void TR::MethodFromSingleImplementer::printFields()
   {
   traceMsg(TR::comp(), "MethodFromSingleImplementer\n");
   traceMsg(TR::comp(), "\t_method=0x%p\n", _method);
   traceMsg(TR::comp(), "\t_thisClass=0x%p\n", _thisClass);
   printClass(_thisClass);
   traceMsg(TR::comp(), "\t_cpIndexOrVftSlot=%d\n", _cpIndexOrVftSlot);
   traceMsg(TR::comp(), "\t_callerMethod=0x%p\n", _callerMethod);
   traceMsg(TR::comp(), "\t_useGetResolvedInterfaceMethod=%d\n", _useGetResolvedInterfaceMethod);
   }

bool TR::MethodFromSingleInterfaceImplementer::isLessThanWithinKind(
   SymbolValidationRecord *other)
   {
   TR::MethodFromSingleInterfaceImplementer *rhs = downcast(this, other);
   return LexicalOrder::by(_method, rhs->_method)
      .thenBy(_thisClass, rhs->_thisClass)
      .thenBy(_cpIndex, rhs->_cpIndex)
      .thenBy(_callerMethod, rhs->_callerMethod).less();
   }

void TR::MethodFromSingleInterfaceImplementer::printFields()
   {
   traceMsg(TR::comp(), "MethodFromSingleInterfaceImplementer\n");
   traceMsg(TR::comp(), "\t_method=0x%p\n", _method);
   traceMsg(TR::comp(), "\t_thisClass=0x%p\n", _thisClass);
   printClass(_thisClass);
   traceMsg(TR::comp(), "\t_cpIndex=%d\n", _cpIndex);
   traceMsg(TR::comp(), "\t_callerMethod=0x%p\n", _callerMethod);
   }

bool TR::MethodFromSingleAbstractImplementer::isLessThanWithinKind(
   SymbolValidationRecord *other)
   {
   TR::MethodFromSingleAbstractImplementer *rhs = downcast(this, other);
   return LexicalOrder::by(_method, rhs->_method)
      .thenBy(_thisClass, rhs->_thisClass)
      .thenBy(_vftSlot, rhs->_vftSlot)
      .thenBy(_callerMethod, rhs->_callerMethod).less();
   }

void TR::MethodFromSingleAbstractImplementer::printFields()
   {
   traceMsg(TR::comp(), "MethodFromSingleAbstractImplementer\n");
   traceMsg(TR::comp(), "\t_method=0x%p\n", _method);
   traceMsg(TR::comp(), "\t_thisClass=0x%p\n", _thisClass);
   printClass(_thisClass);
   traceMsg(TR::comp(), "\t_vftSlot=%d\n", _vftSlot);
   traceMsg(TR::comp(), "\t_callerMethod=0x%p\n", _callerMethod);
   }

bool TR::ImproperInterfaceMethodFromCPRecord::isLessThanWithinKind(
   SymbolValidationRecord *other)
   {
   TR::ImproperInterfaceMethodFromCPRecord *rhs = downcast(this, other);
   return LexicalOrder::by(_method, rhs->_method)
      .thenBy(_beholder, rhs->_beholder)
      .thenBy(_cpIndex, rhs->_cpIndex).less();
   }

void TR::ImproperInterfaceMethodFromCPRecord::printFields()
   {
   traceMsg(TR::comp(), "ImproperInterfaceMethodFromCPRecord\n");
   traceMsg(TR::comp(), "\t_method=0x%p\n", _method);
   traceMsg(TR::comp(), "\t_beholder=0x%p\n", _beholder);
   printClass(_beholder);
   traceMsg(TR::comp(), "\t_cpIndex=%d\n", _cpIndex);
   }<|MERGE_RESOLUTION|>--- conflicted
+++ resolved
@@ -686,10 +686,7 @@
       return true; // to make sure not to modify _classesFromAnyCPIndex
 
    TR_OpaqueClassBlock *beholder = _fej9->getClassFromCP(constantPoolOfBeholder);
-<<<<<<< HEAD
-
-=======
->>>>>>> 9957530e
+
    SVM_ASSERT_ALREADY_VALIDATED(this, beholder);
    if (isWellKnownClass(clazz))
       return true;
