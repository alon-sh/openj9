/*******************************************************************************
 * Copyright (c) 2000, 2019 IBM Corp. and others
 *
 * This program and the accompanying materials are made available under
 * the terms of the Eclipse Public License 2.0 which accompanies this
 * distribution and is available at https://www.eclipse.org/legal/epl-2.0/
 * or the Apache License, Version 2.0 which accompanies this distribution and
 * is available at https://www.apache.org/licenses/LICENSE-2.0.
 *
 * This Source Code may also be made available under the following
 * Secondary Licenses when the conditions for such availability set
 * forth in the Eclipse Public License, v. 2.0 are satisfied: GNU
 * General Public License, version 2 with the GNU Classpath
 * Exception [1] and GNU General Public License, version 2 with the
 * OpenJDK Assembly Exception [2].
 *
 * [1] https://www.gnu.org/software/classpath/license.html
 * [2] http://openjdk.java.net/legal/assembly-exception.html
 *
 * SPDX-License-Identifier: EPL-2.0 OR Apache-2.0 OR GPL-2.0 WITH Classpath-exception-2.0 OR LicenseRef-GPL-2.0 WITH Assembly-exception
 *******************************************************************************/

#include "runtime/RuntimeAssumptions.hpp"

#include "codegen/FrontEnd.hpp"
#include "control/Recompilation.hpp"
#include "control/RecompilationInfo.hpp"
#include "env/CHTable.hpp"
#include "env/CompilerEnv.hpp"
#include "env/PersistentCHTable.hpp"
#include "env/jittypes.h"
#include "infra/Monitor.hpp"
#include "infra/CriticalSection.hpp"
#include "control/CompilationRuntime.hpp"
#include "control/CompilationThread.hpp"
#include "env/VMJ9.h"

namespace TR { class Monitor; }

extern "C" void _patchJNICallSite(J9Method *method, uint8_t *pc, uint8_t *newAddress, TR_FrontEnd *fe, int32_t smpFlag);

extern TR::Monitor *assumptionTableMutex;

TR_PatchNOPedGuardSiteOnClassPreInitialize *
TR_PatchNOPedGuardSiteOnClassPreInitialize::make(
   TR_FrontEnd *fe, TR_PersistentMemory * persistentMemory, char *sig, uint32_t sigLen, uint8_t *loc, uint8_t *dest, OMR::RuntimeAssumption ** sentinel)
   {
   char * persistentSig = (char*)persistentMemory->allocatePersistentMemory(sizeof(char) * sigLen);
   memcpy(persistentSig, sig, sigLen);
   TR_PatchNOPedGuardSiteOnClassPreInitialize *result = new (PERSISTENT_NEW) TR_PatchNOPedGuardSiteOnClassPreInitialize(persistentMemory, persistentSig, sigLen, loc, dest);
   result->addToRAT(persistentMemory, RuntimeAssumptionOnClassPreInitialize, fe, sentinel);
   return result;
   }


void
TR_PatchNOPedGuardSiteOnClassPreInitialize::compensate(TR_FrontEnd *fe, bool isSMP, void *data)
   {
   reclaim();
   TR::PatchNOPedGuardSite::compensate(fe, isSMP, data);
   }


uintptrj_t
TR_PatchNOPedGuardSiteOnClassPreInitialize::hashCode(char *sig, uint32_t sigLen)
   {
   uintptrj_t sum = 0;
   uintptrj_t scale = 1;
   bool skipFirstAndLastChars = false;
   if (sigLen > 0)
      {
      if ((sig[0] == 'L') && (sig[sigLen-1] == ';'))
         skipFirstAndLastChars = true;
      }

   int32_t firstChar;
   int32_t lastChar;
   if (skipFirstAndLastChars)
      {
      lastChar = sigLen - 2;
      firstChar = 1;
      }
   else
      {
      lastChar = sigLen - 1;
      firstChar = 0;
      }

   for (int32_t i = lastChar; i >= firstChar; --i, scale *= 31)
      sum += sig[i] * scale;
   return sum;
   }


bool
TR_PatchNOPedGuardSiteOnClassPreInitialize::matches(char *sig, uint32_t sigLen)
   {
   if (sigLen+2 != _sigLen) return false;
   char *mySig = (char*)getKey();
   uint32_t compareIndex = sigLen-1;
   for ( ; sigLen > 0; sigLen--)
      {
      if (mySig[compareIndex+1] != sig[compareIndex])
         return false;

      compareIndex--;
      }
   return true;
   }

TR_PatchNOPedGuardSiteOnMethodBreakPoint* TR_PatchNOPedGuardSiteOnMethodBreakPoint::make(
      TR_FrontEnd *fe, TR_PersistentMemory * pm, TR_OpaqueMethodBlock *method, uint8_t *location, uint8_t *destination,
      OMR::RuntimeAssumption **sentinel)
   {
   TR_PatchNOPedGuardSiteOnMethodBreakPoint *result = new (pm) TR_PatchNOPedGuardSiteOnMethodBreakPoint(pm, method, location, destination);
   result->addToRAT(pm, RuntimeAssumptionOnMethodBreakPoint, fe, sentinel);
   return result;
   }


void
TR_PreXRecompile::compensate(TR_FrontEnd *fe, bool, void *)
   {
   TR_J9VMBase *fej9 = (TR_J9VMBase *)fe;

#if (defined(TR_HOST_X86) || defined(TR_HOST_POWER) || defined(TR_HOST_S390) || defined(TR_HOST_ARM))
   TR::Recompilation::invalidateMethodBody(_startPC, fe);
   // Generate a trace point
   fej9->reportPrexInvalidation(_startPC);
#else
   TR_ASSERT(0, "preexistence is not implemented on this platform yet");
#endif
   }


void
TR_PatchJNICallSite::compensate(
      TR_FrontEnd *fe,
      bool isSMP,
      void *newAddress)
   {
#if (defined(TR_HOST_X86) || defined(TR_HOST_POWER) || defined(TR_HOST_S390) || defined(TR_HOST_ARM))
   _patchJNICallSite((J9Method*)getKey(), getPc(), (uint8_t*) newAddress, fe, isSMP);
#else
   TR_ASSERT(0, "Direct JNI support not present on this platform yet");
#endif
   }



/* This method is called at the classes unload event hook.
   It is called for each class that wes unloaded during the per-class phase.
   It performs a walk over all superclasses of the class and removes all subclasses that were unloaded.
   We mark the superclasses/interfaces seen, so we will not visit it again .
*/

void
TR_PersistentCHTable::classGotUnloadedPost(
      TR_FrontEnd *fe,
      TR_OpaqueClassBlock *classId)
   {
   TR_PersistentClassInfo * cl;
   int classDepth;
   J9Class *clazzPtr;
   J9Class *superCl;
   TR_OpaqueClassBlock *superClId;
   TR_PersistentClassInfo * scl;
   TR_J9VMBase *fej9 = (TR_J9VMBase *)fe;

   bool p = TR::Options::getVerboseOption(TR_VerboseHookDetailsClassUnloading);
   if (p)
      {
      TR_VerboseLog::writeLineLocked(TR_Vlog_HD, "subClasses clean up for unloaded class 0x%p \n", classId);
      }

   cl = findClassInfo(classId);
   classDepth = TR::Compiler->cls.classDepthOf(classId) - 1;
   uintptrj_t hashPos = TR_RuntimeAssumptionTable::hashCode((uintptrj_t)classId) % CLASSHASHTABLE_SIZE;
   _classes[hashPos].remove(cl);

   if ((classDepth >= 0) &&
       (cl->isInitialized() || fej9->isInterfaceClass(classId)))
      {
      clazzPtr = TR::Compiler->cls.convertClassOffsetToClassPtr(classId);
      superCl = clazzPtr->superclasses[classDepth];
      superClId = fej9->convertClassPtrToClassOffset(superCl);
      scl = findClassInfo(superClId);

      if (scl  && !(scl->hasBeenVisited()))
         {
         scl->removeUnloadedSubClasses();
         scl->setVisited(); //resetting is done in rossa
         _trPersistentMemory->getPersistentInfo()->addSuperClass(superClId);
         }

      for (J9ITable * iTableEntry = (J9ITable *)clazzPtr->iTable; iTableEntry; iTableEntry = iTableEntry->next)
         {
         superCl = iTableEntry->interfaceClass;
         if (superCl != clazzPtr)
            {
            superClId = fej9->convertClassPtrToClassOffset(superCl);
            scl = findClassInfo(superClId);
            if (scl && !(scl->hasBeenVisited()))
               {
               scl->removeUnloadedSubClasses();
               scl->setVisited(); //resetting is done in rossa
               _trPersistentMemory->getPersistentInfo()->addSuperClass(superClId);
               }
            }
         }

      }

   // cl was removed from all superclass/interfaces lists so we can free the memory now
   jitPersistentFree(cl);
   }


bool
TR_PersistentCHTable::classGotExtended(
      TR_FrontEnd *fe,
      TR_PersistentMemory *persistentMemory,
      TR_OpaqueClassBlock *superClassId,
      TR_OpaqueClassBlock *subClassId)
   {
   TR_PersistentClassInfo * cl = findClassInfo(superClassId);
   TR_PersistentClassInfo * subClass = findClassInfo(subClassId); // This is actually the class that got loaded extending the superclass

   TR::CompilationInfo::get()->classGotNewlyExtended(superClassId);

   // should have an assume0(cl && subClass) here - but assume does not work rt-code

   TR_SubClass *sc = cl->addSubClass(subClass); // Updating the hierarchy

   if (!sc)
      return false;

   TR_RuntimeAssumptionTable *table = persistentMemory->getPersistentInfo()->getRuntimeAssumptionTable();
   if (cl->shouldNotBeNewlyExtended())
      {
      TR::CompilationInfo *compInfo = TR::CompilationInfo::get();
      uint8_t mask = cl->getShouldNotBeNewlyExtendedMask().getValue();
      for (int32_t ID = 0; mask; mask>>=1, ++ID)
         {
         if (mask & 0x1)
            {
            // Determine the compilation thread that has this ID
            // and set the fail flag into its corresponding compilation object
            TR::Compilation *comp = compInfo->getCompilationWithID(ID);
            if (comp)
               comp->setFailCHTableCommit(true);
            else
               {
               // The compilation that set the bit has vanished
               // This can actually happen due to IPA which does not add the class
               // to the list of classes that should not be newly extended
               //TR_ASSERT(false, "Compilation has vanished class %p", superClassId);
               }
            }
         }
      cl->clearShouldNotBeNewlyExtended(); // flags are not needed anymore
      }

      {
      OMR::CriticalSection classGotExtended(assumptionTableMutex);
      OMR::RuntimeAssumption ** headPtr = table->getBucketPtr(RuntimeAssumptionOnClassExtend,
                                         TR_RuntimeAssumptionTable::hashCode((uintptrj_t) superClassId));
      for (OMR::RuntimeAssumption *cursor = *headPtr; cursor; cursor = cursor->getNext())
         {
         if (cursor->matches((uintptrj_t) superClassId))
            {
            cursor->compensate(fe, 0, 0);
            removeAssumptionFromRAT(cursor);
            }
         }
      }

   return true;
   }


void
TR_PersistentCHTable::removeClass(
      TR_FrontEnd *fe,
      TR_OpaqueClassBlock *classId,
      TR_PersistentClassInfo *info,
      bool removeInfo)
   {
   if (!info)
      return;

   TR_SubClass * subcl = info->getFirstSubclass();
   while (subcl)
      {
      TR_SubClass *nextScl = subcl->getNext();
      jitPersistentFree(subcl);
      subcl = nextScl;
      }
   info->setFirstSubClass(NULL);

   J9Class *clazzPtr;
   J9Class *superCl;
   TR_OpaqueClassBlock *superClId;
   TR_PersistentClassInfo * scl;

   int classDepth = TR::Compiler->cls.classDepthOf(classId) - 1;
   uintptrj_t hashPos = TR_RuntimeAssumptionTable::hashCode((uintptrj_t)classId) % CLASSHASHTABLE_SIZE;

   if (classDepth >= 0)
      {
      clazzPtr = TR::Compiler->cls.convertClassOffsetToClassPtr(classId);
      superCl = clazzPtr->superclasses[classDepth];
      superClId = ((TR_J9VMBase *)fe)->convertClassPtrToClassOffset(superCl);
      scl = findClassInfo(superClId);
      if (scl)
         scl->removeASubClass(info);

      for (J9ITable * iTableEntry = (J9ITable *)clazzPtr->iTable; iTableEntry; iTableEntry = iTableEntry->next)
         {
         superCl = iTableEntry->interfaceClass;
         if (superCl != clazzPtr)
            {
            superClId = ((TR_J9VMBase *)fe)->convertClassPtrToClassOffset(superCl);
            scl = findClassInfo(superClId);
            if (scl)
               scl->removeASubClass(info);
            }
         }

      }

   if (removeInfo)
      {
      _classes[hashPos].remove(info);
      jitPersistentFree(info);
      }
   }


bool
TR_PersistentCHTable::classGotInitialized(
      TR_FrontEnd *fe,
      TR_PersistentMemory *persistentMemory,
      TR_OpaqueClassBlock *classId,
      TR_PersistentClassInfo *clazz)
   {
   if (!clazz) clazz = findClassInfo(classId);

   clazz->setInitialized(persistentMemory);

   int32_t sigLen;
   TR_J9VMBase *fej9 = (TR_J9VMBase *)fe;
   char *sig = fej9->getClassNameChars(classId, sigLen);

   if (!sig)
      return false;

      {
      OMR::CriticalSection classGotInitialized(assumptionTableMutex);
      TR_RuntimeAssumptionTable *table = persistentMemory->getPersistentInfo()->getRuntimeAssumptionTable();
      OMR::RuntimeAssumption ** headPtr = table->getBucketPtr(RuntimeAssumptionOnClassPreInitialize, TR_PatchNOPedGuardSiteOnClassPreInitialize::hashCode(sig, sigLen));

      for (OMR::RuntimeAssumption *cursor = *headPtr; cursor; cursor = cursor->getNext())
         {
         if (cursor->matches(sig, sigLen))
            {
            cursor->compensate(fej9, 0, 0);
            removeAssumptionFromRAT(cursor);
            }
         }
      }

   return true;
   }


void
TR_PersistentCHTable::methodGotOverridden(
      TR_FrontEnd *fe,
      TR_PersistentMemory *persistentMemory,
      TR_OpaqueMethodBlock *overriddingMethod,
      TR_OpaqueMethodBlock *overriddenMethod,
      int32_t smpFlag)
   {
   OMR::CriticalSection methodGotOverridden(assumptionTableMutex);
   TR_RuntimeAssumptionTable *table = persistentMemory->getPersistentInfo()->getRuntimeAssumptionTable();
   OMR::RuntimeAssumption ** headPtr = table->getBucketPtr(RuntimeAssumptionOnMethodOverride,
                                        TR_RuntimeAssumptionTable::hashCode((uintptrj_t)overriddenMethod));
   for (OMR::RuntimeAssumption *cursor = *headPtr; cursor; cursor = cursor->getNext())
      {
      if (cursor->matches((uintptrj_t) overriddenMethod))
         {
         cursor->compensate(fe, 0, 0);
         removeAssumptionFromRAT(cursor);
         }
      }
   }


void
TR_PersistentCHTable::classGotRedefined(
      TR_FrontEnd *fe,
      TR_OpaqueClassBlock *oldClassId,
      TR_OpaqueClassBlock *newClassId)
   {
   TR_PersistentClassInfo *oldClass = findClassInfo(oldClassId);

   OMR::CriticalSection classGotRedefined(assumptionTableMutex);

   //
   // 1. Conservatively pretend the old class got extended
   //

   TR_RuntimeAssumptionTable *table = _trPersistentMemory->getPersistentInfo()->getRuntimeAssumptionTable();
   OMR::RuntimeAssumption **headPtr = table->getBucketPtr(RuntimeAssumptionOnClassExtend,
                                      TR_RuntimeAssumptionTable::hashCode((uintptrj_t) oldClassId));
   for (OMR::RuntimeAssumption *cursor = *headPtr; cursor; cursor = cursor->getNext())
      {
      if (cursor->matches((uintptrj_t) oldClassId))
         {
         cursor->compensate(fe, 0, 0);
         removeAssumptionFromRAT(cursor);
         }
      }

   //
   // 2. Swap the old and new classes in the hierarchy, and re-hash
   //

   TR_PersistentClassInfo *newClass = findClassInfo(newClassId);
   uintptrj_t oldIndex = TR_RuntimeAssumptionTable::hashCode((uintptrj_t)oldClassId) % CLASSHASHTABLE_SIZE;
   uintptrj_t newIndex = TR_RuntimeAssumptionTable::hashCode((uintptrj_t)newClassId) % CLASSHASHTABLE_SIZE;
   _classes[oldIndex].remove(oldClass);
   oldClass->setClassId(newClassId);
   _classes[newIndex].add(oldClass);

   // The new class should have had a class load event that would create a CHTable entry.
   // We'll use it to represent the moribund old class.
   //
   if (newClass)
      {
      _classes[newIndex].remove(newClass);
      newClass->setClassId(oldClassId);
      _classes[oldIndex].add(newClass);
      }
   }


void
TR_PersistentCHTable::removeAssumptionFromRAT(OMR::RuntimeAssumption *assumption)
   {
   TR_RuntimeAssumptionTable *rat = _trPersistentMemory->getPersistentInfo()->getRuntimeAssumptionTable();
<<<<<<< HEAD
   rat->incReclaimedAssumptionCount(assumption->getAssumptionKind());
   assumption->paint(); // RAS

   jitPersistentFree(assumption);
   if (prev)
      prev->setNext(next);
   else
      *list = next;
   }

void
TR_PersistentClassInfo::setShouldNotBeNewlyExtended(int32_t ID)
   {
   if (TR::compInfoPT->getStream())
      {
      auto classesThatShouldNotBeNewlyExtended = TR::compInfoPT->getClassesThatShouldNotBeNewlyExtended();
      if (classesThatShouldNotBeNewlyExtended)
         classesThatShouldNotBeNewlyExtended->insert(_classId);
      }
   else
      {
      _shouldNotBeNewlyExtended.set(1 << ID);
      }
=======
   rat->markForDetachFromRAT(assumption);
>>>>>>> 4d2463a2
   }<|MERGE_RESOLUTION|>--- conflicted
+++ resolved
@@ -450,15 +450,7 @@
 TR_PersistentCHTable::removeAssumptionFromRAT(OMR::RuntimeAssumption *assumption)
    {
    TR_RuntimeAssumptionTable *rat = _trPersistentMemory->getPersistentInfo()->getRuntimeAssumptionTable();
-<<<<<<< HEAD
-   rat->incReclaimedAssumptionCount(assumption->getAssumptionKind());
-   assumption->paint(); // RAS
-
-   jitPersistentFree(assumption);
-   if (prev)
-      prev->setNext(next);
-   else
-      *list = next;
+   rat->markForDetachFromRAT(assumption);
    }
 
 void
@@ -474,7 +466,4 @@
       {
       _shouldNotBeNewlyExtended.set(1 << ID);
       }
-=======
-   rat->markForDetachFromRAT(assumption);
->>>>>>> 4d2463a2
    }