/*******************************************************************************
 * Copyright (c) 2000, 2019 IBM Corp. and others
 *
 * This program and the accompanying materials are made available under
 * the terms of the Eclipse Public License 2.0 which accompanies this
 * distribution and is available at https://www.eclipse.org/legal/epl-2.0/
 * or the Apache License, Version 2.0 which accompanies this distribution and
 * is available at https://www.apache.org/licenses/LICENSE-2.0.
 *
 * This Source Code may also be made available under the following
 * Secondary Licenses when the conditions for such availability set
 * forth in the Eclipse Public License, v. 2.0 are satisfied: GNU
 * General Public License, version 2 with the GNU Classpath
 * Exception [1] and GNU General Public License, version 2 with the
 * OpenJDK Assembly Exception [2].
 *
 * [1] https://www.gnu.org/software/classpath/license.html
 * [2] http://openjdk.java.net/legal/assembly-exception.html
 *
 * SPDX-License-Identifier: EPL-2.0 OR Apache-2.0 OR GPL-2.0 WITH Classpath-exception-2.0 OR LicenseRef-GPL-2.0 WITH Assembly-exception
 *******************************************************************************/

#include "codegen/CodeGenerator.hpp"
#include "env/KnownObjectTable.hpp"
#include "compile/AliasBuilder.hpp"
#include "compile/Compilation.hpp"
#include "compile/Method.hpp"
#include "compile/ResolvedMethod.hpp"
#include "compile/SymbolReferenceTable.hpp"
#include "cs2/hashtab.h"
#include "env/CHTable.hpp"
#include "env/CompilerEnv.hpp"
#include "env/PersistentInfo.hpp"
#include "env/StackMemoryRegion.hpp"
#include "env/TRMemory.hpp"
#include "env/VMAccessCriticalSection.hpp"
#include "env/VMJ9.h"
#include "env/j9method.h"
#include "env/jittypes.h"
#include "il/SymbolReference.hpp"
#include "il/symbol/StaticSymbol.hpp"
#include "il/symbol/StaticSymbol_inlines.hpp"
#include "il/symbol/ParameterSymbol.hpp"
#include "il/symbol/RegisterMappedSymbol.hpp"
#include "il/symbol/ResolvedMethodSymbol.hpp"
#include "ilgen/IlGen.hpp"
#include "ilgen/J9ByteCodeIlGenerator.hpp"
#include "infra/Assert.hpp"
#include "infra/BitVector.hpp"
#include "infra/List.hpp"
#include "runtime/RuntimeAssumptions.hpp"
#include "env/PersistentCHTable.hpp"
#include "optimizer/J9TransformUtil.hpp"

J9::SymbolReferenceTable::SymbolReferenceTable(size_t sizeHint, TR::Compilation *c) :
   OMR::SymbolReferenceTableConnector(sizeHint, c),
     _immutableInfo(c->trMemory()),
     _immutableSymRefNumbers(c->trMemory(), _numImmutableClasses),
     _dynamicMethodSymrefsByCallSiteIndex(c->trMemory()),
     _unsafeJavaStaticSymRefs(NULL),
     _unsafeJavaStaticVolatileSymRefs(NULL),
     _currentThreadDebugEventDataSymbol(0),
     _currentThreadDebugEventDataSymbolRefs(c->trMemory()),
     _constantPoolAddressSymbolRefs(c->trMemory())
   {
   for (uint32_t i = 0; i < _numImmutableClasses; i++)
      _immutableSymRefNumbers[i] = new (trHeapMemory()) TR_BitVector(sizeHint, c->trMemory(), heapAlloc, growable);
   }


TR::SymbolReference *
J9::SymbolReferenceTable::findOrCreateCountForRecompileSymbolRef()
   {
   if (!element(countForRecompileSymbol))
      {
      TR::StaticSymbol * sym = TR::StaticSymbol::create(trHeapMemory(),TR::Int32);
      TR::PersistentInfo *pinfo = comp()->getPersistentInfo();
      sym->setStaticAddress(&(pinfo->_countForRecompile));
      sym->setCountForRecompile();
      sym->setNotDataAddress();
      element(countForRecompileSymbol) = new (trHeapMemory()) TR::SymbolReference(self(), countForRecompileSymbol, sym);
      }
   return element(countForRecompileSymbol);
   }


TR::SymbolReference *
J9::SymbolReferenceTable::findOrCreateOSRBufferSymbolRef()
   {
   if (!element(osrBufferSymbol))
      {
      TR_J9VMBase *fej9 = (TR_J9VMBase *)(fe());
      TR::Symbol * sym = TR::RegisterMappedSymbol::createMethodMetaDataSymbol(trHeapMemory(), "OSRBuffer");
      sym->setDataType(TR::Address);
      sym->setNotCollected();
      element(osrBufferSymbol) = new (trHeapMemory()) TR::SymbolReference(self(), osrBufferSymbol, sym);
      element(osrBufferSymbol)->setOffset(fej9->thisThreadGetOSRBufferOffset());

      // We can't let the load/store of the exception symbol swing down
      aliasBuilder.addressStaticSymRefs().set(getNonhelperIndex(osrBufferSymbol)); // add the symRef to the statics list to get correct aliasing info
      }
   return element(osrBufferSymbol);
   }


TR::SymbolReference *
J9::SymbolReferenceTable::findOrCreateOSRScratchBufferSymbolRef()
   {
   if (!element(osrScratchBufferSymbol))
      {
      TR_J9VMBase *fej9 = (TR_J9VMBase *)(fe());
      TR::Symbol * sym = TR::RegisterMappedSymbol::createMethodMetaDataSymbol(trHeapMemory(), "OSRScratchBuffer");
      sym->setDataType(TR::Address);
      sym->setNotCollected();
      element(osrScratchBufferSymbol) = new (trHeapMemory()) TR::SymbolReference(self(), osrScratchBufferSymbol, sym);
      element(osrScratchBufferSymbol)->setOffset(fej9->thisThreadGetOSRScratchBufferOffset());

      // We can't let the load/store of the exception symbol swing down
      aliasBuilder.addressStaticSymRefs().set(getNonhelperIndex(osrScratchBufferSymbol)); // add the symRef to the statics list to get correct aliasing info
      }
   return element(osrScratchBufferSymbol);
   }


TR::SymbolReference *
J9::SymbolReferenceTable::findOrCreateOSRFrameIndexSymbolRef()
   {
   if (!element(osrFrameIndexSymbol))
      {
      TR_J9VMBase *fej9 = (TR_J9VMBase *)(fe());
      TR::Symbol * sym = TR::RegisterMappedSymbol::createMethodMetaDataSymbol(trHeapMemory(), "osrFrameIndex");
      sym->setDataType(TR::Int32);
      element(osrFrameIndexSymbol) = new (trHeapMemory()) TR::SymbolReference(self(), osrFrameIndexSymbol, sym);
      element(osrFrameIndexSymbol)->setOffset(fej9->thisThreadGetOSRFrameIndexOffset());

      // We can't let the load/store of the exception symbol swing down
      //SD: do we need this?
      aliasBuilder.addressStaticSymRefs().set(getNonhelperIndex(osrFrameIndexSymbol)); // add the symRef to the statics list to get correct aliasing info
      }
   return element(osrFrameIndexSymbol);
   }


TR::SymbolReference *
J9::SymbolReferenceTable::findOrCreateAcquireVMAccessSymbolRef(TR::ResolvedMethodSymbol *)
   {
   return findOrCreateRuntimeHelper(TR_acquireVMAccess, true, false, true);
   }


TR::SymbolReference *
J9::SymbolReferenceTable::findOrCreateThrowCurrentExceptionSymbolRef(TR::ResolvedMethodSymbol *)
   {
   return findOrCreateRuntimeHelper(TR_throwCurrentException, true, false, true);
   }


TR::SymbolReference *
J9::SymbolReferenceTable::findOrCreateReleaseVMAccessSymbolRef(TR::ResolvedMethodSymbol *)
   {
   return findOrCreateRuntimeHelper(TR_releaseVMAccess, true, false, true);
   }


TR::SymbolReference *
J9::SymbolReferenceTable::findOrCreateStackOverflowSymbolRef(TR::ResolvedMethodSymbol *)
   {
   return findOrCreateRuntimeHelper(TR_stackOverflow, true, true, true);
   }


TR::SymbolReference *
J9::SymbolReferenceTable::findOrCreateWriteBarrierStoreSymbolRef(TR::ResolvedMethodSymbol *)
   {
   return findOrCreateRuntimeHelper(TR_writeBarrierStore, false, false, true);
   }


TR::SymbolReference *
J9::SymbolReferenceTable::findOrCreateWriteBarrierStoreGenerationalSymbolRef(TR::ResolvedMethodSymbol *)
   {
   return findOrCreateRuntimeHelper(TR_writeBarrierStoreGenerational, false, false, true);
   }


TR::SymbolReference *
J9::SymbolReferenceTable::findOrCreateWriteBarrierStoreGenerationalAndConcurrentMarkSymbolRef(TR::ResolvedMethodSymbol *)
   {
   return findOrCreateRuntimeHelper(TR_writeBarrierStoreGenerationalAndConcurrentMark, false, false, true);
   }


TR::SymbolReference *
J9::SymbolReferenceTable::findOrCreateWriteBarrierStoreRealTimeGCSymbolRef(TR::ResolvedMethodSymbol *)
   {
   return findOrCreateRuntimeHelper(TR_writeBarrierStoreRealTimeGC, true, true, true);
   }


TR::SymbolReference *
J9::SymbolReferenceTable::findOrCreateWriteBarrierClassStoreRealTimeGCSymbolRef(TR::ResolvedMethodSymbol *)
   {
   return findOrCreateRuntimeHelper(TR_writeBarrierClassStoreRealTimeGC, true, true, true);
   }


TR::SymbolReference *
J9::SymbolReferenceTable::findOrCreateWriteBarrierBatchStoreSymbolRef(TR::ResolvedMethodSymbol *)
   {
   return findOrCreateRuntimeHelper(TR_writeBarrierBatchStore, false, false, true);
   }


TR::SymbolReference *
J9::SymbolReferenceTable::findOrCreateFloatSymbol(TR::ResolvedMethodSymbol * owningMethodSymbol, int32_t cpIndex)
   {
   void * dataAddress = owningMethodSymbol->getResolvedMethod()->floatConstant(cpIndex);
   TR::SymbolReference * symRef = findOrCreateCPSymbol(owningMethodSymbol, cpIndex, TR::Float, true, dataAddress);
   symRef->getSymbol()->setConst();
   return symRef;
   }


TR::SymbolReference *
J9::SymbolReferenceTable::findOrCreateDoubleSymbol(TR::ResolvedMethodSymbol * owningMethodSymbol, int32_t cpIndex)
   {
   void * dataAddress = owningMethodSymbol->getResolvedMethod()->doubleConstant(cpIndex, trMemory());
   TR::SymbolReference * symRef = findOrCreateCPSymbol(owningMethodSymbol, cpIndex, TR::Double, true, dataAddress);
   symRef->getSymbol()->setConst();
   return symRef;
   }


TR::SymbolReference *
J9::SymbolReferenceTable::createSystemRuntimeHelper(
      TR_RuntimeHelper index,
      bool canGCandReturn,
      bool canGCandExcept,
      bool preservesAllRegisters)
   {
   TR::SymbolReference * symRef = createRuntimeHelper(index,false,false,false);
   if (symRef)
      {
      symRef->getSymbol()->castToMethodSymbol()->setSystemLinkageDispatch();
      symRef->getSymbol()->castToMethodSymbol()->setLinkage(TR_System);
      }
   return symRef;
   }

TR::SymbolReference *
J9::SymbolReferenceTable::findOrCreateConstantPoolAddressSymbolRef(TR::ResolvedMethodSymbol * owningMethodSymbol)
   {
   TR_J9VMBase *fej9 = (TR_J9VMBase *)(fe());
   void *cpAddress = owningMethodSymbol->getResolvedMethod()->constantPool();
   ListIterator<TR::SymbolReference> i(&_constantPoolAddressSymbolRefs);
   TR::SymbolReference * symRef;
   for (symRef = i.getFirst(); symRef; symRef = i.getNext())
      if (symRef->getSymbol()->getStaticSymbol()->getStaticAddress() == cpAddress)
         return symRef;

   TR::StaticSymbol * sym = TR::StaticSymbol::create(trHeapMemory(),TR::Address);
   sym->setStaticAddress(cpAddress);
   sym->setConstantPoolAddress();
   sym->setNotCollected();
   sym->setNotDataAddress();

   symRef = new (trHeapMemory()) TR::SymbolReference(self(), sym, owningMethodSymbol->getResolvedMethodIndex(), -1);
   _constantPoolAddressSymbolRefs.add(symRef);
   return symRef;
   }

TR::SymbolReference *
J9::SymbolReferenceTable::findOrCreateStaticMethodSymbol(TR::ResolvedMethodSymbol * owningMethodSymbol, int32_t cpIndex)
   {
   bool isUnresolvedInCP;
   TR_ResolvedMethod * method = owningMethodSymbol->getResolvedMethod()->getResolvedStaticMethod(comp(), cpIndex, &isUnresolvedInCP);
   if (method)
      owningMethodSymbol->setMayHaveInlineableCall(true);

   return findOrCreateMethodSymbol(owningMethodSymbol->getResolvedMethodIndex(), cpIndex, method, TR::MethodSymbol::Static, isUnresolvedInCP);
   }


TR::SymbolReference *
J9::SymbolReferenceTable::findOrCreateSpecialMethodSymbol(TR::ResolvedMethodSymbol * owningMethodSymbol, int32_t cpIndex)
   {
   bool isUnresolvedInCP;
   TR_ResolvedMethod * method = owningMethodSymbol->getResolvedMethod()->getResolvedSpecialMethod(comp(), cpIndex, &isUnresolvedInCP);
   if (method)
      owningMethodSymbol->setMayHaveInlineableCall(true);

   return findOrCreateMethodSymbol(owningMethodSymbol->getResolvedMethodIndex(), cpIndex, method, TR::MethodSymbol::Special, isUnresolvedInCP);
   }


TR::SymbolReference *
J9::SymbolReferenceTable::findOrCreateVirtualMethodSymbol(TR::ResolvedMethodSymbol * owningMethodSymbol, int32_t cpIndex)
   {
   bool isUnresolvedInCP;
   TR_ResolvedMethod * method = owningMethodSymbol->getResolvedMethod()->getResolvedVirtualMethod(comp(), cpIndex, false, &isUnresolvedInCP);
   if (method)
      owningMethodSymbol->setMayHaveInlineableCall(true);

   return findOrCreateMethodSymbol(owningMethodSymbol->getResolvedMethodIndex(), cpIndex, method, TR::MethodSymbol::Virtual, false); //isUnresolvedInCP);
   }


TR::SymbolReference *
J9::SymbolReferenceTable::findOrCreateInterfaceMethodSymbol(TR::ResolvedMethodSymbol * owningMethodSymbol, int32_t cpIndex)
   {
   owningMethodSymbol->setMayHaveInlineableCall(true);

   TR::SymbolReference * symRef = findOrCreateMethodSymbol(owningMethodSymbol->getResolvedMethodIndex(), cpIndex, 0, TR::MethodSymbol::Interface);

   // javasoft.sqe.tests.vm.instr.invokeinterface.invokeinterface019.invokeinterface01910m1.invokeinterface01910m1
   // has an invoke interface on a final method in object.
   //
   if (symRef->getSymbol()->castToMethodSymbol()->getMethod()->isFinalInObject())
      {
      comp()->failCompilation<TR::CompilationException>("Method symbol reference is final in object");
      }

   return symRef;
   }


TR::SymbolReference *
J9::SymbolReferenceTable::findOrCreateDynamicMethodSymbol(TR::ResolvedMethodSymbol * owningMethodSymbol, int32_t callSiteIndex)
   {
   List<TR::SymbolReference> *methods = dynamicMethodSymrefsByCallSiteIndex(callSiteIndex);
   ListIterator<TR::SymbolReference> li(methods);
   for (TR::SymbolReference *symRef = li.getFirst(); symRef; symRef = li.getNext())
      {
      if (symRef->getOwningMethodIndex() == owningMethodSymbol->getResolvedMethodIndex())
         return symRef;
      }

   TR_ResolvedMethod  * method = owningMethodSymbol->getResolvedMethod()->getResolvedDynamicMethod(comp(), callSiteIndex);
   if (method)
      owningMethodSymbol->setMayHaveInlineableCall(true);

   TR::SymbolReference * symRef = findOrCreateMethodSymbol(owningMethodSymbol->getResolvedMethodIndex(), -1, method, TR::MethodSymbol::ComputedVirtual);
   methods->add(symRef);
   return symRef;
   }


TR::SymbolReference *
J9::SymbolReferenceTable::findOrCreateHandleMethodSymbol(TR::ResolvedMethodSymbol * owningMethodSymbol, int32_t cpIndex, char *signature)
   {
   TR_ResolvedMethod  * method = owningMethodSymbol->getResolvedMethod()->getResolvedHandleMethodWithSignature(comp(), cpIndex, signature);
   if (method)
      owningMethodSymbol->setMayHaveInlineableCall(true);

   TR::SymbolReference * symRef = findOrCreateMethodSymbol(owningMethodSymbol->getResolvedMethodIndex(), cpIndex, method, TR::MethodSymbol::ComputedVirtual);
   return symRef;
   }


TR::SymbolReference *
J9::SymbolReferenceTable::findOrCreateHandleMethodSymbol(TR::ResolvedMethodSymbol * owningMethodSymbol, int32_t cpIndex)
   {
   bool isUnresolvedInCP;
   TR_ResolvedMethod  * method = owningMethodSymbol->getResolvedMethod()->getResolvedHandleMethod(comp(), cpIndex, &isUnresolvedInCP);
   if (method)
      owningMethodSymbol->setMayHaveInlineableCall(true);

   TR::SymbolReference * symRef = findOrCreateMethodSymbol(owningMethodSymbol->getResolvedMethodIndex(), cpIndex, method, TR::MethodSymbol::ComputedVirtual);
   return symRef;
   }


TR::SymbolReference *
J9::SymbolReferenceTable::findOrCreateCallSiteTableEntrySymbol(TR::ResolvedMethodSymbol * owningMethodSymbol, int32_t callSiteIndex)
   {
   TR::SymbolReference *symRef;
   TR_SymRefIterator i(aliasBuilder.callSiteTableEntrySymRefs(), self());
   TR_ResolvedMethod *owningMethod = owningMethodSymbol->getResolvedMethod();
   void *entryLocation = owningMethod->callSiteTableEntryAddress(callSiteIndex);
   for (symRef = i.getNext(); symRef; symRef = i.getNext())
      if (  owningMethodSymbol->getResolvedMethodIndex() == symRef->getOwningMethodIndex()
         && symRef->getSymbol()->castToStaticSymbol()->getStaticAddress() == entryLocation)
         {
         return symRef;
         }

   TR::StaticSymbol *sym = TR::StaticSymbol::create(trHeapMemory(),TR::Address);
   sym->makeCallSiteTableEntry(callSiteIndex);
   sym->setStaticAddress(entryLocation);
   bool isUnresolved = owningMethod->isUnresolvedCallSiteTableEntry(callSiteIndex);

   TR::KnownObjectTable::Index knownObjectIndex = TR::KnownObjectTable::UNKNOWN;
   if (!isUnresolved)
      {
      TR::KnownObjectTable *knot = comp()->getOrCreateKnownObjectTable();
      if (knot)
         knownObjectIndex = knot->getIndexAt((uintptrj_t*)entryLocation);
      }

   symRef = new (trHeapMemory()) TR::SymbolReference(self(), sym, owningMethodSymbol->getResolvedMethodIndex(), -1,
                                                    (isUnresolved ? _numUnresolvedSymbols++ : 0), knownObjectIndex);

   if (isUnresolved)
      {
      // Resolving call site table entries causes java code to run
      symRef->setUnresolved();
      symRef->setCanGCandReturn();
      symRef->setCanGCandExcept();
      }

   aliasBuilder.callSiteTableEntrySymRefs().set(symRef->getReferenceNumber());
   return symRef;
   }


TR::SymbolReference *
J9::SymbolReferenceTable::findOrCreateMethodTypeTableEntrySymbol(TR::ResolvedMethodSymbol * owningMethodSymbol, int32_t cpIndex)
   {
   TR::SymbolReference *symRef;
   TR_SymRefIterator i(aliasBuilder.methodTypeTableEntrySymRefs(), self());
   TR_ResolvedMethod *owningMethod = owningMethodSymbol->getResolvedMethod();
   void *entryLocation = owningMethod->methodTypeTableEntryAddress(cpIndex);
   for (symRef = i.getNext(); symRef; symRef = i.getNext())
      if (  owningMethodSymbol->getResolvedMethodIndex() == symRef->getOwningMethodIndex()
         && symRef->getSymbol()->castToStaticSymbol()->getStaticAddress() == entryLocation)
         {
         return symRef;
         }

   TR::StaticSymbol *sym = TR::StaticSymbol::createMethodTypeTableEntry(trHeapMemory(),cpIndex);
   sym->setStaticAddress(entryLocation);
   bool isUnresolved = owningMethod->isUnresolvedMethodTypeTableEntry(cpIndex);
   symRef = new (trHeapMemory()) TR::SymbolReference(self(), sym, owningMethodSymbol->getResolvedMethodIndex(), -1,
                                                    isUnresolved ? _numUnresolvedSymbols++ : 0);

   if (isUnresolved)
      {
      // Resolving method type table entries causes java code to run
      symRef->setUnresolved();
      symRef->setCanGCandReturn();
      symRef->setCanGCandExcept();
      }

   aliasBuilder.methodTypeTableEntrySymRefs().set(symRef->getReferenceNumber());
   return symRef;
   }

TR::SymbolReference *
J9::SymbolReferenceTable::findOrCreateVarHandleMethodTypeTableEntrySymbol(TR::ResolvedMethodSymbol * owningMethodSymbol, int32_t cpIndex)
   {
   // This function does the same thing as what findOrCreateMethodTypeTableEntrySymbol does except the way it gets the method type table entry address
   TR::SymbolReference *symRef;
   TR_SymRefIterator i(aliasBuilder.methodTypeTableEntrySymRefs(), self());
   TR_ResolvedJ9Method *owningMethod = (TR_ResolvedJ9Method*)(owningMethodSymbol->getResolvedMethod());
   void *entryLocation = owningMethod->varHandleMethodTypeTableEntryAddress(cpIndex);
   for (symRef = i.getNext(); symRef; symRef = i.getNext())
      if (  owningMethodSymbol->getResolvedMethodIndex() == symRef->getOwningMethodIndex()
         && symRef->getSymbol()->castToStaticSymbol()->getStaticAddress() == entryLocation)
         {
         return symRef;
         }

   TR::StaticSymbol *sym = TR::StaticSymbol::createMethodTypeTableEntry(trHeapMemory(),cpIndex);
   sym->setStaticAddress(entryLocation);
   bool isUnresolved = *(j9object_t*)entryLocation == NULL;
   symRef = new (trHeapMemory()) TR::SymbolReference(self(), sym, owningMethodSymbol->getResolvedMethodIndex(), -1,
                                                       isUnresolved ? _numUnresolvedSymbols++ : 0);
   if (isUnresolved)
      {
      // Resolving method type table entries causes java code to run
      symRef->setUnresolved();
      symRef->setCanGCandReturn();
      symRef->setCanGCandExcept();
      }

   aliasBuilder.methodTypeTableEntrySymRefs().set(symRef->getReferenceNumber());
   return symRef;
   }


TR::SymbolReference *
J9::SymbolReferenceTable::methodSymRefWithSignature(TR::SymbolReference *originalSymRef, char *effectiveSignature, int32_t effectiveSignatureLength)
   {
   TR::ResolvedMethodSymbol *originalSymbol = originalSymRef->getSymbol()->castToResolvedMethodSymbol();
   TR_ASSERT(originalSymbol, "methodSymRefWithSignature requires a resolved method symref");
   TR_ASSERT(!originalSymbol->isVirtual(), "methodSymRefFromName doesn't support virtual methods"); // Until we're able to look up vtable index
   int32_t cpIndex = originalSymRef->getCPIndex();

   // Check _methodsBySignature to see if we've already created a symref for this one
   //
   TR_Method *originalMethod = originalSymbol->getMethod();

   TR::StackMemoryRegion stackMemoryRegion(*trMemory());

   int32_t fullSignatureLength = originalMethod->classNameLength() + 1 + originalMethod->nameLength() + effectiveSignatureLength;
   char *fullSignature = (char*)trMemory()->allocateMemory(1 + fullSignatureLength, stackAlloc);
   sprintf(fullSignature, "%.*s.%.*s%.*s", originalMethod->classNameLength(), originalMethod->classNameChars(), originalMethod->nameLength(), originalMethod->nameChars(), effectiveSignatureLength, effectiveSignature);
   TR_ASSERT(strlen(fullSignature) == fullSignatureLength, "Computed fullSignatureLength must match actual length of fullSignature");
   CS2::HashIndex hashIndex = 0;
   static char *ignoreMBSCache = feGetEnv("TR_ignoreMBSCache");
   OwningMethodAndString key(originalSymRef->getOwningMethodIndex(), fullSignature);
   if (_methodsBySignature.Locate(key, hashIndex) && !ignoreMBSCache)
      {
      TR::SymbolReference *result = _methodsBySignature[hashIndex];
      if (comp()->getOption(TR_TraceMethodIndex))
         traceMsg(comp(), "-- MBS cache hit (2): M%p\n", result->getSymbol()->getResolvedMethodSymbol()->getResolvedMethod());
      return result;
      }
   else
      {
      // fullSignature will be kept as a key by _methodsBySignature, so it needs heapAlloc
      //
      key = OwningMethodAndString(originalSymRef->getOwningMethodIndex(), self()->strdup(fullSignature));
      if (comp()->getOption(TR_TraceMethodIndex))
         traceMsg(comp(), "-- MBS cache miss (2) owning method #%d, signature %s\n", originalSymRef->getOwningMethodIndex().value(), fullSignature);
      }

   //
   // No existing symref.  Create a new one.
   //

   TR_OpaqueMethodBlock *method = originalSymbol->getResolvedMethod()->getPersistentIdentifier();

   TR_J9VMBase *fej9 = (TR_J9VMBase *)(fe());
   // Note: we use cpIndex=-1 here so we don't end up getting back originalSymRef (which will not have the signature we want)
   TR::SymbolReference *result = findOrCreateMethodSymbol(originalSymRef->getOwningMethodIndex(), -1,
      fej9->createResolvedMethodWithSignature(comp()->trMemory(), method, NULL, effectiveSignature, effectiveSignatureLength, originalSymbol->getResolvedMethod()->owningMethod()), originalSymbol->getMethodKind());

   result->setCPIndex(cpIndex);
   _methodsBySignature.Add(key, result);
   TR_ASSERT(_methodsBySignature.Locate(key), "After _methodsBySignature.Add, _methodsBySignature.Locate must be true");

   return result;
   }


TR::SymbolReference *
J9::SymbolReferenceTable::findOrCreateTypeCheckArrayStoreSymbolRef(TR::ResolvedMethodSymbol *)
   {
   return findOrCreateRuntimeHelper(TR_typeCheckArrayStore, false, true, true);
   }


TR::SymbolReference *
J9::SymbolReferenceTable::findOrCreateArrayClassRomPtrSymbolRef()
   {
   if (!element(arrayClassRomPtrSymbol))
      {
      TR_J9VMBase *fej9 = (TR_J9VMBase *)(fe());
      TR::Symbol * sym = TR::Symbol::createShadow(trHeapMemory(), TR::Address);
      element(arrayClassRomPtrSymbol) = new (trHeapMemory()) TR::SymbolReference(self(), arrayClassRomPtrSymbol, sym);
      element(arrayClassRomPtrSymbol)->setOffset(fej9->getOffsetOfArrayClassRomPtrField());
      if (!TR::Compiler->cls.romClassObjectsMayBeCollected())
         sym->setNotCollected();
      }
   return element(arrayClassRomPtrSymbol);
   }


TR::SymbolReference *
J9::SymbolReferenceTable::findOrCreateJavaLangReferenceReferentShadowSymbol(
      TR::ResolvedMethodSymbol * owningMethodSymbol,
      bool isResolved,
      TR::DataType type,
      uint32_t offset, bool isUnresolvedInCP)
   {
   TR_ResolvedMethod * owningMethod = owningMethodSymbol->getResolvedMethod();

   TR::SymbolReference * symRef = NULL;
   symRef = findJavaLangReferenceReferentShadowSymbol(owningMethod, TR::Address, offset);
   if (!symRef)
      {
      symRef = createShadowSymbolWithoutCpIndex(owningMethodSymbol, true, TR::Address, offset, false);
      }
   return symRef;
   }


// Right now it only works for private fields or fields that are guaranteed to be accessed only from one class
// because searchRecognizedField only does a name comparison, t does not work if the field is accessed from a subclass of the expected one
TR::SymbolReference *
J9::SymbolReferenceTable::findOrFabricateShadowSymbol(TR::ResolvedMethodSymbol * owningMethodSymbol, TR::Symbol::RecognizedField recognizedField, TR::DataType type, uint32_t offset, bool isVolatile, bool isPrivate, bool isFinal, char* name)
   {
   TR_ResolvedMethod * owningMethod = owningMethodSymbol->getResolvedMethod();

   //The following code (up to and including the call to initShadowSymbol) has been adapted from
   //J9::SymbolReferenceTable::findOrCreateShadowSymbol
   TR::SymbolReference * symRef = NULL;
   TR::Symbol * sym = NULL;
   symRef = findShadowSymbol(owningMethod, -1, type, &recognizedField);

   if (symRef)
      return symRef;
   else
      {
      sym = TR::Symbol::createRecognizedShadow(trHeapMemory(),type, recognizedField);
      if (name)
         {
         sym->setNamedShadowSymbol();
         sym->setName(name);
         }

      if (isVolatile)
         sym->setVolatile();
      if (isFinal)
         sym->setFinal();
      if (isPrivate)
         sym->setPrivate();
      static char *dontAliasShadowsToEarlierGIS = feGetEnv("TR_dontAliasShadowsToEarlierGIS");
      if (aliasBuilder.mutableGenericIntShadowHasBeenCreated() && !dontAliasShadowsToEarlierGIS)
         {
         // Some previously-created GIS might actually refer to this shadow
         aliasBuilder.setConservativeGenericIntShadowAliasing(true);
         }

      }
   symRef = new (trHeapMemory()) TR::SymbolReference(self(), sym, owningMethodSymbol->getResolvedMethodIndex(), -1);
   // isResovled = true, isUnresolvedInCP = false
   initShadowSymbol(owningMethod, symRef, true, type, offset, false);
   return symRef;
   }


TR::SymbolReference *
J9::SymbolReferenceTable::findOrCreateShadowSymbol(TR::ResolvedMethodSymbol * owningMethodSymbol, int32_t cpIndex, bool isStore)
   {
   TR_ResolvedMethod * owningMethod = owningMethodSymbol->getResolvedMethod();
   bool isVolatile = true, isFinal = false, isPrivate = false, isUnresolvedInCP;
   TR::DataType type = TR::NoType;
   uint32_t offset = 0;
   bool resolved = owningMethod->fieldAttributes(comp(), cpIndex, &offset, &type, &isVolatile, &isFinal, &isPrivate, isStore, &isUnresolvedInCP, true);
   bool sharesSymbol = false;

   TR::Symbol * sym = 0;

   TR::Symbol::RecognizedField recognizedField = TR::Symbol::searchRecognizedField(comp(), owningMethod, cpIndex, false);
   TR::SymbolReference * symRef = findShadowSymbol(owningMethod, cpIndex, type, &recognizedField);
   if (symRef)
      {
      if ((resolved && !symRef->isUnresolved()) ||
          (!resolved && symRef->isUnresolved() && owningMethod == symRef->getOwningMethod(comp())))
         return symRef;
      sym = symRef->getSymbol()->castToShadowSymbol();
      sharesSymbol = true;
      }
   else
      {
      if (recognizedField != TR::Symbol::UnknownField)
         sym = TR::Symbol::createRecognizedShadow(trHeapMemory(),type, recognizedField);
      else
         sym = TR::Symbol::createShadow(trHeapMemory(),type);
      if (isVolatile)
         sym->setVolatile();
      if (isFinal)
         sym->setFinal();
      if (isPrivate)
         sym->setPrivate();
      static char *dontAliasShadowsToEarlierGIS = feGetEnv("TR_dontAliasShadowsToEarlierGIS");
      if (aliasBuilder.mutableGenericIntShadowHasBeenCreated() && !dontAliasShadowsToEarlierGIS)
         {
         // Some previously-created GIS might actually refer to this shadow
         aliasBuilder.setConservativeGenericIntShadowAliasing(true);
         }
      }

   int32_t unresolvedIndex = resolved ? 0 : _numUnresolvedSymbols++;

   if (sharesSymbol)
     symRef->setReallySharesSymbol();

   symRef = new (trHeapMemory()) TR::SymbolReference(self(), sym, owningMethodSymbol->getResolvedMethodIndex(), cpIndex, unresolvedIndex);
   checkUserField(symRef);

   if (sharesSymbol)
     symRef->setReallySharesSymbol();

   initShadowSymbol(owningMethod, symRef, resolved, type, offset, isUnresolvedInCP);

   if (cpIndex > 0)
      aliasBuilder.cpSymRefs().set(symRef->getReferenceNumber());

   return symRef;
   }

TR::SymbolReference *
J9::SymbolReferenceTable::findOrCreateObjectNewInstanceImplSymbol(TR::ResolvedMethodSymbol * owningMethodSymbol)
   {
   if (!_ObjectNewInstanceImplSymRef)
      {
      TR_J9VMBase *fej9 = (TR_J9VMBase *)fe();
      TR_ResolvedMethod * resolvedMethod = fej9->getObjectNewInstanceImplMethod(trMemory());
      TR::ResolvedMethodSymbol * sym = TR::ResolvedMethodSymbol::create(trHeapMemory(),resolvedMethod,comp());
      sym->setMethodKind(TR::MethodSymbol::Virtual);

      mcount_t owningMethodIndex = owningMethodSymbol->getResolvedMethodIndex();

      _ObjectNewInstanceImplSymRef = new (trHeapMemory()) TR::SymbolReference(self(), sym, owningMethodIndex, -1, 0);
      _ObjectNewInstanceImplSymRef->setCanGCandReturn();
      _ObjectNewInstanceImplSymRef->setCanGCandExcept();
      _ObjectNewInstanceImplSymRef->setOffset(fej9->getNewInstanceImplVirtualCallOffset());

      aliasBuilder.methodSymRefs().set(_ObjectNewInstanceImplSymRef->getReferenceNumber()); // cmvc defect 193493

      // This is a dummy resolved method - would never be called.  However, we set
      // the count to zero here to make sure that the optimizer does not think that
      // this method is cold and never being called
      //
      resolvedMethod->setInvocationCount(resolvedMethod->getInvocationCount(), 0);
      }
   return _ObjectNewInstanceImplSymRef;
   }


TR::SymbolReference *
J9::SymbolReferenceTable::findOrCreateDLTBlockSymbolRef()
   {
   if (!element(dltBlockSymbol))
      {
      TR_J9VMBase *fej9 = (TR_J9VMBase *)(fe());
      TR::Symbol * sym = TR::RegisterMappedSymbol::createMethodMetaDataSymbol(trHeapMemory(), "DLTBlockMeta");
      sym->setDataType(TR::Address);
      sym->setNotCollected();
      element(dltBlockSymbol) = new (trHeapMemory()) TR::SymbolReference(self(), dltBlockSymbol, sym);
      element(dltBlockSymbol)->setOffset(fej9->thisThreadGetDLTBlockOffset());

      // We can't let the load/store of the exception symbol swing down
      //
      aliasBuilder.addressStaticSymRefs().set(getNonhelperIndex(dltBlockSymbol)); // add the symRef to the statics list to get correct aliasing info
      aliasBuilder.gcSafePointSymRefNumbers().set(getNonhelperIndex(dltBlockSymbol));
      }
   return element(dltBlockSymbol);
   }


TR::SymbolReference *
J9::SymbolReferenceTable::findDLTBlockSymbolRef()
   {
   return element(dltBlockSymbol);
   }


TR::SymbolReference *
J9::SymbolReferenceTable::findOrCreateMultiANewArraySymbolRef(TR::ResolvedMethodSymbol *)
   {
   return findOrCreateRuntimeHelper(TR_multiANewArray, true, true, true);
   }


TR::SymbolReference *
J9::SymbolReferenceTable::findOrCreateInstanceShapeSymbolRef()
   {
   if (!element(instanceShapeSymbol))
      {
      TR_J9VMBase *fej9 = (TR_J9VMBase *)(fe());
      TR::Symbol * sym;
      if (TR::Compiler->target.is64Bit())
         sym = TR::Symbol::createShadow(trHeapMemory(), TR::Int64);
      else
         sym = TR::Symbol::createShadow(trHeapMemory(), TR::Int32);
      element(instanceShapeSymbol) = new (trHeapMemory()) TR::SymbolReference(self(), instanceShapeSymbol, sym);
      element(instanceShapeSymbol)->setOffset(fej9->getOffsetOfInstanceShapeFromClassField());
      }
   return element(instanceShapeSymbol);
   }


TR::SymbolReference *
J9::SymbolReferenceTable::findOrCreateInstanceDescriptionSymbolRef()
   {
   if (!element(instanceDescriptionSymbol))
      {
      TR_J9VMBase *fej9 = (TR_J9VMBase *)(fe());
      TR::Symbol * sym;
      if (TR::Compiler->target.is64Bit())
         sym = TR::Symbol::createShadow(trHeapMemory(), TR::Int64);
      else
         sym = TR::Symbol::createShadow(trHeapMemory(), TR::Int32);
      element(instanceDescriptionSymbol) = new (trHeapMemory()) TR::SymbolReference(self(), instanceDescriptionSymbol, sym);
      element(instanceDescriptionSymbol)->setOffset(fej9->getOffsetOfInstanceDescriptionFromClassField());
      }
   return element(instanceDescriptionSymbol);
   }



TR::SymbolReference *
J9::SymbolReferenceTable::findOrCreateDescriptionWordFromPtrSymbolRef()
   {
   if (!element(descriptionWordFromPtrSymbol))
      {
      TR_J9VMBase *fej9 = (TR_J9VMBase *)(fe());
      TR::Symbol * sym;
      if (TR::Compiler->target.is64Bit())
         sym = TR::Symbol::createShadow(trHeapMemory(), TR::Int64);
      else
         sym = TR::Symbol::createShadow(trHeapMemory(), TR::Int32);
      element(descriptionWordFromPtrSymbol) = new (trHeapMemory()) TR::SymbolReference(self(), descriptionWordFromPtrSymbol, sym);
      element(descriptionWordFromPtrSymbol)->setOffset(fej9->getOffsetOfDescriptionWordFromPtrField());
      }
   return element(descriptionWordFromPtrSymbol);
   }


TR::SymbolReference *
J9::SymbolReferenceTable::findOrCreateClassFlagsSymbolRef()
   {
   if (!element(isClassFlagsSymbol))
      {
      TR_J9VMBase *fej9 = (TR_J9VMBase *)(fe());
      TR::Symbol * sym = TR::Symbol::createShadow(trHeapMemory(), TR::Int32);
      element(isClassFlagsSymbol) = new (trHeapMemory()) TR::SymbolReference(self(), isClassFlagsSymbol, sym);
      element(isClassFlagsSymbol)->setOffset(fej9->getOffsetOfClassFlags());
      }
   return element(isClassFlagsSymbol);
   }


TR::SymbolReference *
J9::SymbolReferenceTable::findOrCreateClassAndDepthFlagsSymbolRef()
   {
   if (!element(isClassAndDepthFlagsSymbol))
      {
      TR_J9VMBase *fej9 = (TR_J9VMBase *)(fe());
      TR::Symbol * sym = TR::Symbol::createShadow(trHeapMemory(), TR::Int32);
      element(isClassAndDepthFlagsSymbol) = new (trHeapMemory()) TR::SymbolReference(self(), isClassAndDepthFlagsSymbol, sym);
      element(isClassAndDepthFlagsSymbol)->setOffset(fej9->getOffsetOfClassAndDepthFlags());
      }
   return element(isClassAndDepthFlagsSymbol);
   }


TR::SymbolReference *
J9::SymbolReferenceTable::findOrCreateArrayComponentTypeAsPrimitiveSymbolRef()
   {
   if (!element(componentClassAsPrimitiveSymbol))
      {
      TR_J9VMBase *fej9 = (TR_J9VMBase *)(fe());
      TR::Symbol * sym;
      if (TR::Compiler->target.is64Bit())
         sym = TR::Symbol::createShadow(trHeapMemory(), TR::Int64);
      else
         sym = TR::Symbol::createShadow(trHeapMemory(), TR::Int32);

      element(componentClassAsPrimitiveSymbol) = new (trHeapMemory()) TR::SymbolReference(self(), componentClassAsPrimitiveSymbol, sym);
      element(componentClassAsPrimitiveSymbol)->setOffset(fej9->getOffsetOfArrayComponentTypeField());
      if (!TR::Compiler->cls.classObjectsMayBeCollected())
         sym->setNotCollected();
      }
   return element(componentClassAsPrimitiveSymbol);
   }


TR::SymbolReference *
J9::SymbolReferenceTable::findOrCreateMethodTypeCheckSymbolRef(TR::ResolvedMethodSymbol *)
   {
   return findOrCreateRuntimeHelper(TR_methodTypeCheck, false, true, true);
   }

TR::SymbolReference *
J9::SymbolReferenceTable::findOrCreateIncompatibleReceiverSymbolRef(TR::ResolvedMethodSymbol *)
   {
   return findOrCreateRuntimeHelper(TR_incompatibleReceiver, false, true, true);
   }

TR::SymbolReference *
J9::SymbolReferenceTable::findOrCreateIncompatibleClassChangeErrorSymbolRef(TR::ResolvedMethodSymbol *)
   {
   return findOrCreateRuntimeHelper(TR_IncompatibleClassChangeError, false, true, true);
   }

TR::SymbolReference *
J9::SymbolReferenceTable::findOrCreateReportStaticMethodEnterSymbolRef(TR::ResolvedMethodSymbol *)
   {
   return findOrCreateRuntimeHelper(TR_reportStaticMethodEnter, true, false, true);
   }


TR::SymbolReference *
J9::SymbolReferenceTable::findOrCreateReportMethodExitSymbolRef(TR::ResolvedMethodSymbol *)
   {
   return findOrCreateRuntimeHelper(TR_reportMethodExit, true, false, true);
   }

TR::SymbolReference *
J9::SymbolReferenceTable::findOrCreateHeaderFlagsSymbolRef()
   {
   if (!element(headerFlagsSymbol))
      {
      TR_J9VMBase *fej9 = (TR_J9VMBase *)(fe());
      TR::SymbolReference * symRef;
      // object header flags now occupy 4bytes on 64-bit
      symRef = new (trHeapMemory()) TR::SymbolReference(self(), headerFlagsSymbol, TR::Symbol::createShadow(trHeapMemory(),TR::Int32));
      symRef->setOffset(TR::Compiler->om.offsetOfHeaderFlags());
      element(headerFlagsSymbol) = symRef;
      aliasBuilder.intShadowSymRefs().set(symRef->getReferenceNumber());
      }

   return element(headerFlagsSymbol);
   }


TR::SymbolReference *
J9::SymbolReferenceTable::findOrCreateDiscontiguousArraySizeSymbolRef()
   {
   if (!element(discontiguousArraySizeSymbol))
      {
      TR_J9VMBase *fej9 = (TR_J9VMBase *)(fe());
      TR::Symbol * sym;

      // Size field is 32-bits on ALL header shapes.
      //
      sym = TR::Symbol::createShadow(trHeapMemory(), TR::Int32);
      element(discontiguousArraySizeSymbol) = new (trHeapMemory()) TR::SymbolReference(self(), discontiguousArraySizeSymbol, sym);
      element(discontiguousArraySizeSymbol)->setOffset(fej9->getOffsetOfDiscontiguousArraySizeField());
      }
   return element(discontiguousArraySizeSymbol);
   }


TR::SymbolReference *
J9::SymbolReferenceTable::findOrCreateClassLoaderSymbolRef(TR_ResolvedMethod * method)
   {
   ListIterator<TR::SymbolReference> i(&_classLoaderSymbolRefs);
   TR::SymbolReference * symRef;
   for (symRef = i.getFirst(); symRef; symRef = i.getNext())
      if (symRef->getOwningMethod(comp()) == method)
         return symRef;

   TR::StaticSymbol * sym = TR::StaticSymbol::create(trHeapMemory(),TR::Address);
   TR_J9VMBase *fej9 = (TR_J9VMBase *)(fe());
   sym->setStaticAddress(fej9->getLocationOfClassLoaderObjectPointer(method->classOfMethod()));
   mcount_t index = comp()->getOwningMethodSymbol(method)->getResolvedMethodIndex();
   symRef = new (trHeapMemory()) TR::SymbolReference(self(), sym, index, -1);

   aliasBuilder.addressStaticSymRefs().set(symRef->getReferenceNumber()); // add the symRef to the statics list to get correct aliasing info

   _classLoaderSymbolRefs.add(symRef);

   return symRef;
   }


TR::SymbolReference *
J9::SymbolReferenceTable::findOrCreateCurrentThreadSymbolRef()
   {
   if (!element(currentThreadSymbol))
      {
      TR_J9VMBase *fej9 = (TR_J9VMBase *)(fe());
      TR::Symbol * sym = TR::RegisterMappedSymbol::createMethodMetaDataSymbol(trHeapMemory(), "CurrentThread");
      sym->setDataType(TR::Address);
      sym->setImmutableField();
      element(currentThreadSymbol) = new (trHeapMemory()) TR::SymbolReference(self(), currentThreadSymbol, sym);
      element(currentThreadSymbol)->setOffset(fej9->thisThreadGetCurrentThreadOffset());
      }
   return element(currentThreadSymbol);
   }

TR::SymbolReference *
J9::SymbolReferenceTable::findOrCreateJ9MethodConstantPoolFieldSymbolRef(intptrj_t offset)
   {
   if (!element(j9methodConstantPoolSymbol))
      {
      TR::Symbol * sym;
      if (TR::Compiler->target.is64Bit())
         sym = TR::Symbol::createShadow(trHeapMemory(),TR::Int64);
      else
         sym = TR::Symbol::createShadow(trHeapMemory(),TR::Int32);

      element(j9methodConstantPoolSymbol) = new (trHeapMemory()) TR::SymbolReference(self(), j9methodConstantPoolSymbol, sym);
      element(j9methodConstantPoolSymbol)->setOffset(offset);
      }
   TR::SymbolReference *result = element(j9methodConstantPoolSymbol);
   TR_ASSERT(result->getOffset() == offset, "findOrCreateJ9MethodConstantPoolFieldSymbolRef must use the right offset!  %d != %d", result->getOffset(), offset);
   return result;
   }

TR::SymbolReference *
J9::SymbolReferenceTable::findOrCreateJ9MethodExtraFieldSymbolRef(intptrj_t offset)
   {
   if (!element(j9methodExtraFieldSymbol))
      {
      TR::Symbol * sym;
      if (TR::Compiler->target.is64Bit())
         sym = TR::Symbol::createShadow(trHeapMemory(),TR::Int64);
      else
         sym = TR::Symbol::createShadow(trHeapMemory(),TR::Int32);

      element(j9methodExtraFieldSymbol) = new (trHeapMemory()) TR::SymbolReference(self(), j9methodExtraFieldSymbol, sym);
      element(j9methodExtraFieldSymbol)->setOffset(offset);
      }
   TR::SymbolReference *result = element(j9methodExtraFieldSymbol);
   TR_ASSERT(result->getOffset() == offset, "findOrCreateJ9MethodExtraFieldSymbolRef must use the right offset!  %d != %d", result->getOffset(), offset);
   return result;
   }


TR::SymbolReference *
J9::SymbolReferenceTable::findOrCreateStartPCLinkageInfoSymbolRef(intptrj_t offset)
   {
   if (!element(startPCLinkageInfoSymbol))
      {
      TR::Symbol * sym = TR::Symbol::createShadow(trHeapMemory(),TR::Int32);
      element(startPCLinkageInfoSymbol) = new (trHeapMemory()) TR::SymbolReference(self(), startPCLinkageInfoSymbol, sym);
      element(startPCLinkageInfoSymbol)->setOffset(offset);
      }
   TR::SymbolReference *result = element(startPCLinkageInfoSymbol);
   TR_ASSERT(result->getOffset() == offset, "findOrCreateStartPCLinkageInfoSymbolRef must use the right offset!  %d != %d", result->getOffset(), offset);
   return result;
   }


TR::SymbolReference *
J9::SymbolReferenceTable::findOrCreatePerCodeCacheHelperSymbolRef(TR_CCPreLoadedCode helper, uintptrj_t helperAddr)
   {
   CommonNonhelperSymbol index = (CommonNonhelperSymbol)(firstPerCodeCacheHelperSymbol + helper);
   if (!element(index))
      {
      TR::MethodSymbol * methodSymbol = TR::MethodSymbol::create(trHeapMemory(),TR_Private);
      methodSymbol->setHelper();
      // The address of the helper depends on the current codecache, which can change during compilation, so we don't have a single method address
      methodSymbol->setMethodAddress(NULL);
      element(index) = new (trHeapMemory()) TR::SymbolReference(self(), index, methodSymbol);
      }
   return element(index);
   }


TR::SymbolReference *
J9::SymbolReferenceTable::findOrCreateANewArraySymbolRef(TR::ResolvedMethodSymbol *)
   {
   return findOrCreateRuntimeHelper(TR_aNewArray, true, true, true);
   }


TR::SymbolReference *
J9::SymbolReferenceTable::findOrCreateStringSymbol(TR::ResolvedMethodSymbol * owningMethodSymbol, int32_t cpIndex)
   {
   TR_ResolvedMethod * owningMethod = owningMethodSymbol->getResolvedMethod();
   void * stringConst = owningMethod->stringConstant(cpIndex);
   TR::SymbolReference * symRef;
   if (owningMethod->isUnresolvedString(cpIndex))
      {
      symRef = findOrCreateCPSymbol(owningMethodSymbol, cpIndex, TR::Address, false, 0);
      symRef->setOffset((uintptrj_t)stringConst);
      }
   else
      {
      TR::KnownObjectTable::Index knownObjectIndex = TR::KnownObjectTable::UNKNOWN;
      if (!comp()->compileRelocatableCode())
         {
         TR::KnownObjectTable *knot = comp()->getOrCreateKnownObjectTable();
         if (knot)
            {
            knownObjectIndex = knot->getIndexAt((uintptrj_t*)stringConst);
            }
         }
      symRef = findOrCreateCPSymbol(owningMethodSymbol, cpIndex, TR::Address, true, stringConst, knownObjectIndex);
      }
   TR::StaticSymbol * sym = (TR::StaticSymbol *)symRef->getSymbol();
   sym->setConstString();
   return symRef;
   }

TR::SymbolReference *
J9::SymbolReferenceTable::findOrCreateConstantDynamicSymbol(TR::ResolvedMethodSymbol * owningMethodSymbol, int32_t cpIndex, char* symbolTypeSig, int32_t symbolTypeSigLength, bool isCondyPrimitive)
   {
   TR_ResolvedMethod * owningMethod = owningMethodSymbol->getResolvedMethod();
   void * dynamicConst = owningMethod->dynamicConstant(cpIndex);
   TR::SymbolReference * symRef;
   if (owningMethod->isUnresolvedConstantDynamic(cpIndex))
      {
      symRef = findOrCreateCPSymbol(owningMethodSymbol, cpIndex, TR::Address, false, 0);
      symRef->setOffset((uintptrj_t)dynamicConst);
      }
   else
      {
      symRef = findOrCreateCPSymbol(owningMethodSymbol, cpIndex, TR::Address, true, dynamicConst);
      }
   TR::StaticSymbol * sym = (TR::StaticSymbol *)symRef->getSymbol();
   sym->setConstantDynamic();
   sym->makeConstantDynamic(symbolTypeSig, symbolTypeSigLength, isCondyPrimitive);
   return symRef;
   }

TR::SymbolReference *
J9::SymbolReferenceTable::findOrCreateMethodMonitorEntrySymbolRef(TR::ResolvedMethodSymbol *)
   {
   return findOrCreateRuntimeHelper(TR_methodMonitorEntry, true, false, true);
   }


TR::SymbolReference *
J9::SymbolReferenceTable::findOrCreateMethodMonitorExitSymbolRef(TR::ResolvedMethodSymbol *)
   {
   return findOrCreateRuntimeHelper(TR_methodMonitorExit, true, false, true);
   }


TR::SymbolReference *
J9::SymbolReferenceTable::findOrCreateCompiledMethodSymbolRef()
   {
   if (!element(compiledMethodSymbol))
      {
      TR::StaticSymbol * sym = TR::StaticSymbol::create(trHeapMemory(),TR::Address);
      sym->setStaticAddress(comp()->getCurrentMethod()->getPersistentIdentifier());
      sym->setCompiledMethod();
      sym->setNotDataAddress();
      element(compiledMethodSymbol) = new (trHeapMemory()) TR::SymbolReference(self(), compiledMethodSymbol, sym);
      }
   return element(compiledMethodSymbol);
   }


TR::SymbolReference *
J9::SymbolReferenceTable::findOrCreateMethodTypeSymbol(TR::ResolvedMethodSymbol * owningMethodSymbol, int32_t cpIndex)
   {
   TR_ResolvedMethod * owningMethod = owningMethodSymbol->getResolvedMethod();
   void * methodTypeConst = owningMethod->methodTypeConstant(cpIndex);
   TR::SymbolReference * symRef;
   if (owningMethod->isUnresolvedMethodType(cpIndex))
      {
      symRef = findOrCreateCPSymbol(owningMethodSymbol, cpIndex, TR::Address, false, 0);
      symRef->setOffset((uintptrj_t)methodTypeConst);
      }
   else
      {
      symRef = findOrCreateCPSymbol(owningMethodSymbol, cpIndex, TR::Address, true, methodTypeConst);
      }
   TR::StaticSymbol * sym = (TR::StaticSymbol *)symRef->getSymbol();
   sym->setConstMethodType();
   return symRef;
   }

TR::SymbolReference *
J9::SymbolReferenceTable::findOrCreateMethodHandleSymbol(TR::ResolvedMethodSymbol * owningMethodSymbol, int32_t cpIndex)
   {
   TR_ResolvedMethod * owningMethod = owningMethodSymbol->getResolvedMethod();
   void * methodHandleConst = owningMethod->methodHandleConstant(cpIndex);
   TR::SymbolReference * symRef;
   if (owningMethod->isUnresolvedMethodHandle(cpIndex))
      {
      symRef = findOrCreateCPSymbol(owningMethodSymbol, cpIndex, TR::Address, false, 0);
      symRef->setOffset((uintptrj_t)methodHandleConst);
      }
   else
      {
      symRef = findOrCreateCPSymbol(owningMethodSymbol, cpIndex, TR::Address, true, methodHandleConst);
      }
   TR::StaticSymbol * sym = (TR::StaticSymbol *)symRef->getSymbol();
   sym->setConstMethodHandle();
   return symRef;
   }


TR::SymbolReference *
J9::SymbolReferenceTable::findOrCreateClassStaticsSymbol(TR::ResolvedMethodSymbol * owningMethodSymbol, int32_t cpIndex)
   {
   TR_ResolvedMethod * owningMethod = owningMethodSymbol->getResolvedMethod();

   TR_J9VMBase *fej9 = (TR_J9VMBase *)(fe());
   void * classStatics = fej9->addressOfFirstClassStatic(owningMethod->classOfStatic(cpIndex, true));

   ListIterator<TR::SymbolReference> i(&_classStaticsSymbolRefs);
   TR::SymbolReference * symRef;
   for (symRef = i.getFirst(); symRef; symRef = i.getNext())
      if (symRef->getSymbol()->getStaticSymbol()->getStaticAddress() == classStatics)
         return symRef;

   TR::StaticSymbol * sym = TR::StaticSymbol::create(trHeapMemory(),TR::Address);
   sym->setStaticAddress(classStatics);
   if (!TR::Compiler->cls.classObjectsMayBeCollected())
      sym->setNotCollected();
   // cpIndex for resolved Class statics symbol is unused. Furthermore having a cpIndex here might create illusion for cases where we
   // care about cpIndex and also as Two or more (resolved) static field references belonging to same class will
   // share the same information (inlined call site index, cpIndex) , using a cpIndex for these cases will 
   // need further changes to prevent any sharing hence it is set to -1 for static resolved fields.
   // For more detailed information take a look at PR#4322 in eclipse/openj9 repo
   symRef = new (trHeapMemory()) TR::SymbolReference(self(), sym, owningMethodSymbol->getResolvedMethodIndex(), -1);

   aliasBuilder.addressStaticSymRefs().set(symRef->getReferenceNumber()); // add the symRef to the statics list to get correct aliasing info

   _classStaticsSymbolRefs.add(symRef);

   return symRef;
   }


TR::SymbolReference *
J9::SymbolReferenceTable::findOrCreateClassFromJavaLangClassAsPrimitiveSymbolRef()
   {
   if (!element(classFromJavaLangClassAsPrimitiveSymbol))
      {
      TR_J9VMBase *fej9 = (TR_J9VMBase *)(fe());
      TR::Symbol * sym;
      if (TR::Compiler->target.is64Bit())
         sym = TR::Symbol::createShadow(trHeapMemory(), TR::Int64);
      else
         sym = TR::Symbol::createShadow(trHeapMemory(), TR::Int32);

      element(classFromJavaLangClassAsPrimitiveSymbol) = new (trHeapMemory()) TR::SymbolReference(self(), classFromJavaLangClassAsPrimitiveSymbol, sym);
      element(classFromJavaLangClassAsPrimitiveSymbol)->setOffset(fej9->getOffsetOfClassFromJavaLangClassField());
      }
   return element(classFromJavaLangClassAsPrimitiveSymbol);
   }


TR::SymbolReference *
J9::SymbolReferenceTable::findClassFromJavaLangClassAsPrimitiveSymbolRef()
   {
   return element(classFromJavaLangClassAsPrimitiveSymbol);
   }


TR::SymbolReference *
J9::SymbolReferenceTable::createShadowSymbolWithoutCpIndex(TR::ResolvedMethodSymbol * owningMethodSymbol, bool isResolved,
                                                          TR::DataType type, uint32_t offset, bool isUnresolvedInCP)
   {
   TR_ResolvedMethod * owningMethod = owningMethodSymbol->getResolvedMethod();

   TR::Symbol * sym = TR::Symbol::createShadow(trHeapMemory(),type);
   TR::SymbolReference * symRef;

   int32_t unresolvedIndex = isResolved ? 0 : _numUnresolvedSymbols++;
   symRef = new (trHeapMemory()) TR::SymbolReference(self(), sym, owningMethodSymbol->getResolvedMethodIndex(), -1);
   initShadowSymbol(owningMethod, symRef, isResolved, type, offset, isUnresolvedInCP);
   return symRef;
   }


TR::SymbolReference *
J9::SymbolReferenceTable::findJavaLangReferenceReferentShadowSymbol(TR_ResolvedMethod * owningMethod, TR::DataType type, uint32_t offset)
   {
   TR::SymbolReference * symRef;
   TR_SymRefIterator i(type == TR::Address ? aliasBuilder.addressShadowSymRefs() :
                                            (type == TR::Int32 ? aliasBuilder.intShadowSymRefs() : aliasBuilder.nonIntPrimitiveShadowSymRefs()), self());
   while (symRef = i.getNext())
      if (symRef->getSymbol()->getDataType() == type &&
          symRef->getOffset() == offset &&
          symRef->getOwningMethod(comp()) == owningMethod)
         return symRef;
   return 0;
   }


void
J9::SymbolReferenceTable::initShadowSymbol(TR_ResolvedMethod * owningMethod, TR::SymbolReference *symRef, bool isResolved,
                                          TR::DataType type, uint32_t offset, bool isUnresolvedInCP)
   {
   if (isResolved)
      {
      symRef->setOffset(offset);
      }
   else
      {
      symRef->setUnresolved();
      symRef->setCanGCandExcept();
      aliasBuilder.unresolvedShadowSymRefs().set(symRef->getReferenceNumber());
      }

   symRef->setHasBeenAccessedAtRuntime(isUnresolvedInCP? TR_no : TR_maybe);

   if (type == TR::Address)
      aliasBuilder.addressShadowSymRefs().set(symRef->getReferenceNumber());
   else if (type == TR::Int32)
      aliasBuilder.intShadowSymRefs().set(symRef->getReferenceNumber());
   else
      aliasBuilder.nonIntPrimitiveShadowSymRefs().set(symRef->getReferenceNumber());

   if (shouldMarkBlockAsCold(owningMethod, isUnresolvedInCP))
      markBlockAsCold();

   return;
   }


List<TR::SymbolReference> *
J9::SymbolReferenceTable::dynamicMethodSymrefsByCallSiteIndex(int32_t index)
   {
   if (!_dynamicMethodSymrefsByCallSiteIndex[index])
      _dynamicMethodSymrefsByCallSiteIndex[index] = new (trHeapMemory()) List<TR::SymbolReference>(comp()->trMemory());
   return _dynamicMethodSymrefsByCallSiteIndex[index];
   }

bool
J9::SymbolReferenceTable::isFieldClassObject(TR::SymbolReference *symRef)
   {
   int32_t len;
   const char *fieldName = symRef->getOwningMethod(comp())->fieldSignatureChars(symRef->getCPIndex(), len);
   dumpOptDetails(comp(), "got fieldsig as %s\n", fieldName);
   return false;
   }

static bool isSignatureTypeBool(const char *fieldSignature, int32_t len)
   {
   return len == 1 && fieldSignature[0] == 'Z';
   }

static bool isSignatureReturnTypeBool(const char *methodSignature, int32_t len)
   {
   TR_ASSERT(len > 1, "Method signature is unexpectedly short %d", len);
   // Method signature must end with ")Z" to have a boolean result type
   return len > 1 && (')' == methodSignature[len-2]) && ('Z' == methodSignature[len-1]);
   }

bool
J9::SymbolReferenceTable::isFieldTypeBool(TR::SymbolReference *symRef)
   {
   int32_t len;
   const char *fieldSignature = symRef->getOwningMethod(comp())->fieldSignatureChars(symRef->getCPIndex(), len);
   dumpOptDetails(comp(), "got field signature as %s\n", fieldSignature);
   return isSignatureTypeBool(fieldSignature, len);
   }

bool
J9::SymbolReferenceTable::isStaticTypeBool(TR::SymbolReference *symRef)
   {
   int32_t len;
   const char *fieldSignature = symRef->getOwningMethod(comp())->staticSignatureChars(symRef->getCPIndex(), len);
   dumpOptDetails(comp(), "got static signature as %s\n", fieldSignature);
   return isSignatureTypeBool(fieldSignature, len);
   }

bool
J9::SymbolReferenceTable::isReturnTypeBool(TR::SymbolReference *symRef)
   {
   TR_Method *method = symRef->getSymbol()->castToResolvedMethodSymbol()->getMethod();
   char *methodSignature = method->signatureChars();
   const int32_t len = method->signatureLength();
   dumpOptDetails(comp(), "got method signature as %.*s\n", len, methodSignature);
   return isSignatureReturnTypeBool(methodSignature, len);
   }

static bool parmSlotCameFromExpandingAnArchetypeArgPlaceholder(int32_t slot, TR::ResolvedMethodSymbol *sym, TR_Memory *mem)
   {
   TR_ResolvedMethod *meth = sym->getResolvedMethod();
   if (meth->convertToMethod()->isArchetypeSpecimen())
      return slot >= meth->archetypeArgPlaceholderSlot(mem);
   else
      return false;
   }


void
J9::SymbolReferenceTable::addParameters(TR::ResolvedMethodSymbol * methodSymbol)
   {
   mcount_t index = methodSymbol->getResolvedMethodIndex();
   methodSymbol->setParameterList();
   ListIterator<TR::ParameterSymbol> parms(&methodSymbol->getParameterList());
   for (TR::ParameterSymbol * p = parms.getFirst(); p; p = parms.getNext())
      {
      TR::SymbolReference *symRef = new (trHeapMemory()) TR::SymbolReference(self(), p, index, p->getSlot());
      methodSymbol->setParmSymRef(p->getSlot(), symRef);
      if (!parmSlotCameFromExpandingAnArchetypeArgPlaceholder(p->getSlot(), methodSymbol, trMemory()))
         methodSymbol->getAutoSymRefs(p->getSlot()).add(symRef);
      }
   }


TR::SymbolReference *
J9::SymbolReferenceTable::findOrCreateStaticSymbol(TR::ResolvedMethodSymbol * owningMethodSymbol, int32_t cpIndex, bool isStore)
   {
   TR_ResolvedMethod * owningMethod = owningMethodSymbol->getResolvedMethod();
   void * dataAddress;
   TR::DataType type = TR::NoType;
   bool isVolatile, isFinal, isPrivate, isUnresolvedInCP;
   bool resolved = owningMethod->staticAttributes(comp(), cpIndex, &dataAddress, &type, &isVolatile, &isFinal, &isPrivate, isStore, &isUnresolvedInCP);
   
   if (  isUnresolvedInCP && (type != TR::Address && _compilation->cg()->getAccessStaticsIndirectly()))
      resolved = false;

   bool sharesSymbol = false;

   TR::StaticSymbol * sym = 0;
   TR::SymbolReference * symRef = findStaticSymbol(owningMethod, cpIndex, type);
   if (symRef)
      {
      if ((resolved && !symRef->isUnresolved()) ||
          (!resolved && symRef->isUnresolved() && owningMethod == symRef->getOwningMethod(comp())))
         {
         symRef->setHasBeenAccessedAtRuntime(isUnresolvedInCP ? TR_no: TR_maybe);
         if (shouldMarkBlockAsCold(owningMethod, isUnresolvedInCP))
            markBlockAsCold();

         return symRef;
         }

      sym = symRef->getSymbol()->castToStaticSymbol();
      sharesSymbol = true;
      }
   else
      {
      TR::Symbol::RecognizedField recognizedField = TR::Symbol::searchRecognizedField(comp(), owningMethod, cpIndex, true);
      if (recognizedField != TR::Symbol::UnknownField)
         sym = TR::StaticSymbol::createRecognized(trHeapMemory(), type, recognizedField);
      else
         sym = TR::StaticSymbol::create(trHeapMemory(), type);

      if (isVolatile)
         sym->setVolatile();
      if (isFinal)
         sym->setFinal();
      if (isPrivate)
         sym->setPrivate();
      }

   int32_t unresolvedIndex = resolved ? 0 : _numUnresolvedSymbols++;

   if (sharesSymbol)
      symRef->setReallySharesSymbol();

   TR::KnownObjectTable::Index knownObjectIndex = TR::KnownObjectTable::UNKNOWN;
   // check for KnownObjectTable first, in JITaaS mode, this will return NULL,
   // so we never enter the critical section
   TR::KnownObjectTable *knot = comp()->getOrCreateKnownObjectTable();
   if (knot
       && resolved
       && isFinal
       && type == TR::Address
       && !comp()->compileRelocatableCode())
      {
      TR::VMAccessCriticalSection getObjectReferenceLocation(comp());
<<<<<<< HEAD
      
      if (*((uintptrj_t*)dataAddress) != NULL)
=======
      if (*((uintptrj_t*)dataAddress) != 0)
>>>>>>> ab007729
         {
         TR_J9VMBase *fej9 = comp()->fej9();
         TR_OpaqueClassBlock *declaringClass = owningMethod->getDeclaringClassFromFieldOrStatic(comp(), cpIndex);
         if (declaringClass && fej9->isClassInitialized(declaringClass))
            {
            static const char *foldVarHandle = feGetEnv("TR_FoldVarHandleWithoutFear");
            int32_t clazzNameLength = 0;
            char *clazzName = fej9->getClassNameChars(declaringClass, clazzNameLength);
            bool createKnownObject = false;

            if (J9::TransformUtil::foldFinalFieldsIn(declaringClass, clazzName, clazzNameLength, true, comp()))
               {
               createKnownObject = true;
               }
            else if (foldVarHandle
                     && (clazzNameLength != 16 || strncmp(clazzName, "java/lang/System", 16)))
               {
               TR_OpaqueClassBlock *varHandleClass =  fej9->getSystemClassFromClassName("java/lang/invoke/VarHandle", 26);
               TR_OpaqueClassBlock *objectClass = TR::Compiler->cls.objectClass(comp(), *((uintptrj_t*)dataAddress));

               if (varHandleClass != NULL
                   && objectClass != NULL
                   && fej9->isInstanceOf(objectClass, varHandleClass, true, true))
                  {
                  createKnownObject = true;
                  }
               }

            if (createKnownObject)
               {
               TR::KnownObjectTable *knot = comp()->getOrCreateKnownObjectTable();
               if (knot)
                  {
                  knownObjectIndex = knot->getIndexAt((uintptrj_t*)dataAddress);
                  }
               }
            }
         }
      }
   symRef = new (trHeapMemory()) TR::SymbolReference(self(), sym, owningMethodSymbol->getResolvedMethodIndex(), cpIndex, unresolvedIndex, knownObjectIndex);

   checkUserField(symRef);

   if (sharesSymbol)
      symRef->setReallySharesSymbol();

   if (resolved)
      {
      sym->setStaticAddress(dataAddress);
      if (type != TR::Address && _compilation->cg()->getAccessStaticsIndirectly() && !_compilation->compileRelocatableCode())
         {
         TR_OpaqueClassBlock * feClass = owningMethod->classOfStatic(cpIndex, true);
         TR_J9VMBase *fej9 = (TR_J9VMBase *)(fe());
         symRef->setOffset((char *)dataAddress - (char *)fej9->addressOfFirstClassStatic(feClass));
         }
      }
   else
      {
      symRef->setUnresolved();
      symRef->setCanGCandReturn();
      symRef->setCanGCandExcept();
      }

   symRef->setHasBeenAccessedAtRuntime(isUnresolvedInCP? TR_no : TR_maybe);

   if (type == TR::Address)
      aliasBuilder.addressStaticSymRefs().set(symRef->getReferenceNumber());
   else if (type == TR::Int32)
      aliasBuilder.intStaticSymRefs().set(symRef->getReferenceNumber());
   else
      aliasBuilder.nonIntPrimitiveStaticSymRefs().set(symRef->getReferenceNumber());

   if (shouldMarkBlockAsCold(owningMethod, isUnresolvedInCP))
      markBlockAsCold();

   return symRef;
   }


static struct N { const char * name; } pnames[] =
   {
   "java/",
   "javax/",
   "com/ibm/",
   "com/sun/"
   };


void
J9::SymbolReferenceTable::checkUserField(TR::SymbolReference *symRef)
   {
   static const char *userField = feGetEnv("TR_UserField");
   if (!userField)
      {
      // In the absense of further analysis, treat everything as user fields
      setHasUserField(true);
      return;
      }

   if ((!symRef->getSymbol()->isShadow() && (!symRef->getSymbol()->isStatic() || symRef->getSymbol()->isMethod() || symRef->getSymbol()->isConstObjectRef())) || symRef->getCPIndex() <= 0)
      return;

   int32_t length;
   char * name = symRef->getOwningMethod(comp())->classNameOfFieldOrStatic(symRef->getCPIndex(), length);

   if (name == NULL || length == 0)
      return;

   TR_ASSERT(sizeof(pnames)/sizeof(char *) == _numNonUserFieldClasses,"Size of package names array is not correct\n");
   int32_t i;
   bool isNonUserField = false;
   for (i = 0; i < _numNonUserFieldClasses; i++)
      {
      if (!strncmp(pnames[i].name, name, strlen(pnames[i].name)))
         {
         isNonUserField = true;
         //printf ("User field symref %d name=%s  length=%d cpindex=%d\n", symRef->getReferenceNumber(), name, length, symRef->getCPIndex());
         break;
         }
      }

   if (isNonUserField)
      {
      // At the moment this is conservative. i.e. any field in any of the above packages will not be considered
      // a user field in any of the other packages. However it is possible to have fields from one package (or class) that we
      // may want to consider as a user field in another package (class) in which case having the different array elements
      // below would then be the way to acomplish this. The population of the array would need to be more selective.
      //
      }
   else
      {
      setHasUserField(true);
      for (i = 0; i < _numNonUserFieldClasses; i++)
         aliasBuilder.userFieldSymRefNumbers()[i]->set(symRef->getReferenceNumber());
      }
   }


TR::SymbolReference *
J9::SymbolReferenceTable::findOrCreateThreadLowTenureAddressSymbolRef()
   {
   if (!element(lowTenureAddressSymbol))
      {
      TR_J9VMBase *fej9 = (TR_J9VMBase *)(fe());
      TR::Symbol * sym = TR::RegisterMappedSymbol::createMethodMetaDataSymbol(trHeapMemory(), "lowTenureAddress");
      sym->setDataType(TR::Address);
      sym->setNotCollected();
      element(lowTenureAddressSymbol) = new (trHeapMemory()) TR::SymbolReference(self(), lowTenureAddressSymbol, sym);
      element(lowTenureAddressSymbol)->setOffset(fej9->getThreadLowTenureAddressPointerOffset());
      }
   return element(lowTenureAddressSymbol);
   }


TR::SymbolReference *
J9::SymbolReferenceTable::findOrCreateThreadHighTenureAddressSymbolRef()
   {
   if (!element(highTenureAddressSymbol))
      {
      TR_J9VMBase *fej9 = (TR_J9VMBase *)(fe());
      TR::Symbol * sym = TR::RegisterMappedSymbol::createMethodMetaDataSymbol(trHeapMemory(), "highTenureAddress");
      sym->setDataType(TR::Address);
      sym->setNotCollected();
      element(highTenureAddressSymbol) = new (trHeapMemory()) TR::SymbolReference(self(), highTenureAddressSymbol, sym);
      element(highTenureAddressSymbol)->setOffset(fej9->getThreadHighTenureAddressPointerOffset());
      }
   return element(highTenureAddressSymbol);
   }


TR::SymbolReference *
J9::SymbolReferenceTable::findOrCreateRamStaticsFromClassSymbolRef()
   {
   if (!element(ramStaticsFromClassSymbol))
      {
      TR_J9VMBase *fej9 = (TR_J9VMBase *)(fe());
      TR::Symbol * sym = TR::Symbol::createShadow(trHeapMemory(), TR::Address);
      element(ramStaticsFromClassSymbol) = new (trHeapMemory()) TR::SymbolReference(self(), ramStaticsFromClassSymbol, sym);
      element(ramStaticsFromClassSymbol)->setOffset(fej9->getOffsetOfRamStaticsFromClassField());
      sym->setNotCollected();
      }
   return element(ramStaticsFromClassSymbol);
   }


TR::SymbolReference *
J9::SymbolReferenceTable::findOrCreateJavaLangClassFromClassSymbolRef()
   {
   if (!element(javaLangClassFromClassSymbol))
      {
      TR_J9VMBase *fej9 = (TR_J9VMBase *)(fe());
      TR::Symbol * sym = TR::Symbol::createShadow(trHeapMemory(), TR::Address);
      element(javaLangClassFromClassSymbol) = new (trHeapMemory()) TR::SymbolReference(self(), javaLangClassFromClassSymbol, sym);
      element(javaLangClassFromClassSymbol)->setOffset(fej9->getOffsetOfJavaLangClassFromClassField());
      }
   return element(javaLangClassFromClassSymbol);
   }


TR::SymbolReference *
J9::SymbolReferenceTable::findOrCreateClassFromJavaLangClassSymbolRef()
   {
   if (!element(classFromJavaLangClassSymbol))
      {
      TR_J9VMBase *fej9 = (TR_J9VMBase *)(fe());
      TR::Symbol * sym = TR::Symbol::createShadow(trHeapMemory(), TR::Address);
      element(classFromJavaLangClassSymbol) = new (trHeapMemory()) TR::SymbolReference(self(), classFromJavaLangClassSymbol, sym);
      element(classFromJavaLangClassSymbol)->setOffset(fej9->getOffsetOfClassFromJavaLangClassField());
      sym->setNotCollected();
      }
   return element(classFromJavaLangClassSymbol);
   }

TR::SymbolReference *
J9::SymbolReferenceTable::findInitializeStatusFromClassSymbolRef()
   {
   return element(initializeStatusFromClassSymbol);
   }

TR::SymbolReference *
J9::SymbolReferenceTable::findOrCreateInitializeStatusFromClassSymbolRef()
   {
   if (!element(initializeStatusFromClassSymbol))
      {
      TR_J9VMBase *fej9 = (TR_J9VMBase *)(fe());
      TR::Symbol * sym = NULL;
      if (TR::Compiler->target.is64Bit())
         sym = TR::Symbol::createShadow(trHeapMemory(), TR::Int64);
      else
         sym = TR::Symbol::createShadow(trHeapMemory(), TR::Int32);
      element(initializeStatusFromClassSymbol) = new (trHeapMemory()) TR::SymbolReference(self(), initializeStatusFromClassSymbol, sym);
      element(initializeStatusFromClassSymbol)->setOffset(fej9->getOffsetOfInitializeStatusFromClassField());
      }
   return element(initializeStatusFromClassSymbol);
   }

TR::SymbolReference *
J9::SymbolReferenceTable::findOrCreateClassRomPtrSymbolRef()
   {
   if (!element(classRomPtrSymbol))
      {
      TR_J9VMBase *fej9 = (TR_J9VMBase *)(fe());
      TR::Symbol * sym = TR::Symbol::createShadow(trHeapMemory(), TR::Address);
      element(classRomPtrSymbol) = new (trHeapMemory()) TR::SymbolReference(self(), classRomPtrSymbol, sym);
      element(classRomPtrSymbol)->setOffset(fej9->getOffsetOfClassRomPtrField());
      if (!TR::Compiler->cls.romClassObjectsMayBeCollected())
         sym->setNotCollected();
      }
   return element(classRomPtrSymbol);
   }


TR::SymbolReference *
J9::SymbolReferenceTable::findOrCreateGlobalFragmentSymbolRef()
   {
  if (!element(globalFragmentSymbol))
      {
      TR_J9VMBase *fej9 = (TR_J9VMBase *)(fe());
      TR::Symbol * sym;
      if (TR::Compiler->target.is64Bit())
         sym = TR::Symbol::createShadow(trHeapMemory(),TR::Int64);
      else
         sym = TR::Symbol::createShadow(trHeapMemory(),TR::Int32);
      sym->setGlobalFragmentShadowSymbol();
      element(globalFragmentSymbol) = new (trHeapMemory()) TR::SymbolReference(self(), globalFragmentSymbol, sym);
      element(globalFragmentSymbol)->setOffset(fej9->getRememberedSetGlobalFragmentOffset());
      }
   return element(globalFragmentSymbol);
   }


TR::SymbolReference *
J9::SymbolReferenceTable::findOrCreateFragmentParentSymbolRef()
   {
   if (!element(fragmentParentSymbol))
      {
      TR_J9VMBase *fej9 = (TR_J9VMBase *)(fe());
      TR::Symbol * sym = TR::RegisterMappedSymbol::createMethodMetaDataSymbol(trHeapMemory(), "FragmentParent");
      sym->setDataType(TR::Address);
      sym->setNotCollected();
      element(fragmentParentSymbol) = new (trHeapMemory()) TR::SymbolReference(self(), fragmentParentSymbol, sym);
      element(fragmentParentSymbol)->setOffset(fej9->thisThreadRememberedSetFragmentOffset() + fej9->getFragmentParentOffset());
      }
   return element(fragmentParentSymbol);
   }


TR::SymbolReference *
J9::SymbolReferenceTable::findOrCreateThreadDebugEventData(int32_t index)
   {
   TR_J9VMBase *fej9 = (TR_J9VMBase *)(fe());
   intptrj_t offset = fej9->getThreadDebugEventDataOffset(index);
   ListIterator<TR::SymbolReference> li(&_currentThreadDebugEventDataSymbolRefs);
   TR::SymbolReference * symRef;
   for (symRef = li.getFirst(); symRef; symRef = li.getNext())
      if (symRef->getOffset() == offset)
         return symRef;

   // Not found; create
   if (!_currentThreadDebugEventDataSymbol)
      {
      _currentThreadDebugEventDataSymbol = TR::RegisterMappedSymbol::createMethodMetaDataSymbol(trHeapMemory(), "debugEventData");
      _currentThreadDebugEventDataSymbol->setDataType(TR::Address);
      _currentThreadDebugEventDataSymbol->setNotCollected();
      }
   TR::SymbolReference *result = new (trHeapMemory()) TR::SymbolReference(self(), _currentThreadDebugEventDataSymbol, offset);
   _currentThreadDebugEventDataSymbolRefs.add(result);
   return result;
   }

TR::SymbolReference *
J9::SymbolReferenceTable::findUnsafeSymbolRef(TR::DataType type, bool javaObjectReference, bool javaStaticReference, bool isVolatile)
   {
   TR_Array<TR::SymbolReference *> * unsafeSymRefs = NULL;

   if (isVolatile)
      {
      unsafeSymRefs =
            javaStaticReference ?
                  _unsafeJavaStaticVolatileSymRefs :
                  _unsafeVolatileSymRefs;
      }
   else
      {
      unsafeSymRefs =
            javaStaticReference ?
                  _unsafeJavaStaticSymRefs :
                  _unsafeSymRefs;
      }

   TR::SymbolReference * symRef = NULL;

   if (unsafeSymRefs != NULL)
      {
      symRef = (*unsafeSymRefs)[type];
      }

   return symRef;
   }

TR::SymbolReference *
J9::SymbolReferenceTable::findOrCreateUnsafeSymbolRef(TR::DataType type, bool javaObjectReference, bool javaStaticReference, bool isVolatile)
   {
   TR_Array<TR::SymbolReference *> * unsafeSymRefs = NULL;

   if (isVolatile)
      {
      if (javaStaticReference)
         {
         if (_unsafeJavaStaticVolatileSymRefs == NULL)
            _unsafeJavaStaticVolatileSymRefs = new (trHeapMemory()) TR_Array<TR::SymbolReference *>(comp()->trMemory(), TR::NumTypes);
         unsafeSymRefs = _unsafeJavaStaticVolatileSymRefs;
         }
      else
         {
         if (_unsafeVolatileSymRefs == NULL)
            _unsafeVolatileSymRefs = new (trHeapMemory()) TR_Array<TR::SymbolReference *>(comp()->trMemory(), TR::NumTypes);
         unsafeSymRefs = _unsafeVolatileSymRefs;
         }
      }
   else
      {
      if (javaStaticReference)
         {
         if (_unsafeJavaStaticSymRefs == NULL)
            _unsafeJavaStaticSymRefs = new (trHeapMemory()) TR_Array<TR::SymbolReference *>(comp()->trMemory(), TR::NumTypes);
         unsafeSymRefs = _unsafeJavaStaticSymRefs;
         }
      else
         {
         if (_unsafeSymRefs == NULL)
            _unsafeSymRefs = new (trHeapMemory()) TR_Array<TR::SymbolReference *>(comp()->trMemory(), TR::NumTypes);
         unsafeSymRefs = _unsafeSymRefs;
         }
      }

   TR::SymbolReference * symRef = (*unsafeSymRefs)[type];

   if (symRef == NULL)
      {
      TR::Symbol * sym = TR::Symbol::createShadow(trHeapMemory(),type);
      sym->setUnsafeShadowSymbol();
      sym->setArrayShadowSymbol();
      if (isVolatile)
         sym->setVolatile();
      (*unsafeSymRefs)[type] = symRef = new (trHeapMemory()) TR::SymbolReference(self(), sym, comp()->getMethodSymbol()->getResolvedMethodIndex(), -1);
      aliasBuilder.unsafeSymRefNumbers().set(symRef->getReferenceNumber());
      }

   // For unsafe symbols created by a call that contained an object and an offset we'll alias
   // the symbol against all shadow and statics. If the Unsafe symbol was created using only an
   // address then we won't alias against other Java objects.
   //
   if (javaObjectReference)
      comp()->setHasUnsafeSymbol();
   else
      symRef->setReallySharesSymbol();

   return symRef;
   }


void
J9::SymbolReferenceTable::performClassLookahead(TR_PersistentClassInfo *classInfo, TR_ResolvedMethod *method)
   {
   // Do not perform class lookahead when peeking (including recursive class lookahead)
   //
   ((TR_J9ByteCodeIlGenerator *)(comp()->getCurrentIlGenerator()))->performClassLookahead(classInfo);
   }


int32_t
J9::SymbolReferenceTable::userFieldMethodId(TR::MethodSymbol *methodSymbol)
   {
   static const char *userField = feGetEnv("TR_UserField");
   if (userField)
      {
      TR::RecognizedMethod method = methodSymbol->getRecognizedMethod();
      if (method == TR::java_util_HashMap_rehash)
         return nonUser_java_util_HashMap_rehash - 1;
      else if (method == TR::java_util_HashMap_analyzeMap)
         return nonUser_java_util_HashMap_analyzeMap - 1;
      else if (method == TR::java_util_HashMap_calculateCapacity)
         return nonUser_java_util_HashMap_calculateCapacity - 1;
      else if (method == TR::java_util_HashMap_findNullKeyEntry)
         return nonUser_java_util_HashMap_findNullKeyEntry - 1;
      }
   return -1;
   }


int32_t
J9::SymbolReferenceTable::immutableConstructorId(TR::MethodSymbol *methodSymbol)
   {
   TR::RecognizedMethod method = methodSymbol->getRecognizedMethod();
   switch (method)
      {
      case TR::java_lang_String_init_String:
      case TR::java_lang_String_init_String_char:
      case TR::java_lang_String_init_int_int_char_boolean:
         // All String constructors share the same ID
         method = TR::java_lang_String_init;
         break;
      default:
         break;
      }

   if (TR::java_lang_Boolean_init <= method && method <= TR::java_lang_String_init)
      return method - TR::java_lang_Boolean_init;
   else
      return -1;
   }


bool
J9::SymbolReferenceTable::isImmutable(TR::SymbolReference *symRef)
   {
   if (!_hasImmutable)
      return false;

   int32_t i;
   for (i = 0; i < _numImmutableClasses; i++)
      {
      if (_immutableSymRefNumbers[i]->get(symRef->getReferenceNumber()))
         return true;
      }

   ListElement<TR_ImmutableInfo> *immutableClassInfoElem = _immutableInfo.getListHead();
   while (immutableClassInfoElem)
      {
      TR_ImmutableInfo *immutableClassInfo = immutableClassInfoElem->getData();
      if (immutableClassInfo->_immutableSymRefNumbers->get(symRef->getReferenceNumber()))
         return true;
      immutableClassInfoElem = immutableClassInfoElem->getNextElement();
      }

   return false;
   }


TR_ImmutableInfo *
J9::SymbolReferenceTable::findOrCreateImmutableInfo(TR_OpaqueClassBlock *clazz)
   {
   ListElement<TR_ImmutableInfo> *immutableClassInfoElem = _immutableInfo.getListHead();
   while (immutableClassInfoElem)
      {
      TR_ImmutableInfo *immutableClassInfo = immutableClassInfoElem->getData();
      if (immutableClassInfo->_clazz == clazz)
         return immutableClassInfo;
      immutableClassInfoElem = immutableClassInfoElem->getNextElement();
      }

   TR_ImmutableInfo *newImmutableInfo = new (trHeapMemory()) TR_ImmutableInfo(clazz,
                                                             new (trHeapMemory()) TR_BitVector(_size_hint, comp()->trMemory(), heapAlloc, growable),
                                                             NULL);
   _immutableInfo.add(newImmutableInfo);
   return newImmutableInfo;
   }


void
J9::SymbolReferenceTable::checkImmutable(TR::SymbolReference *symRef)
   {
   if (!symRef->getSymbol()->isShadow() || symRef->getCPIndex() < 0)
      return;

   int32_t length;
   char * name = symRef->getOwningMethod(comp())->classNameOfFieldOrStatic(symRef->getCPIndex(), length);

   if (name == NULL || length == 0)
      return;

   static struct N { const char * name; } names[] =
      {
      "java/lang/Boolean",
      "java/lang/Character",
      "java/lang/Byte",
      "java/lang/Short",
      "java/lang/Integer",
      "java/lang/Long",
      "java/lang/Float",
      "java/lang/Double",
      "java/lang/String"
      };

   TR_ASSERT(sizeof(names)/sizeof(char *) == _numImmutableClasses,"Size of names array is not correct\n");
   int32_t i;
   for (i = 0; i < _numImmutableClasses; i++)
      {
      if (strcmp(names[i].name, name) == 0)
         {
         _hasImmutable = true;
         _immutableSymRefNumbers[i]->set(symRef->getReferenceNumber());
         break;
         }
      }

   if (true)
      {
      if (!symRef->getSymbol()->isArrayShadowSymbol())
         {
         TR::Symbol *sym = symRef->getSymbol();
         if (sym->isPrivate() || sym->isFinal())
            {
            int32_t len;
            char *classNameOfFieldOrStatic = symRef->getOwningMethod(comp())->classNameOfFieldOrStatic(symRef->getCPIndex(), len);
            TR_OpaqueClassBlock * classOfStatic = comp()->fe()->getClassFromSignature(classNameOfFieldOrStatic, len, symRef->getOwningMethod(comp()));

            bool isClassInitialized = false;
            TR_PersistentClassInfo * classInfo =
            comp()->getPersistentInfo()->getPersistentCHTable()->findClassInfoAfterLocking(classOfStatic, comp());
            if (classInfo && classInfo->isInitialized())
               isClassInitialized = true;

            if ((classOfStatic != comp()->getSystemClassPointer()) &&
                isClassInitialized && TR::Compiler->cls.isClassFinal(comp(), classOfStatic))
               {
               if (!classInfo->getFieldInfo() &&
                    (comp()->getMethodHotness() >= hot))
                  {
                  performClassLookahead(classInfo, symRef->getOwningMethod(comp()));
                  }

               if (classInfo->getFieldInfo())
                  {
                  TR_PersistentFieldInfo * fieldInfo = classInfo->getFieldInfo()->find(comp(), sym, symRef);
                  if (fieldInfo && fieldInfo->isImmutable())
                     {
                     setHasImmutable(true);
                     TR_ImmutableInfo *clazzImmutableInfo = findOrCreateImmutableInfo(classOfStatic);
                     clazzImmutableInfo->_immutableSymRefNumbers->set(symRef->getReferenceNumber());
                     }
                  }
               }
            }
         }
      }
   }


TR::SymbolReference *
J9::SymbolReferenceTable::findOrCreateImmutableGenericIntShadowSymbolReference(intptrj_t offset)
   {
   static char *disableImmutableIntShadows = feGetEnv("TR_disableImmutableIntShadows");
   if (disableImmutableIntShadows)
      return findOrCreateGenericIntShadowSymbolReference(offset);
   TR::SymbolReference * symRef = new (trHeapMemory()) TR::SymbolReference(self(), findOrCreateGenericIntShadowSymbol(), comp()->getMethodSymbol()->getResolvedMethodIndex(), -1);
   symRef->setOffset(offset);
   return symRef;
   }

TR::SymbolReference *
J9::SymbolReferenceTable::findOrCreateCheckCastForArrayStoreSymbolRef(TR::ResolvedMethodSymbol *)
   {
   return findOrCreateRuntimeHelper(TR_checkCastForArrayStore, false, true, true);
   }



TR::SymbolReference *
J9::SymbolReferenceTable::findOrCreateProfilingBufferCursorSymbolRef()
   {
   if (!element(profilingBufferCursorSymbol))
      {
      TR_J9VMBase *fej9 = (TR_J9VMBase *)(fe());
      TR::Symbol * sym = TR::RegisterMappedSymbol::createMethodMetaDataSymbol(trHeapMemory(), "ProfilingBufferCursor");
      sym->setDataType(TR::Address);
      element(profilingBufferCursorSymbol) = new (trHeapMemory()) TR::SymbolReference(self(), profilingBufferCursorSymbol, sym);
      element(profilingBufferCursorSymbol)->setOffset(fej9->thisThreadGetProfilingBufferCursorOffset());

      // We can't let the load/store of the exception symbol swing down
      aliasBuilder.addressStaticSymRefs().set(getNonhelperIndex(profilingBufferCursorSymbol)); // add the symRef to the statics list to get correct aliasing info
      }
   return element(profilingBufferCursorSymbol);
   }


TR::SymbolReference *
J9::SymbolReferenceTable::findOrCreateProfilingBufferEndSymbolRef()
   {
   if (!element(profilingBufferEndSymbol))
      {
      TR_J9VMBase *fej9 = (TR_J9VMBase *)(fe());
      TR::Symbol * sym = TR::RegisterMappedSymbol::createMethodMetaDataSymbol(trHeapMemory(),"profilingBufferEnd");
      sym->setDataType(TR::Address);
      element(profilingBufferEndSymbol) = new (trHeapMemory()) TR::SymbolReference(self(), profilingBufferEndSymbol, sym);
      element(profilingBufferEndSymbol)->setOffset(fej9->thisThreadGetProfilingBufferEndOffset());

      // We can't let the load/store of the exception symbol swing down
      aliasBuilder.addressStaticSymRefs().set(getNonhelperIndex(profilingBufferEndSymbol)); // add the symRef to the statics list to get correct aliasing info
      }
   return element(profilingBufferEndSymbol);
   }


TR::SymbolReference *
J9::SymbolReferenceTable::findOrCreateProfilingBufferSymbolRef(intptrj_t offset)
   {
   if (!element(profilingBufferSymbol))
      {
      TR::Symbol * sym = TR::Symbol::createShadow(trHeapMemory());
      sym->setDataType(TR::Int32);
      TR::SymbolReference *symRef = new (trHeapMemory()) TR::SymbolReference(self(), profilingBufferSymbol, sym);
      element(profilingBufferSymbol) = symRef;
      element(profilingBufferSymbol)->setOffset(offset);
      }
   return element(profilingBufferSymbol);
   }


TR::SymbolReference *
J9::SymbolReferenceTable::findShadowSymbol(TR_ResolvedMethod * owningMethod, int32_t cpIndex, TR::DataType type, TR::Symbol::RecognizedField *recognizedField)
   {
   TR::SymbolReference * symRef;
   TR_SymRefIterator i(type == TR::Address ? aliasBuilder.addressShadowSymRefs() :
                                            (type == TR::Int32 ? aliasBuilder.intShadowSymRefs() : aliasBuilder.nonIntPrimitiveShadowSymRefs()), self());
   while (symRef = i.getNext())
      {
      if ((recognizedField &&
          *recognizedField != TR::Symbol::UnknownField &&
          *recognizedField == symRef->getSymbol()->getRecognizedField())||
          (symRef->getSymbol()->getDataType() == type &&
          symRef->getCPIndex() != -1 &&
          cpIndex != -1 &&
          TR::Compiler->cls.jitFieldsAreSame(comp(), owningMethod, cpIndex,
             symRef->getOwningMethod(comp()), symRef->getCPIndex(), symRef->getSymbol()->isStatic())))
         {
         if (cpIndex != -1 && owningMethod->classOfMethod() != symRef->getOwningMethod(comp())->classOfMethod())
            {
            bool isVolatile = true, isFinal = false, isPrivate = false, isUnresolvedInCP ;
            TR::DataType type = TR::DataTypes::NoType;
            uint32_t offset = 0;
            // isStore is a hardcoded false here since we only really want to set hasBeenAccessed correctly
            bool resolved = owningMethod->fieldAttributes(comp(), cpIndex, &offset, &type, &isVolatile, &isFinal, &isPrivate, false, &isUnresolvedInCP, true);
            symRef->setHasBeenAccessedAtRuntime(isUnresolvedInCP ? TR_no : TR_maybe);
            }
         return symRef;
         }
      }
   return 0;
   }


TR::SymbolReference *
J9::SymbolReferenceTable::findOrCreateClassIsArraySymbolRef()
   {
   if (!element(isArraySymbol))
      {
      TR_J9VMBase *fej9 = (TR_J9VMBase *)(fe());
      TR::Symbol * sym = TR::Symbol::createShadow(trHeapMemory(), TR::Int32);
      element(isArraySymbol) = new (trHeapMemory()) TR::SymbolReference(self(), isArraySymbol, sym);
      element(isArraySymbol)->setOffset(fej9->getOffsetOfIsArrayFieldFromRomClass());
      }
   return element(isArraySymbol);
   }


TR::SymbolReference *
J9::SymbolReferenceTable::findOrCreateArrayComponentTypeSymbolRef()
   {
   if (!element(componentClassSymbol))
      {
      TR_J9VMBase *fej9 = (TR_J9VMBase *)(fe());
      TR::Symbol * sym = TR::Symbol::createShadow(trHeapMemory(), TR::Address);
      element(componentClassSymbol) = new (trHeapMemory()) TR::SymbolReference(self(), componentClassSymbol, sym);
      element(componentClassSymbol)->setOffset(fej9->getOffsetOfArrayComponentTypeField());
      if (!TR::Compiler->cls.classObjectsMayBeCollected())
         sym->setNotCollected();
      }
   return element(componentClassSymbol);
   }


TR::ParameterSymbol *
J9::SymbolReferenceTable::createParameterSymbol(
      TR::ResolvedMethodSymbol *owningMethodSymbol,
      int32_t slot,
      TR::DataType type)
   {
   TR::ParameterSymbol * sym = TR::ParameterSymbol::create(trHeapMemory(),type,slot);

   if (comp()->getOption(TR_MimicInterpreterFrameShape))
      {
      int32_t parameterSlots = owningMethodSymbol->getNumParameterSlots();
      sym->setGCMapIndex(-slot + parameterSlots - sym->getNumberOfSlots());
      }

   TR::SymbolReference *symRef = new (trHeapMemory()) TR::SymbolReference(self(), sym, owningMethodSymbol->getResolvedMethodIndex(), slot);
   owningMethodSymbol->setParmSymRef(slot, symRef);
   if (!parmSlotCameFromExpandingAnArchetypeArgPlaceholder(slot, owningMethodSymbol, trMemory()))
      owningMethodSymbol->getAutoSymRefs(slot).add(symRef);

   return sym;
   }<|MERGE_RESOLUTION|>--- conflicted
+++ resolved
@@ -1419,12 +1419,7 @@
        && !comp()->compileRelocatableCode())
       {
       TR::VMAccessCriticalSection getObjectReferenceLocation(comp());
-<<<<<<< HEAD
-      
-      if (*((uintptrj_t*)dataAddress) != NULL)
-=======
       if (*((uintptrj_t*)dataAddress) != 0)
->>>>>>> ab007729
          {
          TR_J9VMBase *fej9 = comp()->fej9();
          TR_OpaqueClassBlock *declaringClass = owningMethod->getDeclaringClassFromFieldOrStatic(comp(), cpIndex);
